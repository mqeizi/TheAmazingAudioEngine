// !$*UTF8*$!
{
	archiveVersion = 1;
	classes = {
	};
	objectVersion = 46;
	objects = {

/* Begin PBXBuildFile section */
		4C50FEE71B75877800E56620 /* AVFoundation.framework in Frameworks */ = {isa = PBXBuildFile; fileRef = 4C50FEE61B75877800E56620 /* AVFoundation.framework */; };
		4C50FEE91B75877C00E56620 /* Accelerate.framework in Frameworks */ = {isa = PBXBuildFile; fileRef = 4C50FEE81B75877C00E56620 /* Accelerate.framework */; };
		4C50FEEB1B75878500E56620 /* AudioToolbox.framework in Frameworks */ = {isa = PBXBuildFile; fileRef = 4C50FEEA1B75878500E56620 /* AudioToolbox.framework */; };
		4C50FEED1B75878D00E56620 /* UIKit.framework in Frameworks */ = {isa = PBXBuildFile; fileRef = 4C50FEEC1B75878D00E56620 /* UIKit.framework */; };
		4C50FEEF1B75879700E56620 /* CoreGraphics.framework in Frameworks */ = {isa = PBXBuildFile; fileRef = 4C50FEEE1B75879700E56620 /* CoreGraphics.framework */; };
		4C50FEF11B7587A200E56620 /* QuartzCore.framework in Frameworks */ = {isa = PBXBuildFile; fileRef = 4C50FEF01B7587A200E56620 /* QuartzCore.framework */; };
		4C50FEFD1B75883D00E56620 /* AppDelegate.m in Sources */ = {isa = PBXBuildFile; fileRef = 4C50FEF41B75883D00E56620 /* AppDelegate.m */; };
		4C50FEFF1B75883D00E56620 /* main.m in Sources */ = {isa = PBXBuildFile; fileRef = 4C50FEF81B75883D00E56620 /* main.m */; };
		4C50FF011B75883D00E56620 /* ViewController.m in Sources */ = {isa = PBXBuildFile; fileRef = 4C50FEFC1B75883D00E56620 /* ViewController.m */; };
		4C50FF081B7588BC00E56620 /* Images.xcassets in Resources */ = {isa = PBXBuildFile; fileRef = 4C50FF071B7588BC00E56620 /* Images.xcassets */; };
		4C50FF0B1B758B5500E56620 /* TPOscilloscopeLayer.m in Sources */ = {isa = PBXBuildFile; fileRef = 4C50FF0A1B758B5500E56620 /* TPOscilloscopeLayer.m */; };
		4C50FF0C1B758B5500E56620 /* TPOscilloscopeLayer.m in Sources */ = {isa = PBXBuildFile; fileRef = 4C50FF0A1B758B5500E56620 /* TPOscilloscopeLayer.m */; };
		4C50FF111B758B5B00E56620 /* Organ Run.m4a in Resources */ = {isa = PBXBuildFile; fileRef = 4C50FF0E1B758B5B00E56620 /* Organ Run.m4a */; };
		4C50FF121B758B5B00E56620 /* Organ Run.m4a in Resources */ = {isa = PBXBuildFile; fileRef = 4C50FF0E1B758B5B00E56620 /* Organ Run.m4a */; };
		4C50FF131B758B5B00E56620 /* Southern Rock Drums.m4a in Resources */ = {isa = PBXBuildFile; fileRef = 4C50FF0F1B758B5B00E56620 /* Southern Rock Drums.m4a */; };
		4C50FF141B758B5B00E56620 /* Southern Rock Drums.m4a in Resources */ = {isa = PBXBuildFile; fileRef = 4C50FF0F1B758B5B00E56620 /* Southern Rock Drums.m4a */; };
		4C50FF151B758B5B00E56620 /* Southern Rock Organ.m4a in Resources */ = {isa = PBXBuildFile; fileRef = 4C50FF101B758B5B00E56620 /* Southern Rock Organ.m4a */; };
		4C50FF161B758B5B00E56620 /* Southern Rock Organ.m4a in Resources */ = {isa = PBXBuildFile; fileRef = 4C50FF101B758B5B00E56620 /* Southern Rock Organ.m4a */; };
		4C50FF2E1B75936000E56620 /* AppDelegate.m in Sources */ = {isa = PBXBuildFile; fileRef = 4C50FF251B75936000E56620 /* AppDelegate.m */; };
		4C50FF301B75936000E56620 /* Images.xcassets in Resources */ = {isa = PBXBuildFile; fileRef = 4C50FF291B75936000E56620 /* Images.xcassets */; };
		4C50FF321B75936000E56620 /* main.m in Sources */ = {isa = PBXBuildFile; fileRef = 4C50FF2B1B75936000E56620 /* main.m */; };
		4C50FF331B75936000E56620 /* ViewController.m in Sources */ = {isa = PBXBuildFile; fileRef = 4C50FF2D1B75936000E56620 /* ViewController.m */; };
		4C50FF361B75937300E56620 /* MainMenu.xib in Resources */ = {isa = PBXBuildFile; fileRef = 4C50FF341B75937300E56620 /* MainMenu.xib */; };
		4C7C67F416F1606600721E60 /* libTheAmazingAudioEngine.a in Frameworks */ = {isa = PBXBuildFile; fileRef = 4C7C67F116F1605A00721E60 /* libTheAmazingAudioEngine.a */; };
		4C7C680916F1609800721E60 /* AEExpanderFilter.m in Sources */ = {isa = PBXBuildFile; fileRef = 4C7C67F816F1609800721E60 /* AEExpanderFilter.m */; };
		4C7C680A16F1609800721E60 /* AELimiter.m in Sources */ = {isa = PBXBuildFile; fileRef = 4C7C67FA16F1609800721E60 /* AELimiter.m */; };
		4C7C680B16F1609800721E60 /* AELimiterFilter.m in Sources */ = {isa = PBXBuildFile; fileRef = 4C7C67FC16F1609800721E60 /* AELimiterFilter.m */; };
		4C7C680C16F1609800721E60 /* AEMixerBuffer.m in Sources */ = {isa = PBXBuildFile; fileRef = 4C7C67FE16F1609800721E60 /* AEMixerBuffer.m */; };
		4C7C680D16F1609800721E60 /* AEPlaythroughChannel.m in Sources */ = {isa = PBXBuildFile; fileRef = 4C7C680016F1609800721E60 /* AEPlaythroughChannel.m */; };
		4C7C680E16F1609800721E60 /* AERecorder.m in Sources */ = {isa = PBXBuildFile; fileRef = 4C7C680216F1609800721E60 /* AERecorder.m */; };
		4C7C680F16F1609800721E60 /* README.markdown in Resources */ = {isa = PBXBuildFile; fileRef = 4C7C680416F1609800721E60 /* README.markdown */; };
		4C7C681016F1609800721E60 /* TPCircularBuffer+AudioBufferList.c in Sources */ = {isa = PBXBuildFile; fileRef = 4C7C680516F1609800721E60 /* TPCircularBuffer+AudioBufferList.c */; };
		4C7C681116F1609800721E60 /* TPCircularBuffer.c in Sources */ = {isa = PBXBuildFile; fileRef = 4C7C680716F1609800721E60 /* TPCircularBuffer.c */; };
<<<<<<< HEAD
=======
		7A532D2B1B7C6FA8006056DB /* AEPlaythroughChannel.m in Sources */ = {isa = PBXBuildFile; fileRef = 4C7C680016F1609800721E60 /* AEPlaythroughChannel.m */; };
>>>>>>> 48af0e9d
		7A8D23151B72AF9E0054D2B2 /* libTheAmazingAudioEngine OS X.a in Frameworks */ = {isa = PBXBuildFile; fileRef = 7A8D22F01B72AF250054D2B2 /* libTheAmazingAudioEngine OS X.a */; };
		7A8D23321B72B4DD0054D2B2 /* AELimiter.m in Sources */ = {isa = PBXBuildFile; fileRef = 4C7C67FA16F1609800721E60 /* AELimiter.m */; };
		7A8D23331B72B4E20054D2B2 /* AEExpanderFilter.m in Sources */ = {isa = PBXBuildFile; fileRef = 4C7C67F816F1609800721E60 /* AEExpanderFilter.m */; };
		7A8D23341B72B4FB0054D2B2 /* AELimiterFilter.m in Sources */ = {isa = PBXBuildFile; fileRef = 4C7C67FC16F1609800721E60 /* AELimiterFilter.m */; };
		7A8D23351B72B50A0054D2B2 /* AEMixerBuffer.m in Sources */ = {isa = PBXBuildFile; fileRef = 4C7C67FE16F1609800721E60 /* AEMixerBuffer.m */; };
		7A8D23361B72B5170054D2B2 /* TPCircularBuffer+AudioBufferList.c in Sources */ = {isa = PBXBuildFile; fileRef = 4C7C680516F1609800721E60 /* TPCircularBuffer+AudioBufferList.c */; };
		7A8D23371B72B5170054D2B2 /* TPCircularBuffer.c in Sources */ = {isa = PBXBuildFile; fileRef = 4C7C680716F1609800721E60 /* TPCircularBuffer.c */; };
		7AFFB76C1B75307500892749 /* AERecorder.m in Sources */ = {isa = PBXBuildFile; fileRef = 4C7C680216F1609800721E60 /* AERecorder.m */; };
/* End PBXBuildFile section */

/* Begin PBXContainerItemProxy section */
		4C7C67F016F1605A00721E60 /* PBXContainerItemProxy */ = {
			isa = PBXContainerItemProxy;
			containerPortal = 4C7C67EC16F1605A00721E60 /* TheAmazingAudioEngine.xcodeproj */;
			proxyType = 2;
			remoteGlobalIDString = 4C215CEC1523A7D500D36CAD;
			remoteInfo = TheAmazingAudioEngine;
		};
		4C7C681216F1619D00721E60 /* PBXContainerItemProxy */ = {
			isa = PBXContainerItemProxy;
			containerPortal = 4C7C67EC16F1605A00721E60 /* TheAmazingAudioEngine.xcodeproj */;
			proxyType = 1;
			remoteGlobalIDString = 4C215CEB1523A7D500D36CAD;
			remoteInfo = TheAmazingAudioEngine;
		};
		7A8D22EF1B72AF250054D2B2 /* PBXContainerItemProxy */ = {
			isa = PBXContainerItemProxy;
			containerPortal = 4C7C67EC16F1605A00721E60 /* TheAmazingAudioEngine.xcodeproj */;
			proxyType = 2;
			remoteGlobalIDString = 7A5687101B54610900243427;
			remoteInfo = "TheAmazingAudioEngine OS X";
		};
		7A8D231A1B72B02E0054D2B2 /* PBXContainerItemProxy */ = {
			isa = PBXContainerItemProxy;
			containerPortal = 4C7C67EC16F1605A00721E60 /* TheAmazingAudioEngine.xcodeproj */;
			proxyType = 1;
			remoteGlobalIDString = 7A56870F1B54610900243427;
			remoteInfo = "TheAmazingAudioEngine OS X";
		};
/* End PBXContainerItemProxy section */

/* Begin PBXFileReference section */
		4C0C24851599FADD00D23E13 /* TheEngineSample.app */ = {isa = PBXFileReference; explicitFileType = wrapper.application; includeInIndex = 0; path = TheEngineSample.app; sourceTree = BUILT_PRODUCTS_DIR; };
		4C50FEE61B75877800E56620 /* AVFoundation.framework */ = {isa = PBXFileReference; lastKnownFileType = wrapper.framework; name = AVFoundation.framework; path = System/Library/Frameworks/AVFoundation.framework; sourceTree = SDKROOT; };
		4C50FEE81B75877C00E56620 /* Accelerate.framework */ = {isa = PBXFileReference; lastKnownFileType = wrapper.framework; name = Accelerate.framework; path = System/Library/Frameworks/Accelerate.framework; sourceTree = SDKROOT; };
		4C50FEEA1B75878500E56620 /* AudioToolbox.framework */ = {isa = PBXFileReference; lastKnownFileType = wrapper.framework; name = AudioToolbox.framework; path = System/Library/Frameworks/AudioToolbox.framework; sourceTree = SDKROOT; };
		4C50FEEC1B75878D00E56620 /* UIKit.framework */ = {isa = PBXFileReference; lastKnownFileType = wrapper.framework; name = UIKit.framework; path = System/Library/Frameworks/UIKit.framework; sourceTree = SDKROOT; };
		4C50FEEE1B75879700E56620 /* CoreGraphics.framework */ = {isa = PBXFileReference; lastKnownFileType = wrapper.framework; name = CoreGraphics.framework; path = System/Library/Frameworks/CoreGraphics.framework; sourceTree = SDKROOT; };
		4C50FEF01B7587A200E56620 /* QuartzCore.framework */ = {isa = PBXFileReference; lastKnownFileType = wrapper.framework; name = QuartzCore.framework; path = System/Library/Frameworks/QuartzCore.framework; sourceTree = SDKROOT; };
		4C50FEF31B75883D00E56620 /* AppDelegate.h */ = {isa = PBXFileReference; fileEncoding = 4; lastKnownFileType = sourcecode.c.h; name = AppDelegate.h; path = iOS/AppDelegate.h; sourceTree = "<group>"; };
		4C50FEF41B75883D00E56620 /* AppDelegate.m */ = {isa = PBXFileReference; fileEncoding = 4; lastKnownFileType = sourcecode.c.objc; name = AppDelegate.m; path = iOS/AppDelegate.m; sourceTree = "<group>"; };
		4C50FEF81B75883D00E56620 /* main.m */ = {isa = PBXFileReference; fileEncoding = 4; lastKnownFileType = sourcecode.c.objc; name = main.m; path = iOS/main.m; sourceTree = "<group>"; };
		4C50FEF91B75883D00E56620 /* Info.plist */ = {isa = PBXFileReference; fileEncoding = 4; lastKnownFileType = text.plist.xml; name = Info.plist; path = iOS/Info.plist; sourceTree = "<group>"; };
		4C50FEFA1B75883D00E56620 /* TheEngineSample-Prefix.pch */ = {isa = PBXFileReference; fileEncoding = 4; lastKnownFileType = sourcecode.c.h; name = "TheEngineSample-Prefix.pch"; path = "iOS/TheEngineSample-Prefix.pch"; sourceTree = "<group>"; };
		4C50FEFB1B75883D00E56620 /* ViewController.h */ = {isa = PBXFileReference; fileEncoding = 4; lastKnownFileType = sourcecode.c.h; name = ViewController.h; path = iOS/ViewController.h; sourceTree = "<group>"; };
		4C50FEFC1B75883D00E56620 /* ViewController.m */ = {isa = PBXFileReference; fileEncoding = 4; lastKnownFileType = sourcecode.c.objc; name = ViewController.m; path = iOS/ViewController.m; sourceTree = "<group>"; };
		4C50FF071B7588BC00E56620 /* Images.xcassets */ = {isa = PBXFileReference; lastKnownFileType = folder.assetcatalog; name = Images.xcassets; path = iOS/Images.xcassets; sourceTree = "<group>"; };
		4C50FF091B758B5500E56620 /* TPOscilloscopeLayer.h */ = {isa = PBXFileReference; fileEncoding = 4; lastKnownFileType = sourcecode.c.h; name = TPOscilloscopeLayer.h; path = Common/TPOscilloscopeLayer.h; sourceTree = "<group>"; };
		4C50FF0A1B758B5500E56620 /* TPOscilloscopeLayer.m */ = {isa = PBXFileReference; fileEncoding = 4; lastKnownFileType = sourcecode.c.objc; name = TPOscilloscopeLayer.m; path = Common/TPOscilloscopeLayer.m; sourceTree = "<group>"; };
		4C50FF0E1B758B5B00E56620 /* Organ Run.m4a */ = {isa = PBXFileReference; lastKnownFileType = file; path = "Organ Run.m4a"; sourceTree = "<group>"; };
		4C50FF0F1B758B5B00E56620 /* Southern Rock Drums.m4a */ = {isa = PBXFileReference; lastKnownFileType = file; path = "Southern Rock Drums.m4a"; sourceTree = "<group>"; };
		4C50FF101B758B5B00E56620 /* Southern Rock Organ.m4a */ = {isa = PBXFileReference; lastKnownFileType = file; path = "Southern Rock Organ.m4a"; sourceTree = "<group>"; };
		4C50FF241B75936000E56620 /* AppDelegate.h */ = {isa = PBXFileReference; fileEncoding = 4; lastKnownFileType = sourcecode.c.h; name = AppDelegate.h; path = "TheEngineSample/OS X/AppDelegate.h"; sourceTree = SOURCE_ROOT; };
		4C50FF251B75936000E56620 /* AppDelegate.m */ = {isa = PBXFileReference; fileEncoding = 4; lastKnownFileType = sourcecode.c.objc; name = AppDelegate.m; path = "TheEngineSample/OS X/AppDelegate.m"; sourceTree = SOURCE_ROOT; };
		4C50FF291B75936000E56620 /* Images.xcassets */ = {isa = PBXFileReference; lastKnownFileType = folder.assetcatalog; name = Images.xcassets; path = "TheEngineSample/OS X/Images.xcassets"; sourceTree = SOURCE_ROOT; };
		4C50FF2A1B75936000E56620 /* Info.plist */ = {isa = PBXFileReference; fileEncoding = 4; lastKnownFileType = text.plist.xml; name = Info.plist; path = "TheEngineSample/OS X/Info.plist"; sourceTree = SOURCE_ROOT; };
		4C50FF2B1B75936000E56620 /* main.m */ = {isa = PBXFileReference; fileEncoding = 4; lastKnownFileType = sourcecode.c.objc; name = main.m; path = "TheEngineSample/OS X/main.m"; sourceTree = SOURCE_ROOT; };
		4C50FF2C1B75936000E56620 /* ViewController.h */ = {isa = PBXFileReference; fileEncoding = 4; lastKnownFileType = sourcecode.c.h; name = ViewController.h; path = "TheEngineSample/OS X/ViewController.h"; sourceTree = SOURCE_ROOT; };
		4C50FF2D1B75936000E56620 /* ViewController.m */ = {isa = PBXFileReference; fileEncoding = 4; lastKnownFileType = sourcecode.c.objc; name = ViewController.m; path = "TheEngineSample/OS X/ViewController.m"; sourceTree = SOURCE_ROOT; };
		4C50FF351B75937300E56620 /* Base */ = {isa = PBXFileReference; lastKnownFileType = file.xib; name = Base; path = "TheEngineSample/OS X/Base.lproj/MainMenu.xib"; sourceTree = SOURCE_ROOT; };
		4C7C67EC16F1605A00721E60 /* TheAmazingAudioEngine.xcodeproj */ = {isa = PBXFileReference; lastKnownFileType = "wrapper.pb-project"; path = TheAmazingAudioEngine.xcodeproj; sourceTree = "<group>"; };
		4C7C67F716F1609800721E60 /* AEExpanderFilter.h */ = {isa = PBXFileReference; fileEncoding = 4; lastKnownFileType = sourcecode.c.h; path = AEExpanderFilter.h; sourceTree = "<group>"; };
		4C7C67F816F1609800721E60 /* AEExpanderFilter.m */ = {isa = PBXFileReference; fileEncoding = 4; lastKnownFileType = sourcecode.c.objc; path = AEExpanderFilter.m; sourceTree = "<group>"; };
		4C7C67F916F1609800721E60 /* AELimiter.h */ = {isa = PBXFileReference; fileEncoding = 4; lastKnownFileType = sourcecode.c.h; path = AELimiter.h; sourceTree = "<group>"; };
		4C7C67FA16F1609800721E60 /* AELimiter.m */ = {isa = PBXFileReference; fileEncoding = 4; lastKnownFileType = sourcecode.c.objc; path = AELimiter.m; sourceTree = "<group>"; };
		4C7C67FB16F1609800721E60 /* AELimiterFilter.h */ = {isa = PBXFileReference; fileEncoding = 4; lastKnownFileType = sourcecode.c.h; path = AELimiterFilter.h; sourceTree = "<group>"; };
		4C7C67FC16F1609800721E60 /* AELimiterFilter.m */ = {isa = PBXFileReference; fileEncoding = 4; lastKnownFileType = sourcecode.c.objc; path = AELimiterFilter.m; sourceTree = "<group>"; };
		4C7C67FD16F1609800721E60 /* AEMixerBuffer.h */ = {isa = PBXFileReference; fileEncoding = 4; lastKnownFileType = sourcecode.c.h; path = AEMixerBuffer.h; sourceTree = "<group>"; };
		4C7C67FE16F1609800721E60 /* AEMixerBuffer.m */ = {isa = PBXFileReference; fileEncoding = 4; lastKnownFileType = sourcecode.c.objc; path = AEMixerBuffer.m; sourceTree = "<group>"; };
		4C7C67FF16F1609800721E60 /* AEPlaythroughChannel.h */ = {isa = PBXFileReference; fileEncoding = 4; lastKnownFileType = sourcecode.c.h; path = AEPlaythroughChannel.h; sourceTree = "<group>"; };
		4C7C680016F1609800721E60 /* AEPlaythroughChannel.m */ = {isa = PBXFileReference; fileEncoding = 4; lastKnownFileType = sourcecode.c.objc; path = AEPlaythroughChannel.m; sourceTree = "<group>"; };
		4C7C680116F1609800721E60 /* AERecorder.h */ = {isa = PBXFileReference; fileEncoding = 4; lastKnownFileType = sourcecode.c.h; path = AERecorder.h; sourceTree = "<group>"; };
		4C7C680216F1609800721E60 /* AERecorder.m */ = {isa = PBXFileReference; fileEncoding = 4; lastKnownFileType = sourcecode.c.objc; path = AERecorder.m; sourceTree = "<group>"; };
		4C7C680416F1609800721E60 /* README.markdown */ = {isa = PBXFileReference; fileEncoding = 4; lastKnownFileType = text; path = README.markdown; sourceTree = "<group>"; };
		4C7C680516F1609800721E60 /* TPCircularBuffer+AudioBufferList.c */ = {isa = PBXFileReference; fileEncoding = 4; lastKnownFileType = sourcecode.c.c; path = "TPCircularBuffer+AudioBufferList.c"; sourceTree = "<group>"; };
		4C7C680616F1609800721E60 /* TPCircularBuffer+AudioBufferList.h */ = {isa = PBXFileReference; fileEncoding = 4; lastKnownFileType = sourcecode.c.h; path = "TPCircularBuffer+AudioBufferList.h"; sourceTree = "<group>"; };
		4C7C680716F1609800721E60 /* TPCircularBuffer.c */ = {isa = PBXFileReference; fileEncoding = 4; lastKnownFileType = sourcecode.c.c; path = TPCircularBuffer.c; sourceTree = "<group>"; };
		4C7C680816F1609800721E60 /* TPCircularBuffer.h */ = {isa = PBXFileReference; fileEncoding = 4; lastKnownFileType = sourcecode.c.h; path = TPCircularBuffer.h; sourceTree = "<group>"; };
		7A8D22F51B72AF5C0054D2B2 /* TheEngineSampleOSX.app */ = {isa = PBXFileReference; explicitFileType = wrapper.application; includeInIndex = 0; path = TheEngineSampleOSX.app; sourceTree = BUILT_PRODUCTS_DIR; };
/* End PBXFileReference section */

/* Begin PBXFrameworksBuildPhase section */
		4C0C24821599FADD00D23E13 /* Frameworks */ = {
			isa = PBXFrameworksBuildPhase;
			buildActionMask = 2147483647;
			files = (
				4C50FEF11B7587A200E56620 /* QuartzCore.framework in Frameworks */,
				4C50FEEF1B75879700E56620 /* CoreGraphics.framework in Frameworks */,
				4C50FEED1B75878D00E56620 /* UIKit.framework in Frameworks */,
				4C50FEEB1B75878500E56620 /* AudioToolbox.framework in Frameworks */,
				4C50FEE91B75877C00E56620 /* Accelerate.framework in Frameworks */,
				4C50FEE71B75877800E56620 /* AVFoundation.framework in Frameworks */,
				4C7C67F416F1606600721E60 /* libTheAmazingAudioEngine.a in Frameworks */,
			);
			runOnlyForDeploymentPostprocessing = 0;
		};
		7A8D22F21B72AF5C0054D2B2 /* Frameworks */ = {
			isa = PBXFrameworksBuildPhase;
			buildActionMask = 2147483647;
			files = (
				7A8D23151B72AF9E0054D2B2 /* libTheAmazingAudioEngine OS X.a in Frameworks */,
			);
			runOnlyForDeploymentPostprocessing = 0;
		};
/* End PBXFrameworksBuildPhase section */

/* Begin PBXGroup section */
		4C0C247A1599FADD00D23E13 = {
			isa = PBXGroup;
			children = (
				4C7C67F516F1608300721E60 /* The Amazing Audio Engine */,
				4C0C248F1599FADD00D23E13 /* TheEngineSample */,
				7A8D22F61B72AF5C0054D2B2 /* TheEngineSampleOSX */,
				4C50FED41B75860100E56620 /* Common */,
				4C0C24861599FADD00D23E13 /* Products */,
			);
			sourceTree = "<group>";
		};
		4C0C24861599FADD00D23E13 /* Products */ = {
			isa = PBXGroup;
			children = (
				4C0C24851599FADD00D23E13 /* TheEngineSample.app */,
				7A8D22F51B72AF5C0054D2B2 /* TheEngineSampleOSX.app */,
			);
			name = Products;
			sourceTree = "<group>";
		};
		4C0C248F1599FADD00D23E13 /* TheEngineSample */ = {
			isa = PBXGroup;
			children = (
				4C50FEF31B75883D00E56620 /* AppDelegate.h */,
				4C50FEF41B75883D00E56620 /* AppDelegate.m */,
				4C50FEFB1B75883D00E56620 /* ViewController.h */,
				4C50FEFC1B75883D00E56620 /* ViewController.m */,
				4C0C24901599FADD00D23E13 /* Supporting Files */,
				4C50FEF21B7587AB00E56620 /* Frameworks */,
			);
			path = TheEngineSample;
			sourceTree = "<group>";
		};
		4C0C24901599FADD00D23E13 /* Supporting Files */ = {
			isa = PBXGroup;
			children = (
				4C50FEF91B75883D00E56620 /* Info.plist */,
				4C50FEF81B75883D00E56620 /* main.m */,
				4C50FEFA1B75883D00E56620 /* TheEngineSample-Prefix.pch */,
				4C50FF071B7588BC00E56620 /* Images.xcassets */,
			);
			name = "Supporting Files";
			sourceTree = "<group>";
		};
		4C50FED41B75860100E56620 /* Common */ = {
			isa = PBXGroup;
			children = (
				4C50FF091B758B5500E56620 /* TPOscilloscopeLayer.h */,
				4C50FF0A1B758B5500E56620 /* TPOscilloscopeLayer.m */,
				4C50FF0D1B758B5B00E56620 /* Resources */,
			);
			name = Common;
			path = TheEngineSample;
			sourceTree = "<group>";
		};
		4C50FEF21B7587AB00E56620 /* Frameworks */ = {
			isa = PBXGroup;
			children = (
				4C50FEF01B7587A200E56620 /* QuartzCore.framework */,
				4C50FEEE1B75879700E56620 /* CoreGraphics.framework */,
				4C50FEEC1B75878D00E56620 /* UIKit.framework */,
				4C50FEEA1B75878500E56620 /* AudioToolbox.framework */,
				4C50FEE81B75877C00E56620 /* Accelerate.framework */,
				4C50FEE61B75877800E56620 /* AVFoundation.framework */,
			);
			name = Frameworks;
			path = ..;
			sourceTree = "<group>";
		};
		4C50FF0D1B758B5B00E56620 /* Resources */ = {
			isa = PBXGroup;
			children = (
				4C50FF0E1B758B5B00E56620 /* Organ Run.m4a */,
				4C50FF0F1B758B5B00E56620 /* Southern Rock Drums.m4a */,
				4C50FF101B758B5B00E56620 /* Southern Rock Organ.m4a */,
			);
			name = Resources;
			path = Common/Resources;
			sourceTree = "<group>";
		};
		4C7C67ED16F1605A00721E60 /* Products */ = {
			isa = PBXGroup;
			children = (
				4C7C67F116F1605A00721E60 /* libTheAmazingAudioEngine.a */,
				7A8D22F01B72AF250054D2B2 /* libTheAmazingAudioEngine OS X.a */,
			);
			name = Products;
			sourceTree = "<group>";
		};
		4C7C67F516F1608300721E60 /* The Amazing Audio Engine */ = {
			isa = PBXGroup;
			children = (
				4C7C67EC16F1605A00721E60 /* TheAmazingAudioEngine.xcodeproj */,
				4C7C67F616F1609800721E60 /* Modules */,
			);
			name = "The Amazing Audio Engine";
			sourceTree = "<group>";
		};
		4C7C67F616F1609800721E60 /* Modules */ = {
			isa = PBXGroup;
			children = (
				4C7C67F716F1609800721E60 /* AEExpanderFilter.h */,
				4C7C67F816F1609800721E60 /* AEExpanderFilter.m */,
				4C7C67F916F1609800721E60 /* AELimiter.h */,
				4C7C67FA16F1609800721E60 /* AELimiter.m */,
				4C7C67FB16F1609800721E60 /* AELimiterFilter.h */,
				4C7C67FC16F1609800721E60 /* AELimiterFilter.m */,
				4C7C67FD16F1609800721E60 /* AEMixerBuffer.h */,
				4C7C67FE16F1609800721E60 /* AEMixerBuffer.m */,
				4C7C67FF16F1609800721E60 /* AEPlaythroughChannel.h */,
				4C7C680016F1609800721E60 /* AEPlaythroughChannel.m */,
				4C7C680116F1609800721E60 /* AERecorder.h */,
				4C7C680216F1609800721E60 /* AERecorder.m */,
				4C7C680316F1609800721E60 /* TPCircularBuffer */,
			);
			path = Modules;
			sourceTree = "<group>";
		};
		4C7C680316F1609800721E60 /* TPCircularBuffer */ = {
			isa = PBXGroup;
			children = (
				4C7C680416F1609800721E60 /* README.markdown */,
				4C7C680516F1609800721E60 /* TPCircularBuffer+AudioBufferList.c */,
				4C7C680616F1609800721E60 /* TPCircularBuffer+AudioBufferList.h */,
				4C7C680716F1609800721E60 /* TPCircularBuffer.c */,
				4C7C680816F1609800721E60 /* TPCircularBuffer.h */,
			);
			path = TPCircularBuffer;
			sourceTree = "<group>";
		};
		7A8D22F61B72AF5C0054D2B2 /* TheEngineSampleOSX */ = {
			isa = PBXGroup;
			children = (
				4C50FF241B75936000E56620 /* AppDelegate.h */,
				4C50FF251B75936000E56620 /* AppDelegate.m */,
				4C50FF2C1B75936000E56620 /* ViewController.h */,
				4C50FF2D1B75936000E56620 /* ViewController.m */,
				7A8D22F71B72AF5C0054D2B2 /* Supporting Files */,
			);
			path = TheEngineSampleOSX;
			sourceTree = "<group>";
		};
		7A8D22F71B72AF5C0054D2B2 /* Supporting Files */ = {
			isa = PBXGroup;
			children = (
				4C50FF2A1B75936000E56620 /* Info.plist */,
				4C50FF2B1B75936000E56620 /* main.m */,
				4C50FF341B75937300E56620 /* MainMenu.xib */,
				4C50FF291B75936000E56620 /* Images.xcassets */,
			);
			name = "Supporting Files";
			sourceTree = "<group>";
		};
/* End PBXGroup section */

/* Begin PBXNativeTarget section */
		4C0C24841599FADD00D23E13 /* TheEngineSample */ = {
			isa = PBXNativeTarget;
			buildConfigurationList = 4C0C24A61599FADD00D23E13 /* Build configuration list for PBXNativeTarget "TheEngineSample" */;
			buildPhases = (
				4C0C24811599FADD00D23E13 /* Sources */,
				4C0C24821599FADD00D23E13 /* Frameworks */,
				4C0C24831599FADD00D23E13 /* Resources */,
			);
			buildRules = (
			);
			dependencies = (
				4C7C681316F1619D00721E60 /* PBXTargetDependency */,
			);
			name = TheEngineSample;
			productName = TheEngineSample;
			productReference = 4C0C24851599FADD00D23E13 /* TheEngineSample.app */;
			productType = "com.apple.product-type.application";
		};
		7A8D22F41B72AF5C0054D2B2 /* TheEngineSampleOSX */ = {
			isa = PBXNativeTarget;
			buildConfigurationList = 7A8D230F1B72AF5C0054D2B2 /* Build configuration list for PBXNativeTarget "TheEngineSampleOSX" */;
			buildPhases = (
				7A8D22F11B72AF5C0054D2B2 /* Sources */,
				7A8D22F21B72AF5C0054D2B2 /* Frameworks */,
				7A8D22F31B72AF5C0054D2B2 /* Resources */,
			);
			buildRules = (
			);
			dependencies = (
				7A8D231B1B72B02E0054D2B2 /* PBXTargetDependency */,
			);
			name = TheEngineSampleOSX;
			productName = TheEngineSampleOSX;
			productReference = 7A8D22F51B72AF5C0054D2B2 /* TheEngineSampleOSX.app */;
			productType = "com.apple.product-type.application";
		};
/* End PBXNativeTarget section */

/* Begin PBXProject section */
		4C0C247C1599FADD00D23E13 /* Project object */ = {
			isa = PBXProject;
			attributes = {
				LastUpgradeCheck = 0630;
				ORGANIZATIONNAME = "A Tasty Pixel";
				TargetAttributes = {
					7A8D22F41B72AF5C0054D2B2 = {
						CreatedOnToolsVersion = 6.4;
					};
				};
			};
			buildConfigurationList = 4C0C247F1599FADD00D23E13 /* Build configuration list for PBXProject "TheEngineSample" */;
			compatibilityVersion = "Xcode 3.2";
			developmentRegion = English;
			hasScannedForEncodings = 0;
			knownRegions = (
				en,
				Base,
			);
			mainGroup = 4C0C247A1599FADD00D23E13;
			productRefGroup = 4C0C24861599FADD00D23E13 /* Products */;
			projectDirPath = "";
			projectReferences = (
				{
					ProductGroup = 4C7C67ED16F1605A00721E60 /* Products */;
					ProjectRef = 4C7C67EC16F1605A00721E60 /* TheAmazingAudioEngine.xcodeproj */;
				},
			);
			projectRoot = "";
			targets = (
				4C0C24841599FADD00D23E13 /* TheEngineSample */,
				7A8D22F41B72AF5C0054D2B2 /* TheEngineSampleOSX */,
			);
		};
/* End PBXProject section */

/* Begin PBXReferenceProxy section */
		4C7C67F116F1605A00721E60 /* libTheAmazingAudioEngine.a */ = {
			isa = PBXReferenceProxy;
			fileType = archive.ar;
			path = libTheAmazingAudioEngine.a;
			remoteRef = 4C7C67F016F1605A00721E60 /* PBXContainerItemProxy */;
			sourceTree = BUILT_PRODUCTS_DIR;
		};
		7A8D22F01B72AF250054D2B2 /* libTheAmazingAudioEngine OS X.a */ = {
			isa = PBXReferenceProxy;
			fileType = archive.ar;
			path = "libTheAmazingAudioEngine OS X.a";
			remoteRef = 7A8D22EF1B72AF250054D2B2 /* PBXContainerItemProxy */;
			sourceTree = BUILT_PRODUCTS_DIR;
		};
/* End PBXReferenceProxy section */

/* Begin PBXResourcesBuildPhase section */
		4C0C24831599FADD00D23E13 /* Resources */ = {
			isa = PBXResourcesBuildPhase;
			buildActionMask = 2147483647;
			files = (
				4C7C680F16F1609800721E60 /* README.markdown in Resources */,
				4C50FF111B758B5B00E56620 /* Organ Run.m4a in Resources */,
				4C50FF081B7588BC00E56620 /* Images.xcassets in Resources */,
				4C50FF151B758B5B00E56620 /* Southern Rock Organ.m4a in Resources */,
				4C50FF131B758B5B00E56620 /* Southern Rock Drums.m4a in Resources */,
			);
			runOnlyForDeploymentPostprocessing = 0;
		};
		7A8D22F31B72AF5C0054D2B2 /* Resources */ = {
			isa = PBXResourcesBuildPhase;
			buildActionMask = 2147483647;
			files = (
				4C50FF141B758B5B00E56620 /* Southern Rock Drums.m4a in Resources */,
				4C50FF301B75936000E56620 /* Images.xcassets in Resources */,
				4C50FF121B758B5B00E56620 /* Organ Run.m4a in Resources */,
				4C50FF161B758B5B00E56620 /* Southern Rock Organ.m4a in Resources */,
				4C50FF361B75937300E56620 /* MainMenu.xib in Resources */,
			);
			runOnlyForDeploymentPostprocessing = 0;
		};
/* End PBXResourcesBuildPhase section */

/* Begin PBXSourcesBuildPhase section */
		4C0C24811599FADD00D23E13 /* Sources */ = {
			isa = PBXSourcesBuildPhase;
			buildActionMask = 2147483647;
			files = (
				4C50FF0B1B758B5500E56620 /* TPOscilloscopeLayer.m in Sources */,
				4C7C680916F1609800721E60 /* AEExpanderFilter.m in Sources */,
				4C7C680A16F1609800721E60 /* AELimiter.m in Sources */,
				4C7C680B16F1609800721E60 /* AELimiterFilter.m in Sources */,
				4C50FEFD1B75883D00E56620 /* AppDelegate.m in Sources */,
				4C7C680C16F1609800721E60 /* AEMixerBuffer.m in Sources */,
				4C50FF011B75883D00E56620 /* ViewController.m in Sources */,
				4C7C680D16F1609800721E60 /* AEPlaythroughChannel.m in Sources */,
				4C7C680E16F1609800721E60 /* AERecorder.m in Sources */,
				4C7C681016F1609800721E60 /* TPCircularBuffer+AudioBufferList.c in Sources */,
				4C50FEFF1B75883D00E56620 /* main.m in Sources */,
				4C7C681116F1609800721E60 /* TPCircularBuffer.c in Sources */,
			);
			runOnlyForDeploymentPostprocessing = 0;
		};
		7A8D22F11B72AF5C0054D2B2 /* Sources */ = {
			isa = PBXSourcesBuildPhase;
			buildActionMask = 2147483647;
			files = (
<<<<<<< HEAD
=======
				7A532D2B1B7C6FA8006056DB /* AEPlaythroughChannel.m in Sources */,
>>>>>>> 48af0e9d
				4C50FF331B75936000E56620 /* ViewController.m in Sources */,
				4C50FF321B75936000E56620 /* main.m in Sources */,
				7AFFB76C1B75307500892749 /* AERecorder.m in Sources */,
				7A8D23361B72B5170054D2B2 /* TPCircularBuffer+AudioBufferList.c in Sources */,
				7A8D23371B72B5170054D2B2 /* TPCircularBuffer.c in Sources */,
				7A8D23351B72B50A0054D2B2 /* AEMixerBuffer.m in Sources */,
				7A8D23341B72B4FB0054D2B2 /* AELimiterFilter.m in Sources */,
				4C50FF0C1B758B5500E56620 /* TPOscilloscopeLayer.m in Sources */,
				7A8D23331B72B4E20054D2B2 /* AEExpanderFilter.m in Sources */,
				7A8D23321B72B4DD0054D2B2 /* AELimiter.m in Sources */,
				4C50FF2E1B75936000E56620 /* AppDelegate.m in Sources */,
			);
			runOnlyForDeploymentPostprocessing = 0;
		};
/* End PBXSourcesBuildPhase section */

/* Begin PBXTargetDependency section */
		4C7C681316F1619D00721E60 /* PBXTargetDependency */ = {
			isa = PBXTargetDependency;
			name = TheAmazingAudioEngine;
			targetProxy = 4C7C681216F1619D00721E60 /* PBXContainerItemProxy */;
		};
		7A8D231B1B72B02E0054D2B2 /* PBXTargetDependency */ = {
			isa = PBXTargetDependency;
			name = "TheAmazingAudioEngine OS X";
			targetProxy = 7A8D231A1B72B02E0054D2B2 /* PBXContainerItemProxy */;
		};
/* End PBXTargetDependency section */

/* Begin PBXVariantGroup section */
		4C50FF341B75937300E56620 /* MainMenu.xib */ = {
			isa = PBXVariantGroup;
			children = (
				4C50FF351B75937300E56620 /* Base */,
			);
			name = MainMenu.xib;
			sourceTree = "<group>";
		};
/* End PBXVariantGroup section */

/* Begin XCBuildConfiguration section */
		4C0C24A41599FADD00D23E13 /* Debug */ = {
			isa = XCBuildConfiguration;
			buildSettings = {
				ALWAYS_SEARCH_USER_PATHS = NO;
				CLANG_WARN_BOOL_CONVERSION = YES;
				CLANG_WARN_CONSTANT_CONVERSION = YES;
				CLANG_WARN_EMPTY_BODY = YES;
				CLANG_WARN_ENUM_CONVERSION = YES;
				CLANG_WARN_INT_CONVERSION = YES;
				CLANG_WARN_UNREACHABLE_CODE = YES;
				CLANG_WARN__DUPLICATE_METHOD_MATCH = YES;
				"CODE_SIGN_IDENTITY[sdk=iphoneos*]" = "iPhone Developer";
				COPY_PHASE_STRIP = NO;
				ENABLE_STRICT_OBJC_MSGSEND = YES;
				GCC_C_LANGUAGE_STANDARD = gnu99;
				GCC_DYNAMIC_NO_PIC = NO;
				GCC_NO_COMMON_BLOCKS = YES;
				GCC_OPTIMIZATION_LEVEL = 0;
				GCC_PREPROCESSOR_DEFINITIONS = (
					"DEBUG=1",
					"$(inherited)",
				);
				GCC_SYMBOLS_PRIVATE_EXTERN = NO;
				GCC_VERSION = com.apple.compilers.llvm.clang.1_0;
				GCC_WARN_64_TO_32_BIT_CONVERSION = YES;
				GCC_WARN_ABOUT_RETURN_TYPE = YES;
				GCC_WARN_UNDECLARED_SELECTOR = YES;
				GCC_WARN_UNINITIALIZED_AUTOS = YES;
				GCC_WARN_UNUSED_FUNCTION = YES;
				GCC_WARN_UNUSED_VARIABLE = YES;
				ONLY_ACTIVE_ARCH = YES;
				SDKROOT = iphoneos;
				TARGETED_DEVICE_FAMILY = "1,2";
			};
			name = Debug;
		};
		4C0C24A51599FADD00D23E13 /* Release */ = {
			isa = XCBuildConfiguration;
			buildSettings = {
				ALWAYS_SEARCH_USER_PATHS = NO;
				CLANG_WARN_BOOL_CONVERSION = YES;
				CLANG_WARN_CONSTANT_CONVERSION = YES;
				CLANG_WARN_EMPTY_BODY = YES;
				CLANG_WARN_ENUM_CONVERSION = YES;
				CLANG_WARN_INT_CONVERSION = YES;
				CLANG_WARN_UNREACHABLE_CODE = YES;
				CLANG_WARN__DUPLICATE_METHOD_MATCH = YES;
				"CODE_SIGN_IDENTITY[sdk=iphoneos*]" = "iPhone Developer";
				COPY_PHASE_STRIP = YES;
				ENABLE_STRICT_OBJC_MSGSEND = YES;
				GCC_C_LANGUAGE_STANDARD = gnu99;
				GCC_NO_COMMON_BLOCKS = YES;
				GCC_VERSION = com.apple.compilers.llvm.clang.1_0;
				GCC_WARN_64_TO_32_BIT_CONVERSION = YES;
				GCC_WARN_ABOUT_RETURN_TYPE = YES;
				GCC_WARN_UNDECLARED_SELECTOR = YES;
				GCC_WARN_UNINITIALIZED_AUTOS = YES;
				GCC_WARN_UNUSED_FUNCTION = YES;
				GCC_WARN_UNUSED_VARIABLE = YES;
				OTHER_CFLAGS = "-DNS_BLOCK_ASSERTIONS=1";
				SDKROOT = iphoneos;
				TARGETED_DEVICE_FAMILY = "1,2";
				VALIDATE_PRODUCT = YES;
			};
			name = Release;
		};
		4C0C24A71599FADD00D23E13 /* Debug */ = {
			isa = XCBuildConfiguration;
			buildSettings = {
				ASSETCATALOG_COMPILER_APPICON_NAME = AppIcon;
				ASSETCATALOG_COMPILER_LAUNCHIMAGE_NAME = LaunchImage;
				CLANG_ENABLE_OBJC_ARC = YES;
				GCC_PRECOMPILE_PREFIX_HEADER = YES;
				GCC_PREFIX_HEADER = "TheEngineSample/iOS/TheEngineSample-Prefix.pch";
				HEADER_SEARCH_PATHS = TheAmazingAudioEngine;
				INFOPLIST_FILE = TheEngineSample/iOS/Info.plist;
				IPHONEOS_DEPLOYMENT_TARGET = 7.0;
				PRODUCT_NAME = "$(TARGET_NAME)";
				WRAPPER_EXTENSION = app;
			};
			name = Debug;
		};
		4C0C24A81599FADD00D23E13 /* Release */ = {
			isa = XCBuildConfiguration;
			buildSettings = {
				ASSETCATALOG_COMPILER_APPICON_NAME = AppIcon;
				ASSETCATALOG_COMPILER_LAUNCHIMAGE_NAME = LaunchImage;
				CLANG_ENABLE_OBJC_ARC = YES;
				GCC_PRECOMPILE_PREFIX_HEADER = YES;
				GCC_PREFIX_HEADER = "TheEngineSample/iOS/TheEngineSample-Prefix.pch";
				HEADER_SEARCH_PATHS = TheAmazingAudioEngine;
				INFOPLIST_FILE = TheEngineSample/iOS/Info.plist;
				IPHONEOS_DEPLOYMENT_TARGET = 7.0;
				PRODUCT_NAME = "$(TARGET_NAME)";
				WRAPPER_EXTENSION = app;
			};
			name = Release;
		};
		7A8D23101B72AF5C0054D2B2 /* Debug */ = {
			isa = XCBuildConfiguration;
			buildSettings = {
				ASSETCATALOG_COMPILER_APPICON_NAME = AppIcon;
				CLANG_CXX_LANGUAGE_STANDARD = "gnu++0x";
				CLANG_CXX_LIBRARY = "libc++";
				CLANG_ENABLE_MODULES = YES;
				CLANG_ENABLE_OBJC_ARC = YES;
				CLANG_WARN_DIRECT_OBJC_ISA_USAGE = YES_ERROR;
				CLANG_WARN_OBJC_ROOT_CLASS = YES_ERROR;
				CODE_SIGN_IDENTITY = "-";
				COMBINE_HIDPI_IMAGES = YES;
				DEBUG_INFORMATION_FORMAT = dwarf;
				GCC_PREPROCESSOR_DEFINITIONS = (
					"DEBUG=1",
					"$(inherited)",
				);
				GCC_WARN_ABOUT_RETURN_TYPE = YES_ERROR;
				GCC_WARN_UNINITIALIZED_AUTOS = YES_AGGRESSIVE;
				HEADER_SEARCH_PATHS = (
					"$(inherited)",
					/Applications/Xcode.app/Contents/Developer/Toolchains/XcodeDefault.xctoolchain/usr/include,
					TheAmazingAudioEngine,
				);
				INFOPLIST_FILE = "TheEngineSample/OS X/Info.plist";
				LD_RUNPATH_SEARCH_PATHS = "$(inherited) @executable_path/../Frameworks";
				MACOSX_DEPLOYMENT_TARGET = 10.10;
				MTL_ENABLE_DEBUG_INFO = YES;
				PRODUCT_NAME = "$(TARGET_NAME)";
				SDKROOT = macosx;
			};
			name = Debug;
		};
		7A8D23111B72AF5C0054D2B2 /* Release */ = {
			isa = XCBuildConfiguration;
			buildSettings = {
				ASSETCATALOG_COMPILER_APPICON_NAME = AppIcon;
				CLANG_CXX_LANGUAGE_STANDARD = "gnu++0x";
				CLANG_CXX_LIBRARY = "libc++";
				CLANG_ENABLE_MODULES = YES;
				CLANG_ENABLE_OBJC_ARC = YES;
				CLANG_WARN_DIRECT_OBJC_ISA_USAGE = YES_ERROR;
				CLANG_WARN_OBJC_ROOT_CLASS = YES_ERROR;
				CODE_SIGN_IDENTITY = "-";
				COMBINE_HIDPI_IMAGES = YES;
				COPY_PHASE_STRIP = NO;
				DEBUG_INFORMATION_FORMAT = "dwarf-with-dsym";
				ENABLE_NS_ASSERTIONS = NO;
				GCC_WARN_ABOUT_RETURN_TYPE = YES_ERROR;
				GCC_WARN_UNINITIALIZED_AUTOS = YES_AGGRESSIVE;
				HEADER_SEARCH_PATHS = (
					"$(inherited)",
					/Applications/Xcode.app/Contents/Developer/Toolchains/XcodeDefault.xctoolchain/usr/include,
					TheAmazingAudioEngine,
				);
				INFOPLIST_FILE = "TheEngineSample/OS X/Info.plist";
				LD_RUNPATH_SEARCH_PATHS = "$(inherited) @executable_path/../Frameworks";
				MACOSX_DEPLOYMENT_TARGET = 10.10;
				MTL_ENABLE_DEBUG_INFO = NO;
				PRODUCT_NAME = "$(TARGET_NAME)";
				SDKROOT = macosx;
			};
			name = Release;
		};
/* End XCBuildConfiguration section */

/* Begin XCConfigurationList section */
		4C0C247F1599FADD00D23E13 /* Build configuration list for PBXProject "TheEngineSample" */ = {
			isa = XCConfigurationList;
			buildConfigurations = (
				4C0C24A41599FADD00D23E13 /* Debug */,
				4C0C24A51599FADD00D23E13 /* Release */,
			);
			defaultConfigurationIsVisible = 0;
			defaultConfigurationName = Release;
		};
		4C0C24A61599FADD00D23E13 /* Build configuration list for PBXNativeTarget "TheEngineSample" */ = {
			isa = XCConfigurationList;
			buildConfigurations = (
				4C0C24A71599FADD00D23E13 /* Debug */,
				4C0C24A81599FADD00D23E13 /* Release */,
			);
			defaultConfigurationIsVisible = 0;
			defaultConfigurationName = Release;
		};
		7A8D230F1B72AF5C0054D2B2 /* Build configuration list for PBXNativeTarget "TheEngineSampleOSX" */ = {
			isa = XCConfigurationList;
			buildConfigurations = (
				7A8D23101B72AF5C0054D2B2 /* Debug */,
				7A8D23111B72AF5C0054D2B2 /* Release */,
			);
			defaultConfigurationIsVisible = 0;
			defaultConfigurationName = Release;
		};
/* End XCConfigurationList section */
	};
	rootObject = 4C0C247C1599FADD00D23E13 /* Project object */;
}<|MERGE_RESOLUTION|>--- conflicted
+++ resolved
@@ -40,10 +40,7 @@
 		4C7C680F16F1609800721E60 /* README.markdown in Resources */ = {isa = PBXBuildFile; fileRef = 4C7C680416F1609800721E60 /* README.markdown */; };
 		4C7C681016F1609800721E60 /* TPCircularBuffer+AudioBufferList.c in Sources */ = {isa = PBXBuildFile; fileRef = 4C7C680516F1609800721E60 /* TPCircularBuffer+AudioBufferList.c */; };
 		4C7C681116F1609800721E60 /* TPCircularBuffer.c in Sources */ = {isa = PBXBuildFile; fileRef = 4C7C680716F1609800721E60 /* TPCircularBuffer.c */; };
-<<<<<<< HEAD
-=======
 		7A532D2B1B7C6FA8006056DB /* AEPlaythroughChannel.m in Sources */ = {isa = PBXBuildFile; fileRef = 4C7C680016F1609800721E60 /* AEPlaythroughChannel.m */; };
->>>>>>> 48af0e9d
 		7A8D23151B72AF9E0054D2B2 /* libTheAmazingAudioEngine OS X.a in Frameworks */ = {isa = PBXBuildFile; fileRef = 7A8D22F01B72AF250054D2B2 /* libTheAmazingAudioEngine OS X.a */; };
 		7A8D23321B72B4DD0054D2B2 /* AELimiter.m in Sources */ = {isa = PBXBuildFile; fileRef = 4C7C67FA16F1609800721E60 /* AELimiter.m */; };
 		7A8D23331B72B4E20054D2B2 /* AEExpanderFilter.m in Sources */ = {isa = PBXBuildFile; fileRef = 4C7C67F816F1609800721E60 /* AEExpanderFilter.m */; };
@@ -460,10 +457,7 @@
 			isa = PBXSourcesBuildPhase;
 			buildActionMask = 2147483647;
 			files = (
-<<<<<<< HEAD
-=======
 				7A532D2B1B7C6FA8006056DB /* AEPlaythroughChannel.m in Sources */,
->>>>>>> 48af0e9d
 				4C50FF331B75936000E56620 /* ViewController.m in Sources */,
 				4C50FF321B75936000E56620 /* main.m in Sources */,
 				7AFFB76C1B75307500892749 /* AERecorder.m in Sources */,
