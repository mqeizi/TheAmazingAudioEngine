//
//  AEAudioController.m
//  The Amazing Audio Engine
//
//  Created by Michael Tyson on 25/11/2011.
//
//  This software is provided 'as-is', without any express or implied
//  warranty.  In no event will the authors be held liable for any damages
//  arising from the use of this software.
//
//  Permission is granted to anyone to use this software for any purpose,
//  including commercial applications, and to alter it and redistribute it
//  freely, subject to the following restrictions:
//
//  1. The origin of this software must not be misrepresented; you must not
//     claim that you wrote the original software. If you use this software
//     in a product, an acknowledgment in the product documentation would be
//     appreciated but is not required.
//
//  2. Altered source versions must be plainly marked as such, and must not be
//     misrepresented as being the original software.
//
//  3. This notice may not be removed or altered from any source distribution.
//

#import "AEAudioController.h"
#import "AEUtilities.h"
#import <UIKit/UIKit.h>
#import <libkern/OSAtomic.h>
#import "TPCircularBuffer.h"
#include <sys/types.h>
#include <sys/sysctl.h>
#import <Accelerate/Accelerate.h>
#import "AEAudioController+Audiobus.h"
#import "AEAudioController+AudiobusStub.h"
#import "AEFloatConverter.h"
#import "AEBlockChannel.h"
#import <mach/mach_time.h>
#import <pthread.h>

static double __hostTicksToSeconds = 0.0;
static double __secondsToHostTicks = 0.0;

static const int kMaximumChannelsPerGroup              = 100;
static const int kMaximumCallbacksPerSource            = 15;
static const int kMessageBufferLength                  = 8192;
static const NSTimeInterval kIdleMessagingPollDuration = 0.1;
static const UInt32 kMaxFramesPerSlice                 = 4096;
static const int kScratchBufferFrames                  = kMaxFramesPerSlice;
static const int kInputAudioBufferFrames               = kMaxFramesPerSlice;
static const int kLevelMonitorScratchBufferSize        = kMaxFramesPerSlice;
static const NSTimeInterval kMaxBufferDurationWithVPIO = 0.01;
static const Float32 kNoValue                          = -1.0;
#define kNoAudioErr                            -2222

static Float32 __cachedInputLatency = kNoValue;
static Float32 __cachedOutputLatency = kNoValue;

NSString * const AEAudioControllerSessionInterruptionBeganNotification = @"com.theamazingaudioengine.AEAudioControllerSessionInterruptionBeganNotification";
NSString * const AEAudioControllerSessionInterruptionEndedNotification = @"com.theamazingaudioengine.AEAudioControllerSessionInterruptionEndedNotification";
NSString * const AEAudioControllerDidRecreateGraphNotification = @"com.theamazingaudioengine.AEAudioControllerDidRecreateGraphNotification";

const NSString *kAEAudioControllerCallbackKey = @"callback";
const NSString *kAEAudioControllerUserInfoKey = @"userinfo";

static inline int min(int a, int b) { return a>b ? b : a; }

static inline void AEAudioControllerError(OSStatus result, const char *operation, const char* file, int line) {
    int fourCC = CFSwapInt32HostToBig(result);
    @autoreleasepool {
        NSLog(@"%s:%d: %s result %d %08X %4.4s\n", file, line, operation, (int)result, (int)result, (char*)&fourCC);
    }
}

#define checkResult(result,operation) (_checkResult((result),(operation),strrchr(__FILE__, '/')+1,__LINE__))
static inline BOOL _checkResult(OSStatus result, const char *operation, const char* file, int line) {
    if ( result != noErr ) {
        static uint64_t lastMessage = 0;
        static int messageCount=0;
        uint64_t now = mach_absolute_time();
        if ( (now-lastMessage)*__hostTicksToSeconds > 2 ) {
            messageCount = 0;
        }
        lastMessage = now;
        if ( ++messageCount >= 10 ) {
            if ( messageCount == 10 ) {
                @autoreleasepool {
                    NSLog(@"Suppressing some messages");
                }
            }
            if ( messageCount%500 != 0 ) {
                return NO;
            }
        }
        AEAudioControllerError(result, operation, file, line);
        return NO;
    }
    return YES;
}

@interface NSError (AEAudioControllerAdditions)
+ (NSError*)audioControllerErrorWithMessage:(NSString*)message OSStatus:(OSStatus)status;
@end
@implementation NSError (AEAudioControllerAdditions)
+ (NSError*)audioControllerErrorWithMessage:(NSString*)message OSStatus:(OSStatus)status {
    int fourCC = CFSwapInt32HostToBig(status);
    return [NSError errorWithDomain:NSOSStatusErrorDomain
                               code:status
                           userInfo:[NSDictionary dictionaryWithObject:[NSString stringWithFormat:@"%@ (error %d/%4.4s)", message, (int)status, (char*)&fourCC]
                                                                forKey:NSLocalizedDescriptionKey]];
}
@end

#pragma mark - Core types

enum {
    kFilterFlag               = 1<<0,
    kReceiverFlag             = 1<<1,
    kAudiobusSenderPortFlag   = 1<<3
};

/*!
 * Callback
 */
typedef struct __callback_t {
    void *callback;
    void *userInfo;
    uint8_t flags;
} callback_t;

/*!
 * Callback table
 */
typedef struct __callback_table_t {
    int count;
    callback_t callbacks[kMaximumCallbacksPerSource];
} callback_table_t;

/*!
 * Mulichannel input callback table
 */
typedef struct __input_callback_table_t {
    callback_table_t    callbacks;
    NSArray            *channelMap;
    AudioStreamBasicDescription audioDescription;
    AudioBufferList    *audioBufferList;
    AudioConverterRef   audioConverter;
} input_callback_table_t;


/*!
 * Audio level monitoring data
 */
typedef struct __audio_level_monitor_t {
    BOOL                monitoringEnabled;
    double              meanAccumulator;
    int                 meanBlockCount;
    float               peak;
    float               average;
    AEFloatConverter   *floatConverter;
    AudioBufferList    *scratchBuffer;
    int                 channels;
    BOOL                reset;
} audio_level_monitor_t;

/*!
 * Source types
 */
typedef enum {
    kChannelTypeChannel,
    kChannelTypeGroup
} ChannelType;

/*!
 * Channel
 */
typedef struct __channel_t {
    ChannelType      type;
    void            *ptr;
    void            *object;
    AEChannelGroupRef parentGroup;
    BOOL             playing;
    float            volume;
    float            pan;
    BOOL             muted;
    AudioStreamBasicDescription audioDescription;
    callback_table_t callbacks;
    AudioTimeStamp   timeStamp;
    
    BOOL             setRenderNotification;
    
    AEAudioController *audioController;
    ABSenderPort     *audiobusSenderPort;
    AEFloatConverter *audiobusFloatConverter;
    AudioBufferList *audiobusScratchBuffer;
} channel_t, *AEChannelRef;

/*!
 * Channel group
 */
typedef struct _channel_group_t {
    AEChannelRef        channel;
    AUNode              mixerNode;
    AudioUnit           mixerAudioUnit;
    AEChannelRef        channels[kMaximumChannelsPerGroup];
    int                 channelCount;
    AUNode              converterNode;
    AudioUnit           converterUnit;
    audio_level_monitor_t level_monitor_data;
} channel_group_t;

#pragma mark Messaging

/*!
 * Message 
 */
typedef struct {
    void                            (^block)();
    void                            (^responseBlock)();
    AEAudioControllerMainThreadMessageHandler handler;
    void                           *userInfoByReference;
    int                             userInfoLength;
    pthread_t                       sourceThread;
} message_t;


#pragma mark -

@interface AEAudioControllerProxy : NSProxy {
    AEAudioController *_audioController;
}
- (id)initWithAudioController:(AEAudioController*)audioController;
@end

@interface AEAudioControllerMessagePollThread : NSThread
- (id)initWithAudioController:(AEAudioController*)audioController;
@property (nonatomic, assign) NSTimeInterval pollInterval;
@end

@interface AEAudioController () {
    AUGraph             _audioGraph;
    AUNode              _ioNode;
    AudioUnit           _ioAudioUnit;
    BOOL                _interrupted;
    BOOL                _inputEnabled;
    BOOL                _hardwareInputAvailable;
    BOOL                _running;
    BOOL                _runningPriorToInterruption;
    BOOL                _hasSystemError;
    
    AEChannelGroupRef   _topGroup;
    AEChannelRef        _topChannel;
    
    callback_table_t    _timingCallbacks;
    
    input_callback_table_t *_inputCallbacks;
    int                 _inputCallbackCount;
    AudioStreamBasicDescription _rawInputAudioDescription;
    AudioBufferList    *_inputAudioBufferList;
    
    TPCircularBuffer    _realtimeThreadMessageBuffer;
    TPCircularBuffer    _mainThreadMessageBuffer;
    AEAudioControllerMessagePollThread *_pollThread;
    int                 _pendingResponses;
    
    audio_level_monitor_t _inputLevelMonitorData;
    BOOL                _usingAudiobusInput;
    
    AudioBufferList    *_audiobusMonitorBuffer;
}

- (BOOL)mustUpdateVoiceProcessingSettings;
- (void)replaceIONode;
- (BOOL)updateInputDeviceStatus;
static void processPendingMessagesOnRealtimeThread(AEAudioController *THIS);
static void handleCallbacksForChannel(AEChannelRef channel, const AudioTimeStamp *inTimeStamp, UInt32 inNumberFrames, AudioBufferList *ioData);
static void performLevelMonitoring(audio_level_monitor_t* monitor, AudioBufferList *buffer, UInt32 numberFrames);
static BOOL upstreamChannelsMutedByAudiobus(AEChannelRef channel);

@property (nonatomic, retain, readwrite) NSString *audioRoute;
@property (nonatomic, assign, readwrite) float currentBufferDuration;
@property (nonatomic, retain) NSError *lastError;
@property (nonatomic, assign) NSTimer *housekeepingTimer;
@property (nonatomic, retain) ABReceiverPort *audiobusReceiverPort;
@property (nonatomic, retain) ABSenderPort *audiobusSenderPort;
@property (nonatomic, strong) AEBlockChannel *audiobusMonitorChannel;
@end

@implementation AEAudioController
@synthesize audioSessionCategory        = _audioSessionCategory,
            audioInputAvailable         = _audioInputAvailable,
            numberOfInputChannels       = _numberOfInputChannels, 
            muteOutput                  = _muteOutput,
            enableBluetoothInput        = _enableBluetoothInput,
            voiceProcessingEnabled      = _voiceProcessingEnabled,
            voiceProcessingOnlyForSpeakerAndMicrophone = _voiceProcessingOnlyForSpeakerAndMicrophone,
            playingThroughDeviceSpeaker = _playingThroughDeviceSpeaker,
            preferredBufferDuration     = _preferredBufferDuration, 
            inputMode                   = _inputMode, 
            audioUnit                   = _ioAudioUnit,
            audioGraph                  = _audioGraph,
            audioDescription            = _audioDescription,
            audioRoute                  = _audioRoute,
            audiobusReceiverPort        = _audiobusReceiverPort;

@dynamic    running, inputGainAvailable, inputGain, audiobusSenderPort, inputAudioDescription, inputChannelSelection;

#pragma mark - Audio session callbacks

static AEAudioController * __interruptionListenerSelf = nil;

static void interruptionListener(void *inClientData, UInt32 inInterruption) {
    if ( !__interruptionListenerSelf ) return;
    
    AEAudioController *THIS = __interruptionListenerSelf;
    
    if (inInterruption == kAudioSessionEndInterruption) {
        NSLog(@"TAAE: Audio session interruption ended");
        THIS->_interrupted = NO;
        
        if ( [[UIApplication sharedApplication] applicationState] != UIApplicationStateBackground || THIS->_runningPriorToInterruption ) {
            // make sure we are again the active session
            checkResult(AudioSessionSetActive(true), "AudioSessionSetActive");
        }
        
        if ( THIS->_runningPriorToInterruption && ![THIS running] ) {
            [THIS start:NULL];
        }
        
        [[NSNotificationCenter defaultCenter] postNotificationName:AEAudioControllerSessionInterruptionEndedNotification object:THIS];
    } else if (inInterruption == kAudioSessionBeginInterruption) {
        NSLog(@"TAAE: Audio session interrupted");
        THIS->_runningPriorToInterruption = THIS->_running;
        
        THIS->_interrupted = YES;
        
        if ( THIS->_runningPriorToInterruption ) {
            [THIS stop];
        }

        [[NSNotificationCenter defaultCenter] postNotificationName:AEAudioControllerSessionInterruptionBeganNotification object:THIS];
        
        processPendingMessagesOnRealtimeThread(THIS);
    }
}

static void audioSessionPropertyListener(void *inClientData, AudioSessionPropertyID inID, UInt32 inDataSize, const void *inData) {
    AEAudioController *THIS = (AEAudioController *)inClientData;
    
    __cachedInputLatency = kNoValue;
    __cachedOutputLatency = kNoValue;
    
    if (inID == kAudioSessionProperty_AudioRouteChange) {
        int reason = [[(NSDictionary*)inData objectForKey:[NSString stringWithCString:kAudioSession_AudioRouteChangeKey_Reason encoding:NSUTF8StringEncoding]] intValue];
        
        CFStringRef route = NULL;
        UInt32 size = sizeof(route);
        if ( !checkResult(AudioSessionGetProperty(kAudioSessionProperty_AudioRoute, &size, &route), "AudioSessionGetProperty(kAudioSessionProperty_AudioRoute)") ) return;
        
        THIS.audioRoute = [NSString stringWithString:(NSString*)route];
        
        NSLog(@"TAAE: Changed audio route to %@", THIS.audioRoute);
        
        BOOL playingThroughSpeaker;
        if ( [(NSString*)route isEqualToString:@"SpeakerAndMicrophone"] || [(NSString*)route isEqualToString:@"Speaker"] ) {
            playingThroughSpeaker = YES;
        } else {
            playingThroughSpeaker = NO;
        }
        
        CFRelease(route);
        
        BOOL updatedVP = NO;
        if ( THIS->_playingThroughDeviceSpeaker != playingThroughSpeaker ) {
            [THIS willChangeValueForKey:@"playingThroughDeviceSpeaker"];
            THIS->_playingThroughDeviceSpeaker = playingThroughSpeaker;
            [THIS didChangeValueForKey:@"playingThroughDeviceSpeaker"];
            
            if ( THIS->_voiceProcessingEnabled && THIS->_voiceProcessingOnlyForSpeakerAndMicrophone ) {
                if ( [THIS mustUpdateVoiceProcessingSettings] ) {
                    [THIS replaceIONode];
                    updatedVP = YES;
                }
            }
        }
        
        if ( !updatedVP && (reason == kAudioSessionRouteChangeReason_NewDeviceAvailable || reason == kAudioSessionRouteChangeReason_OldDeviceUnavailable) && THIS->_inputEnabled ) {
            [THIS updateInputDeviceStatus];
        }
        
    } else if ( inID == kAudioSessionProperty_AudioInputAvailable && THIS->_inputEnabled ) {
        [THIS updateInputDeviceStatus];
    }
}

#pragma mark -
#pragma mark Input and render callbacks

struct fillComplexBufferInputProc_t { AudioBufferList *bufferList; UInt32 frames;  };
static OSStatus fillComplexBufferInputProc(AudioConverterRef             inAudioConverter,
                                           UInt32                        *ioNumberDataPackets,
                                           AudioBufferList               *ioData,
                                           AudioStreamPacketDescription  **outDataPacketDescription,
                                           void                          *inUserData) {
    struct fillComplexBufferInputProc_t *arg = inUserData;
    for ( int i=0; i<ioData->mNumberBuffers; i++ ) {
        ioData->mBuffers[i].mData = arg->bufferList->mBuffers[i].mData;
        ioData->mBuffers[i].mDataByteSize = arg->bufferList->mBuffers[i].mDataByteSize;
    }
    *ioNumberDataPackets = arg->frames;
    return noErr;
}

typedef struct __channel_producer_arg_t {
    AEChannelRef channel;
    AudioTimeStamp inTimeStamp;
    AudioUnitRenderActionFlags *ioActionFlags;
    int nextFilterIndex;
} channel_producer_arg_t;

static OSStatus channelAudioProducer(void *userInfo, AudioBufferList *audio, UInt32 *frames) {
    channel_producer_arg_t *arg = (channel_producer_arg_t*)userInfo;
    AEChannelRef channel = arg->channel;
    
    OSStatus status = noErr;
    
    // See if there's another filter
    for ( int i=channel->callbacks.count-1, filterIndex=0; i>=0; i-- ) {
        callback_t *callback = &channel->callbacks.callbacks[i];
        if ( callback->flags & kFilterFlag ) {
            if ( filterIndex == arg->nextFilterIndex ) {
                // Run this filter
                channel_producer_arg_t filterArg = *arg;
                filterArg.nextFilterIndex = filterIndex+1;
                return ((AEAudioControllerFilterCallback)callback->callback)(callback->userInfo, channel->audioController, &channelAudioProducer, (void*)&filterArg, &arg->inTimeStamp, *frames, audio);
            }
            filterIndex++;
        }
    }
    
    if ( channel->type == kChannelTypeChannel ) {
        AEAudioControllerRenderCallback callback = (AEAudioControllerRenderCallback) channel->ptr;
        id<AEAudioPlayable> channelObj = (id<AEAudioPlayable>) channel->object;
        
        for ( int i=0; i<audio->mNumberBuffers; i++ ) {
            memset(audio->mBuffers[i].mData, 0, audio->mBuffers[i].mDataByteSize);
        }
        
        status = callback(channelObj, channel->audioController, &channel->timeStamp, *frames, audio);
        channel->timeStamp.mSampleTime += *frames;
        
    } else if ( channel->type == kChannelTypeGroup ) {
        AEChannelGroupRef group = (AEChannelGroupRef)channel->ptr;
        
        // Tell mixer/mixer's converter unit to render into audio
        status = AudioUnitRender(group->converterUnit ? group->converterUnit : group->mixerAudioUnit, arg->ioActionFlags, &arg->inTimeStamp, 0, *frames, audio);
        if ( !checkResult(status, "AudioUnitRender") ) return status;
        
        if ( group->level_monitor_data.monitoringEnabled ) {
            performLevelMonitoring(&group->level_monitor_data, audio, *frames);
        }
        
        // Advance the sample time, to make sure we continue to render if we're called again with the same arguments
        arg->inTimeStamp.mSampleTime += *frames;
    }
    
    return status;
}

static OSStatus renderCallback(void *inRefCon, AudioUnitRenderActionFlags *ioActionFlags, const AudioTimeStamp *inTimeStamp, UInt32 inBusNumber, UInt32 inNumberFrames, AudioBufferList *ioData) {
    AEChannelRef channel = (AEChannelRef)inRefCon;
    
    if ( channel == NULL || channel->ptr == NULL || !channel->playing ) {
        *ioActionFlags |= kAudioUnitRenderAction_OutputIsSilence;
        return noErr;
    }
    
    AudioTimeStamp timestamp = *inTimeStamp;
    
<<<<<<< HEAD
    if ( channel->audiobusSenderPort && ABSenderPortGetIsMuted(channel->audiobusSenderPort) ) {
        // We're sending via the sender port, and the receiver plays live - offset the timestamp by the reported latency
        timestamp.mHostTime += ABSenderPortGetAverageLatency(channel->audiobusSenderPort)*__secondsToHostTicks;
    } else {
        // Adjust timestamp to factor in hardware output latency
        timestamp.mHostTime += AEAudioControllerOutputLatency(channel->audioController)*__secondsToHostTicks;
=======
    if ( channel->audiobusOutputPort && ABOutputPortGetConnectedPortAttributes(channel->audiobusOutputPort) & ABInputPortAttributePlaysLiveAudio ) {
        // We're sending via the output port, and the receiver plays live - offset the timestamp by the reported latency
        timestamp.mHostTime += ABOutputPortGetAverageLatency(channel->audiobusOutputPort)*__secondsToHostTicks;
>>>>>>> 5c9f9b3b
    }
    
    if ( channel->timeStamp.mFlags == 0 ) {
        channel->timeStamp = timestamp;
    } else {
        channel->timeStamp.mHostTime = timestamp.mHostTime;
    }
    
    channel_producer_arg_t arg = {
        .channel = channel,
        .inTimeStamp = timestamp,
        .ioActionFlags = ioActionFlags,
        .nextFilterIndex = 0
    };
    
    OSStatus result = channelAudioProducer((void*)&arg, ioData, &inNumberFrames);
    
    handleCallbacksForChannel(channel, &timestamp, inNumberFrames, ioData);
    
    if ( channel->audiobusSenderPort && ABSenderPortIsConnected(channel->audiobusSenderPort) && channel->audiobusFloatConverter ) {
        // Convert the audio to float, and apply volume/pan if necessary
        if ( AEFloatConverterToFloatBufferList(channel->audiobusFloatConverter, ioData, channel->audiobusScratchBuffer, inNumberFrames) ) {
            if ( fabs(1.0 - channel->volume) > 0.01 || fabs(0.0 - channel->pan) > 0.01 ) {
                float volume = channel->volume;
                for ( int i=0; i<channel->audiobusScratchBuffer->mNumberBuffers; i++ ) {
                    float gain = (channel->audiobusScratchBuffer->mNumberBuffers == 2 ?
                                  i == 0 ? (channel->pan <= 0.0 ? 1.0 : (1.0-((channel->pan/2)+0.5))*2.0) :
                                  i == 1 ? (channel->pan >= 0.0 ? 1.0 : ((channel->pan/2)+0.5)*2.0) :
                                  1 : 1) * volume;
                    vDSP_vsmul(channel->audiobusScratchBuffer->mBuffers[i].mData, 1, &gain, channel->audiobusScratchBuffer->mBuffers[i].mData, 1, inNumberFrames);
                }
            }
        }
        
        // Send via Audiobus
        ABSenderPortSendAudio(channel->audiobusSenderPort, channel->audiobusScratchBuffer, inNumberFrames, &timestamp);
        
        if ( !ABSenderPortGetIsMuted(channel->audiobusSenderPort) && upstreamChannelsMutedByAudiobus(channel) && channel->audioController->_audiobusMonitorBuffer ) {
            // Mix with monitoring buffer
            AudioBufferList *monitorBuffer = channel->audioController->_audiobusMonitorBuffer;
            for ( int i=0; i<MIN(monitorBuffer->mNumberBuffers, channel->audiobusScratchBuffer->mNumberBuffers); i++ ) {
                vDSP_vadd((float*)monitorBuffer->mBuffers[i].mData, 1, (float*)channel->audiobusScratchBuffer->mBuffers[i].mData, 1, (float*)monitorBuffer->mBuffers[i].mData, 1, MIN(inNumberFrames, kMaxFramesPerSlice));
            }
        }
    }
    
    if ( channel->audiobusSenderPort && ABSenderPortGetIsMuted(channel->audiobusSenderPort) ) {
        // Silence output
        for ( int i=0; i<ioData->mNumberBuffers; i++ ) memset(ioData->mBuffers[i].mData, 0, ioData->mBuffers[i].mDataByteSize);
    }
    
    return result;
}

typedef struct __input_producer_arg_t {
    AEAudioController *THIS;
    input_callback_table_t *table;
    AudioTimeStamp inTimeStamp;
    AudioUnitRenderActionFlags *ioActionFlags;
    int nextFilterIndex;
} input_producer_arg_t;

static OSStatus inputAudioProducer(void *userInfo, AudioBufferList *audio, UInt32 *frames) {
    input_producer_arg_t *arg = (input_producer_arg_t*)userInfo;
    AEAudioController *THIS = arg->THIS;
    
    // See if there's another filter
    for ( int i=arg->table->callbacks.count-1, filterIndex=0; i>=0; i-- ) {
        callback_t *callback = &arg->table->callbacks.callbacks[i];
        if ( callback->flags & kFilterFlag ) {
            if ( filterIndex == arg->nextFilterIndex ) {
                // Run this filter
                input_producer_arg_t filterArg = *arg;
                filterArg.nextFilterIndex = filterIndex+1;
                return ((AEAudioControllerFilterCallback)callback->callback)(callback->userInfo, THIS, &inputAudioProducer, (void*)&filterArg, &arg->inTimeStamp, *frames, audio);
            }
            filterIndex++;
        }
    }
    
    if ( arg->table->audioConverter ) {
        // Perform conversion
        assert(THIS->_inputAudioBufferList->mBuffers[0].mData && THIS->_inputAudioBufferList->mBuffers[0].mDataByteSize > 0);
        assert(audio->mBuffers[0].mData && audio->mBuffers[0].mDataByteSize > 0);
        
        OSStatus result = AudioConverterFillComplexBuffer(arg->table->audioConverter,
                                                          fillComplexBufferInputProc,
                                                          &(struct fillComplexBufferInputProc_t) { .bufferList = THIS->_inputAudioBufferList, .frames = *frames },
                                                          frames,
                                                          audio,
                                                          NULL);
        checkResult(result, "AudioConverterConvertComplexBuffer");
    } else {
        for ( int i=0; i<audio->mNumberBuffers; i++ ) {
            audio->mBuffers[i].mDataByteSize = MIN(audio->mBuffers[i].mDataByteSize, THIS->_inputAudioBufferList->mBuffers[i].mDataByteSize);
            memcpy(audio->mBuffers[i].mData, THIS->_inputAudioBufferList->mBuffers[i].mData, audio->mBuffers[i].mDataByteSize);
        }
    }

    return noErr;
}

static OSStatus inputAvailableCallback(void *inRefCon, AudioUnitRenderActionFlags *ioActionFlags, const AudioTimeStamp *inTimeStamp, UInt32 inBusNumber, UInt32 inNumberFrames, AudioBufferList *ioData) {
    AEAudioController *THIS = (AEAudioController *)inRefCon;
    
    if ( !THIS->_inputAudioBufferList ) return noErr;
    
    AudioTimeStamp timestamp = *inTimeStamp;
    
    BOOL useAudiobus = THIS->_audiobusReceiverPort && THIS->_usingAudiobusInput;
    
    if ( useAudiobus ) {
        // If Audiobus is connected, then serve Audiobus queue rather than serving system input queue
        static Float64 __sampleTime = 0;
        ABReceiverPortReceive(THIS->_audiobusReceiverPort, nil, THIS->_inputAudioBufferList, inNumberFrames, &timestamp);
        timestamp.mSampleTime = __sampleTime;
        __sampleTime += inNumberFrames;
    }
    
    for ( int i=0; i<THIS->_timingCallbacks.count; i++ ) {
        callback_t *callback = &THIS->_timingCallbacks.callbacks[i];
        ((AEAudioControllerTimingCallback)callback->callback)(callback->userInfo, THIS, &timestamp, inNumberFrames, AEAudioTimingContextInput);
    }
    
    for ( int i=0; i<THIS->_inputAudioBufferList->mNumberBuffers; i++ ) {
        THIS->_inputAudioBufferList->mBuffers[i].mDataByteSize = kInputAudioBufferFrames * THIS->_rawInputAudioDescription.mBytesPerFrame;
    }
    
    // Render audio into buffer
    if ( !useAudiobus ) {
        for ( int i=0; i<THIS->_inputAudioBufferList->mNumberBuffers; i++ ) {
            THIS->_inputAudioBufferList->mBuffers[i].mDataByteSize = inNumberFrames * THIS->_rawInputAudioDescription.mBytesPerFrame;
        }
        OSStatus err = AudioUnitRender(THIS->_ioAudioUnit, ioActionFlags, &timestamp, 1, inNumberFrames, THIS->_inputAudioBufferList);
        if ( !checkResult(err, "AudioUnitRender") ) {
            return err;
        }
    }
    
    if ( inNumberFrames == 0 ) return kNoAudioErr;
    
    OSStatus result = noErr;
    
    for ( int tableIndex = 0; tableIndex < THIS->_inputCallbackCount; tableIndex++ ) {
        input_callback_table_t *table = &THIS->_inputCallbacks[tableIndex];
        
        if ( !table->audioBufferList ) continue;
        
        input_producer_arg_t arg = {
            .THIS = THIS,
            .table = table,
            .inTimeStamp = timestamp,
            .ioActionFlags = ioActionFlags,
            .nextFilterIndex = 0
        };
        
        for ( int i=0; i<table->audioBufferList->mNumberBuffers; i++ ) {
            table->audioBufferList->mBuffers[i].mDataByteSize = inNumberFrames * table->audioDescription.mBytesPerFrame;
        }
        
        result = inputAudioProducer((void*)&arg, table->audioBufferList, &inNumberFrames);
        
        // Pass audio to callbacks
        for ( int i=0; i<table->callbacks.count; i++ ) {
            callback_t *callback = &table->callbacks.callbacks[i];
            if ( !(callback->flags & kReceiverFlag) ) continue;
            
            ((AEAudioControllerAudioCallback)callback->callback)(callback->userInfo, THIS, AEAudioSourceInput, &timestamp, inNumberFrames, table->audioBufferList);
        }
    }
    
    // Perform input metering
    if ( THIS->_inputLevelMonitorData.monitoringEnabled ) {
        performLevelMonitoring(&THIS->_inputLevelMonitorData, THIS->_inputAudioBufferList, inNumberFrames);
    }
    
    return result;
}

static OSStatus groupRenderNotifyCallback(void *inRefCon, AudioUnitRenderActionFlags *ioActionFlags, const AudioTimeStamp *inTimeStamp, UInt32 inBusNumber, UInt32 inNumberFrames, AudioBufferList *ioData) {
    AEChannelRef channel = (AEChannelRef)inRefCon;
    AEChannelGroupRef group = (AEChannelGroupRef)channel->ptr;
    
    if ( !(*ioActionFlags & kAudioUnitRenderAction_PreRender) ) {
        // After render
        handleCallbacksForChannel(channel, inTimeStamp, inNumberFrames, ioData);
        
        if ( group->level_monitor_data.monitoringEnabled ) {
            performLevelMonitoring(&group->level_monitor_data, ioData, inNumberFrames);
        }
    }
    
    return noErr;
}

static OSStatus topRenderNotifyCallback(void *inRefCon, AudioUnitRenderActionFlags *ioActionFlags, const AudioTimeStamp *inTimeStamp, UInt32 inBusNumber, UInt32 inNumberFrames, AudioBufferList *ioData) {
    
    AEAudioController *THIS = (AEAudioController *)inRefCon;

    if ( *ioActionFlags & kAudioUnitRenderAction_PreRender ) {
        // Before render: Perform timing callbacks
        for ( int i=0; i<THIS->_timingCallbacks.count; i++ ) {
            callback_t *callback = &THIS->_timingCallbacks.callbacks[i];
            ((AEAudioControllerTimingCallback)callback->callback)(callback->userInfo, THIS, inTimeStamp, inNumberFrames, AEAudioTimingContextOutput);
        }
    } else {
        // After render
        if ( THIS->_muteOutput ) {
            for ( int i=0; i<ioData->mNumberBuffers; i++ ) {
                memset(ioData->mBuffers[i].mData, 0, ioData->mBuffers[i].mDataByteSize);
            }
        }
        
        processPendingMessagesOnRealtimeThread(THIS);
    }
    
    return noErr;
}

#pragma mark - Setup and start/stop

+(void)initialize {
    mach_timebase_info_data_t tinfo;
    mach_timebase_info(&tinfo);
    __hostTicksToSeconds = ((double)tinfo.numer / tinfo.denom) * 1.0e-9;
    __secondsToHostTicks = 1.0 / __hostTicksToSeconds;
}


+ (AudioStreamBasicDescription)interleaved16BitStereoAudioDescription {
    AudioStreamBasicDescription audioDescription;
    memset(&audioDescription, 0, sizeof(audioDescription));
    audioDescription.mFormatID          = kAudioFormatLinearPCM;
    audioDescription.mFormatFlags       = kAudioFormatFlagIsSignedInteger | kAudioFormatFlagIsPacked | kAudioFormatFlagsNativeEndian;
    audioDescription.mChannelsPerFrame  = 2;
    audioDescription.mBytesPerPacket    = sizeof(SInt16)*audioDescription.mChannelsPerFrame;
    audioDescription.mFramesPerPacket   = 1;
    audioDescription.mBytesPerFrame     = sizeof(SInt16)*audioDescription.mChannelsPerFrame;
    audioDescription.mBitsPerChannel    = 8 * sizeof(SInt16);
    audioDescription.mSampleRate        = 44100.0;
    return audioDescription;
}

+ (AudioStreamBasicDescription)nonInterleaved16BitStereoAudioDescription {
    AudioStreamBasicDescription audioDescription;
    memset(&audioDescription, 0, sizeof(audioDescription));
    audioDescription.mFormatID          = kAudioFormatLinearPCM;
    audioDescription.mFormatFlags       = kAudioFormatFlagIsSignedInteger | kAudioFormatFlagIsPacked | kAudioFormatFlagsNativeEndian | kAudioFormatFlagIsNonInterleaved;
    audioDescription.mChannelsPerFrame  = 2;
    audioDescription.mBytesPerPacket    = sizeof(SInt16);
    audioDescription.mFramesPerPacket   = 1;
    audioDescription.mBytesPerFrame     = sizeof(SInt16);
    audioDescription.mBitsPerChannel    = 8 * sizeof(SInt16);
    audioDescription.mSampleRate        = 44100.0;
    return audioDescription;
}

+ (AudioStreamBasicDescription)nonInterleavedFloatStereoAudioDescription {
    AudioStreamBasicDescription audioDescription;
    memset(&audioDescription, 0, sizeof(audioDescription));
    audioDescription.mFormatID          = kAudioFormatLinearPCM;
    audioDescription.mFormatFlags       = kAudioFormatFlagIsFloat | kAudioFormatFlagIsPacked | kAudioFormatFlagIsNonInterleaved;
    audioDescription.mChannelsPerFrame  = 2;
    audioDescription.mBytesPerPacket    = sizeof(float);
    audioDescription.mFramesPerPacket   = 1;
    audioDescription.mBytesPerFrame     = sizeof(float);
    audioDescription.mBitsPerChannel    = 8 * sizeof(float);
    audioDescription.mSampleRate        = 44100.0;
    return audioDescription;
}

+ (AudioStreamBasicDescription)audioUnitCanonicalAudioDescription {
    AudioStreamBasicDescription audioDescription;
    memset(&audioDescription, 0, sizeof(audioDescription));
    audioDescription.mFormatID          = kAudioFormatLinearPCM;
    audioDescription.mFormatFlags       = kAudioFormatFlagsAudioUnitCanonical;
    audioDescription.mChannelsPerFrame  = 2;
    audioDescription.mBytesPerPacket    = sizeof(AudioUnitSampleType);
    audioDescription.mFramesPerPacket   = 1;
    audioDescription.mBytesPerFrame     = sizeof(AudioUnitSampleType);
    audioDescription.mBitsPerChannel    = 8 * sizeof(AudioUnitSampleType);
    audioDescription.mSampleRate        = 44100.0;
    return audioDescription;
}

+ (BOOL)voiceProcessingAvailable {
    // Determine platform name
    static NSString *platform = nil;
    if ( !platform ) {
        size_t size;
        sysctlbyname("hw.machine", NULL, &size, NULL, 0);
        char *machine = malloc(size);
        sysctlbyname("hw.machine", machine, &size, NULL, 0);
        platform = [[NSString stringWithCString:machine encoding:NSUTF8StringEncoding] retain];
        free(machine);
    }
    
    // These devices aren't fast enough to do voice processing effectively
    NSArray *badDevices = [NSArray arrayWithObjects:@"iPhone1,1", @"iPhone1,2", @"iPhone2,1", @"iPod1,1", @"iPod2,1", @"iPod3,1", nil];
    return ![badDevices containsObject:platform];
}

- (id)initWithAudioDescription:(AudioStreamBasicDescription)audioDescription {
    return [self initWithAudioDescription:audioDescription inputEnabled:NO useVoiceProcessing:NO];
}

- (id)initWithAudioDescription:(AudioStreamBasicDescription)audioDescription inputEnabled:(BOOL)enableInput {
    return [self initWithAudioDescription:audioDescription inputEnabled:enableInput useVoiceProcessing:NO];
}

- (id)initWithAudioDescription:(AudioStreamBasicDescription)audioDescription inputEnabled:(BOOL)enableInput useVoiceProcessing:(BOOL)useVoiceProcessing {
    if ( !(self = [super init]) ) return nil;
    
    NSAssert(audioDescription.mFormatID == kAudioFormatLinearPCM, @"Only linear PCM supported");

    __interruptionListenerSelf = self;
    
    _audioSessionCategory = enableInput ? kAudioSessionCategory_PlayAndRecord : kAudioSessionCategory_MediaPlayback;
    _allowMixingWithOtherApps = YES;
    _audioDescription = audioDescription;
    _inputEnabled = enableInput;
    _masterOutputVolume = 1.0;
    _voiceProcessingEnabled = useVoiceProcessing;
    _inputMode = AEInputModeFixedAudioFormat;
    _voiceProcessingOnlyForSpeakerAndMicrophone = YES;
    _inputCallbacks = (input_callback_table_t*)calloc(sizeof(input_callback_table_t), 1);
    _inputCallbackCount = 1;
    
    [[NSNotificationCenter defaultCenter] addObserver:self selector:@selector(applicationWillEnterForeground:) name:UIApplicationWillEnterForegroundNotification object:nil];
    
    if ( ABConnectionsChangedNotification ) {
        [[NSNotificationCenter defaultCenter] addObserver:self selector:@selector(audiobusConnectionsChanged:) name:ABConnectionsChangedNotification object:nil];
    }
    
    TPCircularBufferInit(&_realtimeThreadMessageBuffer, kMessageBufferLength);
    TPCircularBufferInit(&_mainThreadMessageBuffer, kMessageBufferLength);
    
    if ( ![self initAudioSession] || ![self setup] ) {
        _audioGraph = NULL;
    }
    
    self.housekeepingTimer = [NSTimer scheduledTimerWithTimeInterval:1.0 target:[[[AEAudioControllerProxy alloc] initWithAudioController:self] autorelease] selector:@selector(housekeeping) userInfo:nil repeats:YES];
    
    return self;
}

- (void)dealloc {
    __interruptionListenerSelf = nil;
    
    [_housekeepingTimer invalidate];
    self.housekeepingTimer = nil;
    
    self.lastError = nil;
    
    [[NSNotificationCenter defaultCenter] removeObserver:self];
    
    [self stop];
    [self teardown];
    
    if ( _topChannel->audiobusSenderPort ) {
        [_topChannel->audiobusSenderPort removeObserver:self forKeyPath:@"destinations"];
        [_topChannel->audiobusSenderPort removeObserver:self forKeyPath:@"connectedPortAttributes"];
    }
    
    [self releaseResourcesForChannel:_topChannel];
    
    OSStatus result = AudioSessionRemovePropertyListenerWithUserData(kAudioSessionProperty_AudioRouteChange, audioSessionPropertyListener, self);
    checkResult(result, "AudioSessionRemovePropertyListenerWithUserData");
    
    result = AudioSessionRemovePropertyListenerWithUserData(kAudioSessionProperty_AudioInputAvailable, audioSessionPropertyListener, self);
    checkResult(result, "AudioSessionRemovePropertyListenerWithUserData");
    
    self.audioRoute = nil;
    
    if ( _audiobusReceiverPort ) [_audiobusReceiverPort release];
    
    TPCircularBufferCleanup(&_realtimeThreadMessageBuffer);
    TPCircularBufferCleanup(&_mainThreadMessageBuffer);
    
    if ( _inputLevelMonitorData.scratchBuffer ) {
        AEFreeAudioBufferList(_inputLevelMonitorData.scratchBuffer);
    }
    
    if ( _inputLevelMonitorData.floatConverter ) {
        [_inputLevelMonitorData.floatConverter release];
    }
    
    if ( _inputAudioBufferList ) {
        AEFreeAudioBufferList(_inputAudioBufferList);
    }
    
    for ( int i=0; i<_inputCallbackCount; i++ ) {
        if ( _inputCallbacks[i].channelMap ) {
            [_inputCallbacks[i].channelMap release];
        }
    }
    free(_inputCallbacks);
    
    self.audiobusMonitorChannel = nil;
    if ( _audiobusMonitorBuffer ) AEFreeAudioBufferList(_audiobusMonitorBuffer);
    
    [super dealloc];
}

-(BOOL)start:(NSError **)error {
    return [self start:error recoveringFromErrors:YES];
}

-(BOOL)start:(NSError**)error recoveringFromErrors:(BOOL)recoverFromErrors {
    OSStatus status;
    
    NSLog(@"TAAE: Starting Engine");
    
    if ( !_audioGraph ) {
        if ( error ) *error = _lastError;
        self.lastError = nil;
        return NO;
    }
    
    if ( !checkResult(status=AudioSessionSetActive(true), "AudioSessionSetActive") ) {
        if ( error ) *error = [NSError audioControllerErrorWithMessage:@"Couldn't activate audio session" OSStatus:status];
        return NO;
    }
    
    Float32 bufferDuration;
    UInt32 bufferDurationSize = sizeof(bufferDuration);
    OSStatus result = AudioSessionGetProperty(kAudioSessionProperty_CurrentHardwareIOBufferDuration, &bufferDurationSize, &bufferDuration);
    checkResult(result, "AudioSessionGetProperty(kAudioSessionProperty_CurrentHardwareIOBufferDuration)");
    if ( _currentBufferDuration != bufferDuration ) self.currentBufferDuration = bufferDuration;
    
    BOOL hasError = NO;
    
    _interrupted = NO;
    
    if ( _inputEnabled ) {
        // Determine if audio input is available, and the number of input channels available
        if ( ![self updateInputDeviceStatus] ) {
            if ( error ) *error = self.lastError;
            self.lastError = nil;
            hasError = YES;
        }
    }
    
    if ( !_pollThread ) {
        // Start messaging poll thread
        _pollThread = [[AEAudioControllerMessagePollThread alloc] initWithAudioController:self];
        _pollThread.pollInterval = kIdleMessagingPollDuration;
        OSMemoryBarrier();
        [_pollThread start];
    }
    
    if ( !self.running ) {
        // Start things up
        if ( checkResult(status=AUGraphStart(_audioGraph), "AUGraphStart") ) {
            _running = YES;
        } else {
            if ( !recoverFromErrors || ![self attemptRecoveryFromSystemError:error] ) {
                if ( error && !*error ) *error = [NSError audioControllerErrorWithMessage:@"Couldn't start audio engine" OSStatus:status];
                return NO;
            }
        }
    }
    
    return !hasError;
}

- (void)stop {
    NSLog(@"TAAE: Stopping Engine");
    
    if ( _running ) {
        checkResult(AUGraphStop(_audioGraph), "AUGraphStop");
        
        _running = NO;
        
        if ( !_interrupted ) {
            AudioSessionSetActive(false);
        }
        
        processPendingMessagesOnRealtimeThread(self);
    }
    
    if ( _pollThread ) {
        [_pollThread cancel];
        while ( [_pollThread isExecuting] ) {
            [NSThread sleepForTimeInterval:0.01];
        }
        [_pollThread release];
        _pollThread = nil;
    }
}

#pragma mark - Channel and channel group management

- (void)addChannels:(NSArray*)channels {
    [self addChannels:channels toChannelGroup:_topGroup];
}

- (void)addChannels:(NSArray*)channels toChannelGroup:(AEChannelGroupRef)group {
    // Remove the channels from the system, if they're already added
    [self removeChannels:channels];
    
    // Add to group's channel array
    for ( id<AEAudioPlayable> channel in channels ) {
        if ( group->channelCount == kMaximumChannelsPerGroup ) {
            NSLog(@"Warning: Channel limit reached");
            break;
        }
        
        [channel retain];
        
        for ( NSString *property in [NSArray arrayWithObjects:@"volume", @"pan", @"channelIsPlaying", @"channelIsMuted", @"audioDescription", nil] ) {
            [(NSObject*)channel addObserver:self forKeyPath:property options:0 context:NULL];
        }
        
        AEChannelRef channelElement = (AEChannelRef)calloc(1, sizeof(channel_t));
        channelElement->type        = kChannelTypeChannel;
        channelElement->ptr         = channel.renderCallback;
        channelElement->object      = channel;
        channelElement->parentGroup = group;
        channelElement->playing     = [channel respondsToSelector:@selector(channelIsPlaying)] ? channel.channelIsPlaying : YES;
        channelElement->volume      = [channel respondsToSelector:@selector(volume)] ? channel.volume : 1.0;
        channelElement->pan         = [channel respondsToSelector:@selector(pan)] ? channel.pan : 0.0;
        channelElement->muted       = [channel respondsToSelector:@selector(channelIsMuted)] ? channel.channelIsMuted : NO;
        channelElement->audioDescription = [channel respondsToSelector:@selector(audioDescription)] && channel.audioDescription.mSampleRate ? channel.audioDescription : _audioDescription;
        memset(&channelElement->timeStamp, 0, sizeof(channelElement->timeStamp));
        channelElement->audioController = self;
        
        group->channels[group->channelCount++] = channelElement;
    }

    int channelCount = (int)[channels count];
    
    // Set bus count
    UInt32 busCount = group->channelCount;
    OSStatus result = AudioUnitSetProperty(group->mixerAudioUnit, kAudioUnitProperty_ElementCount, kAudioUnitScope_Input, 0, &busCount, sizeof(busCount));
    if ( !checkResult(result, "AudioUnitSetProperty(kAudioUnitProperty_ElementCount)") ) return;
    
    // Configure each channel
    [self configureChannelsInRange:NSMakeRange(group->channelCount - channelCount, channelCount) forGroup:group];
    
    checkResult([self updateGraph], "Update graph");
}

- (void)removeChannels:(NSArray *)channels {
    // Find parent groups of each channel, and remove channels (in batches, if possible)
    NSMutableArray *siblings = [NSMutableArray array];
    AEChannelGroupRef lastGroup = NULL;
    for ( id<AEAudioPlayable> channel in channels ) {
        AEChannelGroupRef group = [self searchForGroupContainingChannelMatchingPtr:channel.renderCallback userInfo:channel index:NULL];
        
        if ( group == NULL ) continue;
        
        if ( group != lastGroup ) {
            if ( lastGroup != NULL ) {
                [self removeChannels:siblings fromChannelGroup:lastGroup];
            }
            [siblings removeAllObjects];
            lastGroup = group;
        }
        
        [siblings addObject:channel];
    }
    
    if ( [siblings count] > 0 ) {
        [self removeChannels:siblings fromChannelGroup:lastGroup];
    }
}

- (void)removeChannels:(NSArray*)channels fromChannelGroup:(AEChannelGroupRef)group {
    
    // Remove the channels from the tables, on the core audio thread
    int count = (int)[channels count];
    
    if ( count == 0 ) return;
    
    void** ptrMatchArray = malloc(count * sizeof(void*));
    void** objectMatchArray = malloc(count * sizeof(void*));
    for ( int i=0; i<count; i++ ) {
        ptrMatchArray[i] = ((id<AEAudioPlayable>)[channels objectAtIndex:i]).renderCallback;
        objectMatchArray[i] = [channels objectAtIndex:i];
    }
    AEChannelRef removedChannels[count];
    memset(removedChannels, 0, sizeof(removedChannels));
    AEChannelRef *removedChannels_p = removedChannels;
    int priorCount = group->channelCount;
    [self performSynchronousMessageExchangeWithBlock:^{
        removeChannelsFromGroup(self, group, ptrMatchArray, objectMatchArray, removedChannels_p, count);
    }];
    free(ptrMatchArray);
    free(objectMatchArray);
    
    [self configureChannelsInRange:NSMakeRange(0, priorCount) forGroup:group];
    
    checkResult([self updateGraph], "Update graph");
    
    // Set new bus count of group
    UInt32 busCount = group->channelCount;
    if ( !checkResult(AudioUnitSetProperty(group->mixerAudioUnit, kAudioUnitProperty_ElementCount, kAudioUnitScope_Input, 0, &busCount, sizeof(busCount)),
                      "AudioUnitSetProperty(kAudioUnitProperty_ElementCount)") ) return;

    
    // Release channel resources
    for ( int i=0; i<count; i++ ) {
        if ( removedChannels[i] ) {
            [self releaseResourcesForChannel:removedChannels[i]];
        }
    }
}

- (void)removeChannelGroup:(AEChannelGroupRef)group {
    
    // Find group's parent
    int index;
    AEChannelGroupRef parentGroup = (group == _topGroup ? NULL : [self searchForGroupContainingChannelMatchingPtr:group userInfo:NULL index:&index]);
    NSAssert(group == _topGroup || parentGroup != NULL, @"Channel group not found");
    
    if ( parentGroup ) {
        // Remove the group from the parent group's table, on the core audio thread
        [self performSynchronousMessageExchangeWithBlock:^{
            removeChannelsFromGroup(self, parentGroup, (void*[1]){ group }, (void*[1]){ NULL }, NULL, 1);
        }];
        [self configureChannelsInRange:NSMakeRange(0, parentGroup->channelCount) forGroup:parentGroup];
        
        checkResult([self updateGraph], "Update graph");
    }
    
    [self releaseResourcesForChannel:group->channel];
}

-(NSArray *)channels {
    NSMutableArray *channels = [NSMutableArray array];
    [self gatherChannelsFromGroup:_topGroup intoArray:channels];
    return channels;
}

- (NSArray*)channelsInChannelGroup:(AEChannelGroupRef)group {
    NSMutableArray *channels = [NSMutableArray array];
    for ( int i=0; i<group->channelCount; i++ ) {
        if ( group->channels[i] && group->channels[i]->type == kChannelTypeChannel ) {
            [channels addObject:(id)group->channels[i]->object];
        }
    }
    return channels;
}


- (AEChannelGroupRef)createChannelGroup {
    return [self createChannelGroupWithinChannelGroup:_topGroup];
}

- (AEChannelGroupRef)createChannelGroupWithinChannelGroup:(AEChannelGroupRef)parentGroup {
    if ( parentGroup->channelCount == kMaximumChannelsPerGroup ) {
        NSLog(@"Maximum channels reached in group %p\n", parentGroup);
        return NULL;
    }
    
    // Allocate group
    AEChannelGroupRef group = (AEChannelGroupRef)calloc(1, sizeof(channel_group_t));
    
    // Add group as a channel to the parent group
    int groupIndex = parentGroup->channelCount;
    
    AEChannelRef channel = (AEChannelRef)calloc(1, sizeof(channel_t));
    
    channel->type    = kChannelTypeGroup;
    channel->ptr     = group;
    channel->parentGroup = parentGroup;
    channel->playing = YES;
    channel->volume  = 1.0;
    channel->pan     = 0.0;
    channel->muted   = NO;
    channel->audioController = self;
    
    parentGroup->channels[groupIndex] = channel;
    group->channel   = channel;
    
    parentGroup->channelCount++;
    
    // Set bus count
    UInt32 busCount = parentGroup->channelCount;
    OSStatus result = AudioUnitSetProperty(parentGroup->mixerAudioUnit, kAudioUnitProperty_ElementCount, kAudioUnitScope_Input, 0, &busCount, sizeof(busCount));
    if ( !checkResult(result, "AudioUnitSetProperty(kAudioUnitProperty_ElementCount)") ) return NULL;

    [self configureChannelsInRange:NSMakeRange(groupIndex, 1) forGroup:parentGroup];
    checkResult([self updateGraph], "Update graph");
    
    return group;
}

- (NSArray*)topLevelChannelGroups {
    return [self channelGroupsInChannelGroup:_topGroup];
}

- (NSArray*)channelGroupsInChannelGroup:(AEChannelGroupRef)group {
    NSMutableArray *groups = [NSMutableArray array];
    for ( int i=0; i<group->channelCount; i++ ) {
        if ( group->channels[i] && group->channels[i]->type == kChannelTypeGroup ) {
            [groups addObject:[NSValue valueWithPointer:group->channels[i]->ptr]];
        }
    }
    return groups;
}

- (void)setVolume:(float)volume forChannelGroup:(AEChannelGroupRef)group {
    int index;
    AEChannelGroupRef parentGroup = [self searchForGroupContainingChannelMatchingPtr:group userInfo:NULL index:&index];
    NSAssert(parentGroup != NULL, @"Channel not found");
    
    AudioUnitParameterValue value = group->channel->volume = volume;
    OSStatus result = AudioUnitSetParameter(parentGroup->mixerAudioUnit, kMultiChannelMixerParam_Volume, kAudioUnitScope_Input, index, value, 0);
    checkResult(result, "AudioUnitSetParameter(kMultiChannelMixerParam_Volume)");
}

-(float)volumeForChannelGroup:(AEChannelGroupRef)group {
    return group->channel->volume;
}

- (void)setPan:(float)pan forChannelGroup:(AEChannelGroupRef)group {
    int index;
    AEChannelGroupRef parentGroup = [self searchForGroupContainingChannelMatchingPtr:group userInfo:NULL index:&index];
    NSAssert(parentGroup != NULL, @"Channel not found");
    
    AudioUnitParameterValue value = group->channel->pan = pan;
    if ( value == -1.0 ) value = -0.999; // Workaround for pan limits bug
    if ( value == 1.0 ) value = 0.999;
    OSStatus result = AudioUnitSetParameter(parentGroup->mixerAudioUnit, kMultiChannelMixerParam_Pan, kAudioUnitScope_Input, index, value, 0);
    checkResult(result, "AudioUnitSetParameter(kMultiChannelMixerParam_Pan)");
}

-(float)panForChannelGroup:(AEChannelGroupRef)group {
    return group->channel->pan;
}

- (void)setMuted:(BOOL)muted forChannelGroup:(AEChannelGroupRef)group {
    int index;
    AEChannelGroupRef parentGroup = [self searchForGroupContainingChannelMatchingPtr:group userInfo:NULL index:&index];
    NSAssert(parentGroup != NULL, @"Channel not found");
    group->channel->muted = muted;
    AudioUnitParameterValue value = !muted && group->channel->playing;
    OSStatus result = AudioUnitSetParameter(parentGroup->mixerAudioUnit, kMultiChannelMixerParam_Enable, kAudioUnitScope_Input, index, value, 0);
    checkResult(result, "AudioUnitSetParameter(kMultiChannelMixerParam_Enable)");
}

-(BOOL)channelGroupIsMuted:(AEChannelGroupRef)group {
    return group->channel->muted;
}

#pragma mark - Filters

- (void)addFilter:(id<AEAudioFilter>)filter {
    if ( [self addCallback:filter.filterCallback userInfo:filter flags:kFilterFlag forChannelGroup:_topGroup] ) {
        [filter retain];
    }
}

- (void)addFilter:(id<AEAudioFilter>)filter toChannel:(id<AEAudioPlayable>)channel {
    if ( [self addCallback:filter.filterCallback userInfo:filter flags:kFilterFlag forChannel:channel] ) {
        [filter retain];
    }
}

- (void)addFilter:(id<AEAudioFilter>)filter toChannelGroup:(AEChannelGroupRef)group {
    if ( [self addCallback:filter.filterCallback userInfo:filter flags:kFilterFlag forChannelGroup:group] ) {
        [filter retain];
    }
}

- (void)addInputFilter:(id<AEAudioFilter>)filter {
    [self addInputFilter:filter forChannels:nil];
}

- (void)addInputFilter:(id<AEAudioFilter>)filter forChannels:(NSArray *)channels {
    void *callback = filter.filterCallback;
    if ( [self addCallback:callback userInfo:filter flags:kFilterFlag forInputChannels:channels] ) {
        [filter retain];
    }
}

- (void)removeFilter:(id<AEAudioFilter>)filter {
    if ( [self removeCallback:filter.filterCallback userInfo:filter fromChannelGroup:_topGroup] ) {
        [filter release];
    }
}

- (void)removeFilter:(id<AEAudioFilter>)filter fromChannel:(id<AEAudioPlayable>)channel {
    if ( [self removeCallback:filter.filterCallback userInfo:filter fromChannel:channel] ) {
        [filter release];
    }
}

- (void)removeFilter:(id<AEAudioFilter>)filter fromChannelGroup:(AEChannelGroupRef)group {
    if ( [self removeCallback:filter.filterCallback userInfo:filter fromChannelGroup:group] ) {
        [filter release];
    }
}

- (void)removeInputFilter:(id<AEAudioFilter>)filter {
    void *callback = filter.filterCallback;
    __block BOOL found = NO;
    [self performSynchronousMessageExchangeWithBlock:^{
        for ( int i=0; i<_inputCallbackCount; i++ ) {
            removeCallbackFromTable(self, &_inputCallbacks[i].callbacks, callback, filter, &found);
        }
    }];
    
    if ( found ) {
        [filter release];
    }
}

- (NSArray*)filters {
    return [self associatedObjectsWithFlags:kFilterFlag];
}

- (NSArray*)filtersForChannel:(id<AEAudioPlayable>)channel {
    return [self associatedObjectsWithFlags:kFilterFlag forChannel:channel];
}

- (NSArray*)filtersForChannelGroup:(AEChannelGroupRef)group {
    return [self associatedObjectsWithFlags:kFilterFlag forChannelGroup:group];
}

-(NSArray *)inputFilters {
    NSMutableArray *result = [NSMutableArray array];
    for ( int i=0; i<_inputCallbackCount; i++ ) {
        [result addObjectsFromArray:[self associatedObjectsFromTable:&_inputCallbacks[i].callbacks matchingFlag:kFilterFlag]];
    }
    return result;
}

#pragma mark - Output receivers

- (void)addOutputReceiver:(id<AEAudioReceiver>)receiver {
    if ( [self addCallback:receiver.receiverCallback userInfo:receiver flags:kReceiverFlag forChannelGroup:_topGroup] ) {
        [receiver retain];
    }
}

- (void)addOutputReceiver:(id<AEAudioReceiver>)receiver forChannel:(id<AEAudioPlayable>)channel {
    if ( [self addCallback:receiver.receiverCallback userInfo:receiver flags:kReceiverFlag forChannel:channel] ) {
        [receiver retain];
    }
}

- (void)addOutputReceiver:(id<AEAudioReceiver>)receiver forChannelGroup:(AEChannelGroupRef)group {
    if ( [self addCallback:receiver.receiverCallback userInfo:receiver flags:kReceiverFlag forChannelGroup:group] ) {
        [receiver retain];
    }
}

- (void)removeOutputReceiver:(id<AEAudioReceiver>)receiver {
    if ( [self removeCallback:receiver.receiverCallback userInfo:receiver fromChannelGroup:_topGroup] ) {
        [receiver release];
    }
}

- (void)removeOutputReceiver:(id<AEAudioReceiver>)receiver fromChannel:(id<AEAudioPlayable>)channel {
    if ( [self removeCallback:receiver.receiverCallback userInfo:receiver fromChannel:channel] ) {
        [receiver release];
    }
}

- (void)removeOutputReceiver:(id<AEAudioReceiver>)receiver fromChannelGroup:(AEChannelGroupRef)group {
    if ( [self removeCallback:receiver.receiverCallback userInfo:receiver fromChannelGroup:group] ) {
        [receiver release];
    }
}

- (NSArray*)outputReceivers {
    return [self associatedObjectsWithFlags:kReceiverFlag];
}

- (NSArray*)outputReceiversForChannel:(id<AEAudioPlayable>)channel {
    return [self associatedObjectsWithFlags:kReceiverFlag forChannel:channel];
}

- (NSArray*)outputReceiversForChannelGroup:(AEChannelGroupRef)group {
    return [self associatedObjectsWithFlags:kReceiverFlag forChannelGroup:group];
}

#pragma mark - Input receivers

- (void)addInputReceiver:(id<AEAudioReceiver>)receiver {
    [self addInputReceiver:receiver forChannels:nil];
}

- (void)addInputReceiver:(id<AEAudioReceiver>)receiver forChannels:(NSArray *)channels {
    void *callback = receiver.receiverCallback;
    
    if ( [self addCallback:callback userInfo:receiver flags:kReceiverFlag forInputChannels:channels] ) {
        [receiver retain];
    }
}

- (void)removeInputReceiver:(id<AEAudioReceiver>)receiver {
    void *callback = receiver.receiverCallback;
    __block BOOL found = NO;
    [self performSynchronousMessageExchangeWithBlock:^{
        for ( int i=0; i<_inputCallbackCount; i++ ) {
            removeCallbackFromTable(self, &_inputCallbacks[i].callbacks, callback, receiver, &found);
        }
    }];
    
    if ( found ) {
        [receiver release];
    }
}

-(NSArray *)inputReceivers {
    NSMutableArray *result = [NSMutableArray array];
    for ( int i=0; i<_inputCallbackCount; i++ ) {
        [result addObjectsFromArray:[self associatedObjectsFromTable:&_inputCallbacks[i].callbacks matchingFlag:kReceiverFlag]];
    }
    return result;
}

#pragma mark - Timing receivers

- (void)addTimingReceiver:(id<AEAudioTimingReceiver>)receiver {
    if ( _timingCallbacks.count == kMaximumCallbacksPerSource ) {
        NSLog(@"Warning: Maximum number of callbacks reached");
        return;
    }
    
    [receiver retain];
    
    void *callback = receiver.timingReceiverCallback;
    [self performSynchronousMessageExchangeWithBlock:^{
        addCallbackToTable(self, &_timingCallbacks, callback, receiver, 0);
    }];
}

- (void)removeTimingReceiver:(id<AEAudioTimingReceiver>)receiver {
    void *callback = receiver.timingReceiverCallback;
    __block BOOL found = NO;
    [self performSynchronousMessageExchangeWithBlock:^{
        removeCallbackFromTable(self, &_timingCallbacks, callback, receiver, &found);
    }];
    
    if ( found ) {
        [receiver release];
    }
}

-(NSArray *)timingReceivers {
    return [self associatedObjectsFromTable:&_timingCallbacks matchingFlag:0];
}

#pragma mark - Main thread-realtime thread message sending

static void processPendingMessagesOnRealtimeThread(AEAudioController *THIS) {
    // Only call this from the Core Audio thread, or the main thread if audio system is not yet running
    int32_t availableBytes;
    message_t *messagePtr = TPCircularBufferTail(&THIS->_realtimeThreadMessageBuffer, &availableBytes);
    void *end = (char*)messagePtr + availableBytes;
    
    message_t message;
    while ( (void*)messagePtr < (void*)end ) {
        memcpy(&message, messagePtr, sizeof(message));
        TPCircularBufferConsume(&THIS->_realtimeThreadMessageBuffer, sizeof(message_t));
        
        if ( message.block ) {
#ifdef DEBUG
            uint64_t start = mach_absolute_time();
#endif
            message.block();
#ifdef DEBUG
            uint64_t end = mach_absolute_time();
            if ( (end-start)*__hostTicksToSeconds >= (THIS->_preferredBufferDuration ? THIS->_preferredBufferDuration : 0.01) ) {
                printf("Warning: Block perform on realtime thread took too long (%0.4lfs)\n", (end-start)*__hostTicksToSeconds);
            }
#endif
        }

        if ( message.responseBlock ) {
            int32_t availableBytes;
            message_t *reply = TPCircularBufferHead(&THIS->_mainThreadMessageBuffer, &availableBytes);
            assert(availableBytes >= sizeof(message_t));
            memcpy(reply, &message, sizeof(message_t));
            TPCircularBufferProduce(&THIS->_mainThreadMessageBuffer, sizeof(message_t));
        }
        
        messagePtr++;
    }
}

-(void)pollForMessageResponses {
    pthread_t thread = pthread_self();
    while ( 1 ) {
        message_t *message = NULL;
        @synchronized ( self ) {
            int32_t availableBytes;
            message_t *buffer = TPCircularBufferTail(&_mainThreadMessageBuffer, &availableBytes);
            if ( !buffer ) break;
            
            if ( buffer->sourceThread && buffer->sourceThread != thread ) break;
            
            int messageLength = sizeof(message_t) + (buffer->userInfoLength && !buffer->userInfoByReference ? buffer->userInfoLength : 0);
            message = malloc(messageLength);
            memcpy(message, buffer, messageLength);
            
            TPCircularBufferConsume(&_mainThreadMessageBuffer, messageLength);
            
            _pendingResponses--;
            
            if ( _pollThread && _pendingResponses == 0 ) {
                _pollThread.pollInterval = kIdleMessagingPollDuration;
            }
        }
        
        if ( message->responseBlock ) {
            message->responseBlock();
            [message->responseBlock release];
        } else if ( message->handler ) {
            message->handler(self, 
                             message->userInfoLength > 0
                             ? (message->userInfoByReference ? message->userInfoByReference : message+1) 
                             : NULL, 
                             message->userInfoLength);
        }
        
        if ( message->block ) {
            [message->block release];
        }
        
        free(message);
    }
}

- (void)performAsynchronousMessageExchangeWithBlock:(void (^)())block
                                      responseBlock:(void (^)())responseBlock
                                       sourceThread:(pthread_t)sourceThread {
    @synchronized ( self ) {
        if ( block ) {
            block = [block copy];
        }
        if ( responseBlock ) {
            responseBlock = [responseBlock copy];
            _pendingResponses++;
            
            if ( self.running && _pollThread.pollInterval == kIdleMessagingPollDuration ) {
                // Perform more rapid active polling while we expect a response
                _pollThread.pollInterval = _preferredBufferDuration ? _preferredBufferDuration : 0.01;
            }
        }
        
        int32_t availableBytes;
        message_t *message = TPCircularBufferHead(&_realtimeThreadMessageBuffer, &availableBytes);
        assert(availableBytes >= sizeof(message_t));
        memset(message, 0, sizeof(message_t));
        message->block         = block;
        message->responseBlock = responseBlock;
        message->sourceThread  = sourceThread;
        
        TPCircularBufferProduce(&_realtimeThreadMessageBuffer, sizeof(message_t));
        
        if ( !self.running ) {
            if ( [NSThread isMainThread] ) {
                processPendingMessagesOnRealtimeThread(self);
                [self pollForMessageResponses];
            } else {
                dispatch_async(dispatch_get_main_queue(), ^{
                    processPendingMessagesOnRealtimeThread(self);
                    [self pollForMessageResponses];
                });
            }
        }
    }
}

- (void)performAsynchronousMessageExchangeWithBlock:(void (^)())block responseBlock:(void (^)())responseBlock {
    [self performAsynchronousMessageExchangeWithBlock:block responseBlock:responseBlock sourceThread:NULL];
}

- (void)performSynchronousMessageExchangeWithBlock:(void (^)())block {
    __block BOOL finished = NO;
    [self performAsynchronousMessageExchangeWithBlock:block
                                        responseBlock:^{ finished = YES; }
                                         sourceThread:pthread_self()];
    
    // Wait for response
    uint64_t giveUpTime = mach_absolute_time() + (1.0 * __secondsToHostTicks);
    while ( !finished && mach_absolute_time() < giveUpTime ) {
        if ( [NSThread isMainThread] ) {
            [self pollForMessageResponses];
        } else {
            dispatch_async(dispatch_get_main_queue(), ^{
                [self pollForMessageResponses];
            });
        }
        if ( finished ) break;
        [NSThread sleepForTimeInterval:_preferredBufferDuration ? _preferredBufferDuration : 0.01];
    }
    
    if ( !finished ) {
        NSLog(@"TAAE: Timed out while performing message exchange");
        @synchronized ( self ) {
            processPendingMessagesOnRealtimeThread(self);
            [self pollForMessageResponses];
        }
    }
}

void AEAudioControllerSendAsynchronousMessageToMainThread(AEAudioController                 *THIS, 
                                                          AEAudioControllerMainThreadMessageHandler    handler, 
                                                          void                              *userInfo,
                                                          int                                userInfoLength) {
    
    int32_t availableBytes;
    message_t *message = TPCircularBufferHead(&THIS->_mainThreadMessageBuffer, &availableBytes);
    assert(availableBytes >= sizeof(message_t) + userInfoLength);
    memset(message, 0, sizeof(message_t));
    message->handler                = handler;
    message->userInfoLength         = userInfoLength;
    
    if ( userInfoLength > 0 ) {
        memcpy((message+1), userInfo, userInfoLength);
    }
    
    TPCircularBufferProduce(&THIS->_mainThreadMessageBuffer, sizeof(message_t) + userInfoLength);
}

static BOOL AEAudioControllerHasPendingMainThreadMessages(AEAudioController *THIS) {
    int32_t ignore;
    return TPCircularBufferTail(&THIS->_mainThreadMessageBuffer, &ignore) != NULL;
}

#pragma mark - Metering

- (void)outputAveragePowerLevel:(Float32*)averagePower peakHoldLevel:(Float32*)peakLevel {
    return [self averagePowerLevel:averagePower peakHoldLevel:peakLevel forGroup:_topGroup];
}

- (void)averagePowerLevel:(Float32*)averagePower peakHoldLevel:(Float32*)peakLevel forGroup:(AEChannelGroupRef)group {
    if ( !group->level_monitor_data.monitoringEnabled ) {
        if ( ![NSThread isMainThread] ) {
            dispatch_async(dispatch_get_main_queue(), ^{ [self averagePowerLevel:NULL peakHoldLevel:NULL forGroup:group]; });
        } else {
            group->level_monitor_data.channels = group->channel->audioDescription.mChannelsPerFrame;
            group->level_monitor_data.floatConverter = [[AEFloatConverter alloc] initWithSourceFormat:group->channel->audioDescription];
            group->level_monitor_data.scratchBuffer = AEAllocateAndInitAudioBufferList(group->level_monitor_data.floatConverter.floatingPointAudioDescription, kLevelMonitorScratchBufferSize);
            OSMemoryBarrier();
            group->level_monitor_data.monitoringEnabled = YES;
            
            AEChannelGroupRef parentGroup = NULL;
            int index=0;
            if ( group != _topGroup ) {
                parentGroup = [self searchForGroupContainingChannelMatchingPtr:group userInfo:NULL index:&index];
                NSAssert(parentGroup != NULL, @"Channel group not found");
            }
            
            [self configureChannelsInRange:NSMakeRange(index, 1) forGroup:parentGroup];
            checkResult([self updateGraph], "Update graph");
        }
    }
    
    if ( averagePower ) *averagePower = 10.0f * log10f(group->level_monitor_data.average);
    if ( peakLevel ) *peakLevel = 10.0f * log10f(group->level_monitor_data.peak);
    
    group->level_monitor_data.reset = YES;
}

- (void)inputAveragePowerLevel:(Float32*)averagePower peakHoldLevel:(Float32*)peakLevel {
    if ( !_inputLevelMonitorData.monitoringEnabled ) {
        _inputLevelMonitorData.channels = _rawInputAudioDescription.mChannelsPerFrame;
        _inputLevelMonitorData.floatConverter = [[AEFloatConverter alloc] initWithSourceFormat:_rawInputAudioDescription];
        _inputLevelMonitorData.scratchBuffer = AEAllocateAndInitAudioBufferList(_inputLevelMonitorData.floatConverter.floatingPointAudioDescription, kLevelMonitorScratchBufferSize);
        OSMemoryBarrier();
        _inputLevelMonitorData.monitoringEnabled = YES;
    }
    
    if ( averagePower ) *averagePower = 10.0f * log10f(_inputLevelMonitorData.average);
    if ( peakLevel ) *peakLevel = 10.0f * log10f(_inputLevelMonitorData.peak);
    
    _inputLevelMonitorData.reset = YES;
}

#pragma mark - Utilities

AudioStreamBasicDescription *AEAudioControllerAudioDescription(AEAudioController *THIS) {
    return &THIS->_audioDescription;
}

AudioStreamBasicDescription *AEAudioControllerInputAudioDescription(AEAudioController *THIS) {
    return &THIS->_inputCallbacks[0].audioDescription;
}

long AEConvertSecondsToFrames(AEAudioController *THIS, NSTimeInterval seconds) {
    return round(seconds * THIS->_audioDescription.mSampleRate);
}

NSTimeInterval AEConvertFramesToSeconds(AEAudioController *THIS, long frames) {
    return (double)frames / THIS->_audioDescription.mSampleRate;
}

#pragma mark - Setters, getters

-(void)setAudioSessionCategory:(UInt32)audioSessionCategory {
    NSLog(@"TAAE: Setting audio session category to %@",
          audioSessionCategory == kAudioSessionCategory_MediaPlayback ? @"MediaPlayback":
          audioSessionCategory == kAudioSessionCategory_PlayAndRecord ? @"PlayAndRecord":
          audioSessionCategory == kAudioSessionCategory_LiveAudio ? @"LiveAudio":
          audioSessionCategory == kAudioSessionCategory_RecordAudio ? @"RecordAudio":
          audioSessionCategory == kAudioSessionCategory_AmbientSound ? @"AmbientSound":
          audioSessionCategory == kAudioSessionCategory_SoloAmbientSound ? @"SoloAmbientSound":
          @"(other)");
    
    _audioSessionCategory = audioSessionCategory;
    UInt32 category = _audioSessionCategory;
    
    if ( !_audioInputAvailable && (category == kAudioSessionCategory_PlayAndRecord || category == kAudioSessionCategory_RecordAudio) ) {
        NSLog(@"TAAE: No input available. Using MediaPlayback category instead.");
        category = kAudioSessionCategory_MediaPlayback;
    }
    
    checkResult(AudioSessionSetProperty(kAudioSessionProperty_AudioCategory, sizeof(category), &category),
                "AudioSessionSetProperty(kAudioSessionProperty_AudioCategory)");
    
    if ( category == kAudioSessionCategory_PlayAndRecord ) {
        UInt32 toSpeaker = YES;
        checkResult(AudioSessionSetProperty(kAudioSessionProperty_OverrideCategoryDefaultToSpeaker, sizeof (toSpeaker), &toSpeaker), "AudioSessionSetProperty(kAudioSessionProperty_OverrideCategoryDefaultToSpeaker)");
    }
    
    UInt32 allowBluetoothInput = _enableBluetoothInput;
    OSStatus result = AudioSessionSetProperty (kAudioSessionProperty_OverrideCategoryEnableBluetoothInput, sizeof (allowBluetoothInput), &allowBluetoothInput);
    checkResult(result, "AudioSessionSetProperty(kAudioSessionProperty_OverrideCategoryEnableBluetoothInput)");
    
    if ( category == kAudioSessionCategory_MediaPlayback || category == kAudioSessionCategory_PlayAndRecord ) {
        UInt32 allowMixing = _allowMixingWithOtherApps;
        checkResult(AudioSessionSetProperty(kAudioSessionProperty_OverrideCategoryMixWithOthers, sizeof (allowMixing), &allowMixing),
                    "AudioSessionSetProperty(kAudioSessionProperty_OverrideCategoryMixWithOthers)");
    }
}

-(UInt32)audioSessionCategory {
    return ( !_audioInputAvailable && (_audioSessionCategory == kAudioSessionCategory_PlayAndRecord || _audioSessionCategory == kAudioSessionCategory_RecordAudio) )
                ? kAudioSessionCategory_MediaPlayback
                : _audioSessionCategory;
}

-(void)setAllowMixingWithOtherApps:(BOOL)allowMixingWithOtherApps {
    _allowMixingWithOtherApps = allowMixingWithOtherApps;
    
    UInt32 allowMixing = _allowMixingWithOtherApps;
    checkResult(AudioSessionSetProperty(kAudioSessionProperty_OverrideCategoryMixWithOthers, sizeof (allowMixing), &allowMixing),
                "AudioSessionSetProperty(kAudioSessionProperty_OverrideCategoryMixWithOthers)");
}

-(void)setMasterOutputVolume:(float)masterOutputVolume {
    _masterOutputVolume = masterOutputVolume;
    
    AudioUnitParameterValue value = _masterOutputVolume;
    OSStatus result = AudioUnitSetParameter(_topGroup->mixerAudioUnit, kMultiChannelMixerParam_Volume, kAudioUnitScope_Output, 0, value, 0);
    checkResult(result, "AudioUnitSetParameter(kMultiChannelMixerParam_Volume)");
}

- (BOOL)running {
    if ( !_audioGraph ) return NO;
    
    if ( _interrupted ) return NO;
    
    return _running;
}

-(void)setEnableBluetoothInput:(BOOL)enableBluetoothInput {
    _enableBluetoothInput = enableBluetoothInput;

    // Enable/disable bluetooth
    UInt32 allowBluetoothInput = _enableBluetoothInput;
    OSStatus result = AudioSessionSetProperty (kAudioSessionProperty_OverrideCategoryEnableBluetoothInput, sizeof (allowBluetoothInput), &allowBluetoothInput);
    checkResult(result, "AudioSessionSetProperty(kAudioSessionProperty_OverrideCategoryEnableBluetoothInput)");
    
    if ( _audioSessionCategory == kAudioSessionCategory_MediaPlayback || _audioSessionCategory == kAudioSessionCategory_PlayAndRecord ) {
        UInt32 allowMixing = _allowMixingWithOtherApps;
        checkResult(AudioSessionSetProperty(kAudioSessionProperty_OverrideCategoryMixWithOthers, sizeof (allowMixing), &allowMixing),
                    "AudioSessionSetProperty(kAudioSessionProperty_OverrideCategoryMixWithOthers)");
    }
}

-(NSString*)audioRoute {
    if ( _topChannel->audiobusSenderPort && ABSenderPortGetIsMuted(_topChannel->audiobusSenderPort) ) {
        return @"Audiobus";
    } else {
        return _audioRoute;
    }
}

-(BOOL)playingThroughDeviceSpeaker {
    if ( _topChannel->audiobusSenderPort && ABSenderPortGetIsMuted(_topChannel->audiobusSenderPort) ) {
        return NO;
    } else {
        return _playingThroughDeviceSpeaker;
    }
}

-(BOOL)inputGainAvailable {
    UInt32 inputGainAvailable = NO;
    UInt32 size = sizeof(inputGainAvailable);
    OSStatus result = AudioSessionGetProperty(kAudioSessionProperty_InputGainAvailable, &size, &inputGainAvailable);
    checkResult(result, "AudioSessionSetProperty(kAudioSessionProperty_InputGainAvailable)");
    return inputGainAvailable;
}

-(float)inputGain {
    Float32 inputGain = NO;
    UInt32 size = sizeof(inputGain);
    OSStatus result = AudioSessionGetProperty(kAudioSessionProperty_InputGainScalar, &size, &inputGain);
    checkResult(result, "AudioSessionSetProperty(kAudioSessionProperty_InputGainScalar)");
    return inputGain;
}

-(AudioStreamBasicDescription)inputAudioDescription {
    return _inputCallbacks[0].audioDescription;
}

-(void)setInputGain:(float)inputGain {
    Float32 inputGainScaler = inputGain;
    OSStatus result = AudioSessionSetProperty(kAudioSessionProperty_InputGainScalar, sizeof(inputGainScaler), &inputGainScaler);
    checkResult(result, "AudioSessionSetProperty(kAudioSessionProperty_InputGainScalar)");
}

-(void)setInputMode:(AEInputMode)inputMode {
    _inputMode = inputMode;
    if ( _inputEnabled ) {
        [self updateInputDeviceStatus];
    }
}

-(NSArray *)inputChannelSelection {
    if ( _inputCallbacks[0].channelMap ) return _inputCallbacks[0].channelMap;
    NSMutableArray *selection = [NSMutableArray array];
    for ( int i=0; i<MIN(_numberOfInputChannels, _inputCallbacks[0].audioDescription.mChannelsPerFrame); i++ ) {
        [selection addObject:[NSNumber numberWithInt:i]];
    }
    return selection;
}

-(void)setInputChannelSelection:(NSArray *)inputChannelSelection {
    if ( (!inputChannelSelection && !_inputCallbacks[0].channelMap) || [inputChannelSelection isEqualToArray:_inputCallbacks[0].channelMap] ) return;
    
    [inputChannelSelection retain];
    [_inputCallbacks[0].channelMap release];
    _inputCallbacks[0].channelMap = inputChannelSelection;
    
    if ( _inputEnabled ) {
        [self updateInputDeviceStatus];
    }
}

-(void)setPreferredBufferDuration:(float)preferredBufferDuration {
    if ( _preferredBufferDuration == preferredBufferDuration ) return;
    
    _preferredBufferDuration = preferredBufferDuration;

    Float32 preferredBufferSize = [self usingVPIO] ? MAX(kMaxBufferDurationWithVPIO, _preferredBufferDuration) : _preferredBufferDuration;
    OSStatus result = AudioSessionSetProperty(kAudioSessionProperty_PreferredHardwareIOBufferDuration, sizeof(preferredBufferSize), &preferredBufferSize);
    checkResult(result, "AudioSessionSetProperty(kAudioSessionProperty_PreferredHardwareIOBufferDuration)");
    
    Float32 grantedBufferSize;
    UInt32 grantedBufferSizeSize = sizeof(grantedBufferSize);
    result = AudioSessionGetProperty(kAudioSessionProperty_CurrentHardwareIOBufferDuration, &grantedBufferSizeSize, &grantedBufferSize);
    checkResult(result, "AudioSessionGetProperty(kAudioSessionProperty_CurrentHardwareIOBufferDuration)");
    if ( _currentBufferDuration != grantedBufferSize ) self.currentBufferDuration = grantedBufferSize;
    
    NSLog(@"Buffer duration %0.2g, %d frames (requested %0.2gs, %d frames)",
          grantedBufferSize, (int)round(grantedBufferSize*_audioDescription.mSampleRate),
          preferredBufferSize, (int)round(preferredBufferSize*_audioDescription.mSampleRate));
}

-(NSTimeInterval)inputLatency {
    return AEAudioControllerInputLatency(self);
}

NSTimeInterval AEAudioControllerInputLatency(AEAudioController *controller) {
    if ( __cachedInputLatency == kNoValue ) {
        UInt32 size = sizeof(__cachedInputLatency);
        if ( !checkResult(AudioSessionGetProperty(kAudioSessionProperty_CurrentHardwareInputLatency, &size, &__cachedInputLatency),
                          "AudioSessionGetProperty(kAudioSessionProperty_CurrentHardwareInputLatency)") ) {
            __cachedInputLatency = 0;
        }
    }
    return __cachedInputLatency;
}

-(NSTimeInterval)outputLatency {
    return AEAudioControllerOutputLatency(self);
}

NSTimeInterval AEAudioControllerOutputLatency(AEAudioController *controller) {
    if ( __cachedOutputLatency == kNoValue ) {
        UInt32 size = sizeof(__cachedOutputLatency);
        if ( !checkResult(AudioSessionGetProperty(kAudioSessionProperty_CurrentHardwareOutputLatency, &size, &__cachedOutputLatency),
                          "AudioSessionGetProperty(kAudioSessionProperty_CurrentHardwareOutputLatency)") ) {
            __cachedOutputLatency = 0;
        }
    }
    return __cachedOutputLatency;
}

-(void)setVoiceProcessingEnabled:(BOOL)voiceProcessingEnabled {
    if ( _voiceProcessingEnabled == voiceProcessingEnabled ) return;
    
    _voiceProcessingEnabled = voiceProcessingEnabled;
    if ( [self mustUpdateVoiceProcessingSettings] ) {
        [self replaceIONode];
    }
}

-(void)setVoiceProcessingOnlyForSpeakerAndMicrophone:(BOOL)voiceProcessingOnlyForSpeakerAndMicrophone {
    _voiceProcessingOnlyForSpeakerAndMicrophone = voiceProcessingOnlyForSpeakerAndMicrophone;
    if ( [self mustUpdateVoiceProcessingSettings] ) {
        [self replaceIONode];
    }
}

#pragma mark - Audiobus

-(void)setAudiobusReceiverPort:(ABReceiverPort *)audiobusReceiverPort {
    [audiobusReceiverPort retain];
    [_audiobusReceiverPort release];
    _audiobusReceiverPort = audiobusReceiverPort;
    
    if ( _inputEnabled ) {
        [self updateInputDeviceStatus];
    }
}

-(void)setAudiobusSenderPort:(ABSenderPort *)audiobusSenderPort {
    if ( _topChannel->audiobusSenderPort == audiobusSenderPort ) return;
    
    if ( _topChannel->audiobusSenderPort ) {
        [_topChannel->audiobusSenderPort removeObserver:self forKeyPath:@"destinations"];
        [_topChannel->audiobusSenderPort removeObserver:self forKeyPath:@"connectedPortAttributes"];
    }
    
    [self willChangeValueForKey:@"audioRoute"];
    [self willChangeValueForKey:@"playingThroughDeviceSpeaker"];
    [self setAudiobusSenderPort:audiobusSenderPort forChannelElement:_topChannel];
    [self didChangeValueForKey:@"audioRoute"];
    [self didChangeValueForKey:@"playingThroughDeviceSpeaker"];
    
    
    if ( _topChannel->audiobusSenderPort ) {
        [_topChannel->audiobusSenderPort addObserver:self forKeyPath:@"destinations" options:NSKeyValueObservingOptionPrior context:NULL];
        [_topChannel->audiobusSenderPort addObserver:self forKeyPath:@"connectedPortAttributes" options:NSKeyValueObservingOptionPrior context:NULL];
    }
}

- (ABSenderPort*)audiobusSenderPort {
    return _topChannel->audiobusSenderPort;
}

-(void)setAudiobusSenderPort:(ABSenderPort *)audiobusSenderPort forChannelElement:(AEChannelRef)channelElement {
    if ( channelElement->audiobusSenderPort == audiobusSenderPort ) return;
    
    if ( !_audiobusMonitorChannel ) {
        _audiobusMonitorBuffer = AEAllocateAndInitAudioBufferList([AEAudioController nonInterleavedFloatStereoAudioDescription], kMaxFramesPerSlice);
        AudioBufferList *monitorBuffer = _audiobusMonitorBuffer;
        _audiobusMonitorChannel = [AEBlockChannel channelWithBlock:^(const AudioTimeStamp *time, UInt32 frames, AudioBufferList *audio) {
            for ( int i=0; i<MIN(audio->mNumberBuffers, monitorBuffer->mNumberBuffers); i++ ) {
                memcpy(audio->mBuffers[i].mData, monitorBuffer->mBuffers[i].mData, MIN(monitorBuffer->mBuffers[i].mDataByteSize, audio->mBuffers[i].mDataByteSize));
                memset(monitorBuffer->mBuffers[i].mData, 0, monitorBuffer->mBuffers[i].mDataByteSize);
            }
        }];
        _audiobusMonitorChannel.audioDescription = [AEAudioController nonInterleavedFloatStereoAudioDescription];
        [self addChannels:@[_audiobusMonitorChannel]];
    }
    
    if ( channelElement->audiobusSenderPort ) {
        [channelElement->audiobusSenderPort autorelease];
    }
    
    if ( audiobusSenderPort == nil ) {
        [self performSynchronousMessageExchangeWithBlock:^{
            channelElement->audiobusSenderPort = nil;
        }];
        AEFreeAudioBufferList(channelElement->audiobusScratchBuffer);
        channelElement->audiobusScratchBuffer = NULL;
        [channelElement->audiobusFloatConverter release];
        channelElement->audiobusFloatConverter = nil;
    } else {
        channelElement->audiobusSenderPort = [audiobusSenderPort retain];
        if ( !channelElement->audiobusFloatConverter ) {
            channelElement->audiobusFloatConverter = [[AEFloatConverter alloc] initWithSourceFormat:channelElement->audioDescription];
        }
        if ( !channelElement->audiobusScratchBuffer ) {
            channelElement->audiobusScratchBuffer = AEAllocateAndInitAudioBufferList(channelElement->audiobusFloatConverter.floatingPointAudioDescription, kScratchBufferFrames);
        }
        [audiobusSenderPort setClientFormat:channelElement->audiobusFloatConverter.floatingPointAudioDescription];
        if ( channelElement->type == kChannelTypeGroup ) {
            AEChannelGroupRef parentGroup = NULL;
            int index=0;
            if ( channelElement != _topChannel ) {
                parentGroup = [self searchForGroupContainingChannelMatchingPtr:channelElement->ptr userInfo:NULL index:&index];
                NSAssert(parentGroup != NULL, @"Channel group not found");
            }
            
            [self configureChannelsInRange:NSMakeRange(index, 1) forGroup:parentGroup];
            checkResult([self updateGraph], "Update graph");
        }
    }
}

-(void)setAudiobusSenderPort:(ABSenderPort *)senderPort forChannel:(id<AEAudioPlayable>)channel {
    int index;
    AEChannelGroupRef group = [self searchForGroupContainingChannelMatchingPtr:channel.renderCallback userInfo:channel index:&index];
    if ( !group ) return;
    [self setAudiobusSenderPort:senderPort forChannelElement:group->channels[index]];
}

-(void)setAudiobusSenderPort:(ABSenderPort *)senderPort forChannelGroup:(AEChannelGroupRef)channelGroup {
    [self setAudiobusSenderPort:senderPort forChannelElement:channelGroup->channel];
}

#pragma mark - Events

-(void) observeValueForKeyPath:(NSString *)keyPath ofObject:(id)object change:(NSDictionary *)change context:(void *)context {

    if ( object == _topChannel->audiobusSenderPort ) {
        if ( [change objectForKey:NSKeyValueChangeNotificationIsPriorKey] ) {
            [self willChangeValueForKey:@"audioRoute"];
            [self willChangeValueForKey:@"playingThroughDeviceSpeaker"];
        } else {
            [self didChangeValueForKey:@"audioRoute"];
            [self didChangeValueForKey:@"playingThroughDeviceSpeaker"];
        }
        return;
    }
    
    id<AEAudioPlayable> channel = (id<AEAudioPlayable>)object;
    
    int index;
    AEChannelGroupRef group = [self searchForGroupContainingChannelMatchingPtr:channel.renderCallback userInfo:channel index:&index];
    if ( !group ) return;
    
    AEChannelRef channelElement = group->channels[index];
    
    if ( [keyPath isEqualToString:@"volume"] ) {
        channelElement->volume = channel.volume;
        
        if ( group->mixerAudioUnit ) {
            AudioUnitParameterValue value = channelElement->volume;
            OSStatus result = AudioUnitSetParameter(group->mixerAudioUnit, kMultiChannelMixerParam_Volume, kAudioUnitScope_Input, index, value, 0);
            checkResult(result, "AudioUnitSetParameter(kMultiChannelMixerParam_Volume)");
        }
        
    } else if ( [keyPath isEqualToString:@"pan"] ) {
        channelElement->pan = channel.pan;
        
        if ( group->mixerAudioUnit ) {
            AudioUnitParameterValue value = channelElement->pan;
            if ( value == -1.0 ) value = -0.999; // Workaround for pan limits bug
            if ( value == 1.0 ) value = 0.999;
            OSStatus result = AudioUnitSetParameter(group->mixerAudioUnit, kMultiChannelMixerParam_Pan, kAudioUnitScope_Input, index, value, 0);
            checkResult(result, "AudioUnitSetParameter(kMultiChannelMixerParam_Pan)");
        }

    } else if ( [keyPath isEqualToString:@"channelIsPlaying"] ) {
        channelElement->playing = channel.channelIsPlaying;
        AudioUnitParameterValue value = channel.channelIsPlaying && (![channel respondsToSelector:@selector(channelIsMuted)] || !channel.channelIsMuted);
        
        if ( group->mixerAudioUnit ) {
            OSStatus result = AudioUnitSetParameter(group->mixerAudioUnit, kMultiChannelMixerParam_Enable, kAudioUnitScope_Input, index, value, 0);
            checkResult(result, "AudioUnitSetParameter(kMultiChannelMixerParam_Enable)");
        }
        
        group->channels[index]->playing = value;
        
    }  else if ( [keyPath isEqualToString:@"channelIsMuted"] ) {
        channelElement->muted = channel.channelIsMuted;
        
        if ( group->mixerAudioUnit ) {
            AudioUnitParameterValue value = ([channel respondsToSelector:@selector(channelIsPlaying)] ? channel.channelIsPlaying : YES) && !channel.channelIsMuted;
            OSStatus result = AudioUnitSetParameter(group->mixerAudioUnit, kMultiChannelMixerParam_Enable, kAudioUnitScope_Input, index, value, 0);
            checkResult(result, "AudioUnitSetParameter(kMultiChannelMixerParam_Enable)");
        }
        
    } else if ( [keyPath isEqualToString:@"audioDescription"] ) {
        channelElement->audioDescription = channel.audioDescription;
        
        if ( group->mixerAudioUnit ) {
            OSStatus result = AudioUnitSetProperty(group->mixerAudioUnit, kAudioUnitProperty_StreamFormat, kAudioUnitScope_Input, index, &channelElement->audioDescription, sizeof(AudioStreamBasicDescription));
            checkResult(result, "AudioUnitSetProperty(kAudioUnitProperty_StreamFormat)");
        }
        
        if ( channelElement->audiobusFloatConverter ) {
            AEFloatConverter *newFloatConverter = [[AEFloatConverter alloc] initWithSourceFormat:channel.audioDescription];
            AEFloatConverter *oldFloatConverter = channelElement->audiobusFloatConverter;
            [self performSynchronousMessageExchangeWithBlock:^{ channelElement->audiobusFloatConverter = newFloatConverter; }];
            [oldFloatConverter release];
        }
    }
}

- (void)applicationWillEnterForeground:(NSNotification*)notification {
    OSStatus status = AudioSessionSetActive(true);
    checkResult(status, "AudioSessionSetActive");
    
    if ( _interrupted ) {
        _interrupted = NO;
        
        if ( _runningPriorToInterruption && ![self running] ) {
            [self start:NULL];
        }
        
        [[NSNotificationCenter defaultCenter] postNotificationName:AEAudioControllerSessionInterruptionEndedNotification object:self];
    }
    
    if ( _hasSystemError ) [self attemptRecoveryFromSystemError:NULL];
}

-(void)audiobusConnectionsChanged:(NSNotification*)notification {
    if ( _inputEnabled ) {
        [self updateInputDeviceStatus];
    }
    if ( !self.running ) {
        [self start:NULL];
    }
}

#pragma mark - Graph and audio session configuration

- (BOOL)initAudioSession {
    NSMutableString *extraInfo = [NSMutableString string];
    
    // Initialise the audio session
    OSStatus result = AudioSessionInitialize(NULL, NULL, interruptionListener, NULL);
    if ( result != kAudioSessionAlreadyInitialized && !checkResult(result, "AudioSessionInitialize") ) {
        self.lastError = [NSError audioControllerErrorWithMessage:@"Couldn't initialize audio session" OSStatus:result];
        _hasSystemError = YES;
        return NO;
    }
    
    // Register property listeners
    result = AudioSessionAddPropertyListener(kAudioSessionProperty_AudioRouteChange, audioSessionPropertyListener, self);
    checkResult(result, "AudioSessionAddPropertyListener");
    
    result = AudioSessionAddPropertyListener(kAudioSessionProperty_AudioInputAvailable, audioSessionPropertyListener, self);
    checkResult(result, "AudioSessionAddPropertyListener");
    
    // Set sample rate
    Float64 sampleRate = _audioDescription.mSampleRate;
    result = AudioSessionSetProperty(kAudioSessionProperty_PreferredHardwareSampleRate, sizeof(sampleRate), &sampleRate);
    checkResult(result, "AudioSessionSetProperty(kAudioSessionProperty_PreferredHardwareSampleRate)");
    
    UInt32 inputAvailable = NO;
    if ( _inputEnabled ) {
        // See if input's available
        UInt32 size = sizeof(inputAvailable);
        OSStatus result = AudioSessionGetProperty(kAudioSessionProperty_AudioInputAvailable, &size, &inputAvailable);
        checkResult(result, "AudioSessionGetProperty");
        if ( inputAvailable ) [extraInfo appendFormat:@", input available"];
    }
    _audioInputAvailable = _hardwareInputAvailable = inputAvailable;
    
    // Set category
    [self setAudioSessionCategory:_audioSessionCategory];
    
    // Start session
    checkResult(AudioSessionSetActive(true), "AudioSessionSetActive");
    
    // Fetch sample rate, in case we didn't get quite what we requested
    Float64 achievedSampleRate;
    UInt32 size = sizeof(achievedSampleRate);
    result = AudioSessionGetProperty(kAudioSessionProperty_CurrentHardwareSampleRate, &size, &achievedSampleRate);
    checkResult(result, "AudioSessionGetProperty(kAudioSessionProperty_CurrentHardwareSampleRate)");
    if ( achievedSampleRate != sampleRate ) {
        NSLog(@"Hardware sample rate is %f", achievedSampleRate);
    }

    // Determine audio route
    CFStringRef route;
    size = sizeof(route);
    if ( checkResult(AudioSessionGetProperty(kAudioSessionProperty_AudioRoute, &size, &route),
                     "AudioSessionGetProperty(kAudioSessionProperty_AudioRoute)") ) {
        
        self.audioRoute = [[(NSString*)route copy] autorelease];
        [extraInfo appendFormat:@", audio route '%@'", _audioRoute];
        
        if ( [(NSString*)route isEqualToString:@"SpeakerAndMicrophone"] || [(NSString*)route isEqualToString:@"Speaker"] ) {
            _playingThroughDeviceSpeaker = YES;
        } else {
            _playingThroughDeviceSpeaker = NO;
        }
    }
    
    CFRelease(route);
    
    // Determine IO buffer duration
    Float32 bufferDuration;
    UInt32 bufferDurationSize = sizeof(bufferDuration);
    result = AudioSessionGetProperty(kAudioSessionProperty_CurrentHardwareIOBufferDuration, &bufferDurationSize, &bufferDuration);
    checkResult(result, "AudioSessionGetProperty(kAudioSessionProperty_CurrentHardwareIOBufferDuration)");
    if ( _currentBufferDuration != bufferDuration ) self.currentBufferDuration = bufferDuration;
    
    NSLog(@"TAAE: Audio session initialized (%@)", [extraInfo stringByTrimmingCharactersInSet:[NSCharacterSet characterSetWithCharactersInString:@", "]]);
    return YES;
}

- (BOOL)setup {
    // Create a new AUGraph
    OSStatus result = NewAUGraph(&_audioGraph);
    if ( !checkResult(result, "NewAUGraph") ) return NO;
    
    BOOL useVoiceProcessing = [self usingVPIO];
    
    // Input/output unit description
    AudioComponentDescription io_desc = {
        .componentType = kAudioUnitType_Output,
        .componentSubType = useVoiceProcessing ? kAudioUnitSubType_VoiceProcessingIO : kAudioUnitSubType_RemoteIO,
        .componentManufacturer = kAudioUnitManufacturer_Apple,
        .componentFlags = 0,
        .componentFlagsMask = 0
    };
    
    // Create a node in the graph that is an AudioUnit, using the supplied AudioComponentDescription to find and open that unit
    result = AUGraphAddNode(_audioGraph, &io_desc, &_ioNode);
    if ( !checkResult(result, "AUGraphAddNode io") ) return NO;
    
    // Open the graph - AudioUnits are open but not initialized (no resource allocation occurs here)
    result = AUGraphOpen(_audioGraph);
    if ( !checkResult(result, "AUGraphOpen") ) return NO;
    
    // Get reference to IO audio unit
    result = AUGraphNodeInfo(_audioGraph, _ioNode, NULL, &_ioAudioUnit);
    if ( !checkResult(result, "AUGraphNodeInfo") ) return NO;

    [self configureAudioUnit];
    
    if ( _inputEnabled ) {
        [self updateInputDeviceStatus];
    }

    if ( !_topGroup ) {
        // Allocate top-level group
        _topChannel = (AEChannelRef)calloc(1, sizeof(channel_t));
        _topGroup = (AEChannelGroupRef)calloc(1, sizeof(channel_group_t));
        _topChannel->type     = kChannelTypeGroup;
        _topChannel->ptr      = _topGroup;
        _topChannel->object = AEAudioSourceMainOutput;
        _topChannel->playing  = YES;
        _topChannel->volume   = 1.0;
        _topChannel->pan      = 0.0;
        _topChannel->muted    = NO;
        _topChannel->audioController = self;
        _topGroup->channel   = _topChannel;
        
        UInt32 size = sizeof(_topChannel->audioDescription);
        checkResult(AudioUnitGetProperty(_ioAudioUnit, kAudioUnitProperty_StreamFormat, kAudioUnitScope_Output, 0, &_topChannel->audioDescription, &size),
                   "AudioUnitGetProperty(kAudioUnitProperty_StreamFormat, kAudioUnitScope_Output)");
    }
    
    // Initialise group
    [self configureChannelsInRange:NSMakeRange(0, 1) forGroup:NULL];
    
    // Register a callback to be notified when the main mixer unit renders
    checkResult(AudioUnitAddRenderNotify(_topGroup->mixerAudioUnit, &topRenderNotifyCallback, self), "AudioUnitAddRenderNotify");
    
    // Set the master volume
    AudioUnitParameterValue value = _masterOutputVolume;
    checkResult(AudioUnitSetParameter(_topGroup->mixerAudioUnit, kMultiChannelMixerParam_Volume, kAudioUnitScope_Output, 0, value, 0), "AudioUnitSetParameter(kMultiChannelMixerParam_Volume)");
    
    // Initialize the graph
    result = AUGraphInitialize(_audioGraph);
    if ( !checkResult(result, "AUGraphInitialize") ) {
        self.lastError = [NSError audioControllerErrorWithMessage:@"Couldn't create audio graph" OSStatus:result];
        _hasSystemError = YES;
        return NO;
    }
    
    NSLog(@"TAAE: Engine setup");
    
    return YES;
}

- (void)replaceIONode {
    if ( !_topChannel ) return;
    BOOL useVoiceProcessing = [self usingVPIO];
    
    AudioComponentDescription io_desc = {
        .componentType = kAudioUnitType_Output,
        .componentSubType = useVoiceProcessing ? kAudioUnitSubType_VoiceProcessingIO : kAudioUnitSubType_RemoteIO,
        .componentManufacturer = kAudioUnitManufacturer_Apple,
        .componentFlags = 0,
        .componentFlagsMask = 0
    };
    
    BOOL wasRunning = _running;
    _running = NO;
    
    if ( !checkResult(AUGraphStop(_audioGraph), "AUGraphStop") // Stop graph
            || !checkResult(AUGraphRemoveNode(_audioGraph, _ioNode), "AUGraphRemoveNode") // Remove the old IO node
            || !checkResult(AUGraphAddNode(_audioGraph, &io_desc, &_ioNode), "AUGraphAddNode io") // Create new IO node
            || !checkResult(AUGraphNodeInfo(_audioGraph, _ioNode, NULL, &_ioAudioUnit), "AUGraphNodeInfo") ) { // Get reference to input audio unit
        [self attemptRecoveryFromSystemError:NULL];
        return;
    }
    
    [self configureAudioUnit];
    
    OSStatus result = AUGraphUpdate(_audioGraph, NULL);
    if ( result != kAUGraphErr_NodeNotFound /* Ignore this error */ && !checkResult(result, "AUGraphUpdate") ) {
        [self attemptRecoveryFromSystemError:NULL];
        return;
    }

    if ( _inputEnabled ) {
        [self updateInputDeviceStatus];
    }
    
    
    [self configureChannelsInRange:NSMakeRange(0, 1) forGroup:NULL];
    
    checkResult([self updateGraph], "Update graph");
    
    if ( wasRunning ) {
        if ( checkResult(AUGraphStart(_audioGraph), "AUGraphStart") ) {
            _running = YES;
        }
    }
}

static void IsInterAppConnectedCallback(void *inRefCon, AudioUnit inUnit, AudioUnitPropertyID inID, AudioUnitScope inScope, AudioUnitElement inElement) {
    AEAudioController *THIS = inRefCon;
    if ( THIS->_inputEnabled ) {
        [THIS updateInputDeviceStatus];
    }
}

- (void)configureAudioUnit {
    if ( _inputEnabled ) {
        // Enable input
        UInt32 enableInputFlag = 1;
        OSStatus result = AudioUnitSetProperty(_ioAudioUnit, kAudioOutputUnitProperty_EnableIO, kAudioUnitScope_Input, 1, &enableInputFlag, sizeof(enableInputFlag));
        checkResult(result, "AudioUnitSetProperty(kAudioOutputUnitProperty_EnableIO)");
        
        // Register a callback to receive audio
        AURenderCallbackStruct inRenderProc;
        inRenderProc.inputProc = &inputAvailableCallback;
        inRenderProc.inputProcRefCon = self;
        result = AudioUnitSetProperty(_ioAudioUnit, kAudioOutputUnitProperty_SetInputCallback, kAudioUnitScope_Global, 0, &inRenderProc, sizeof(inRenderProc));
        checkResult(result, "AudioUnitSetProperty(kAudioOutputUnitProperty_SetInputCallback)");
    } else {
        // Disable input
        UInt32 enableInputFlag = 0;
        OSStatus result = AudioUnitSetProperty(_ioAudioUnit, kAudioOutputUnitProperty_EnableIO, kAudioUnitScope_Input, 1, &enableInputFlag, sizeof(enableInputFlag));
        checkResult(result, "AudioUnitSetProperty(kAudioOutputUnitProperty_EnableIO)");
    }
    
    if ( [self usingVPIO] ) {
        // Set quality
        UInt32 quality = 127;
        OSStatus result = AudioUnitSetProperty(_ioAudioUnit, kAUVoiceIOProperty_VoiceProcessingQuality, kAudioUnitScope_Global, 0, &quality, sizeof(quality));
        checkResult(result, "AudioUnitSetProperty(kAUVoiceIOProperty_VoiceProcessingQuality)");
        
        if ( _preferredBufferDuration ) {
            // If we're using voice processing, clamp the buffer duration
            Float32 preferredBufferSize = MAX(kMaxBufferDurationWithVPIO, _preferredBufferDuration);
            result = AudioSessionSetProperty(kAudioSessionProperty_PreferredHardwareIOBufferDuration, sizeof(preferredBufferSize), &preferredBufferSize);
            checkResult(result, "AudioSessionSetProperty(kAudioSessionProperty_PreferredHardwareIOBufferDuration)");
        }
    } else {
        if ( _preferredBufferDuration ) {
            // Set the buffer duration
            Float32 preferredBufferSize = _preferredBufferDuration;
            OSStatus result = AudioSessionSetProperty(kAudioSessionProperty_PreferredHardwareIOBufferDuration, sizeof(preferredBufferSize), &preferredBufferSize);
            checkResult(result, "AudioSessionSetProperty(kAudioSessionProperty_PreferredHardwareIOBufferDuration)");
        }
    }
    
    // Set the audio unit to handle up to 4096 frames per slice to keep rendering during screen lock
    checkResult(AudioUnitSetProperty(_ioAudioUnit, kAudioUnitProperty_MaximumFramesPerSlice, kAudioUnitScope_Global, 0, &kMaxFramesPerSlice, sizeof(kMaxFramesPerSlice)),
                "AudioUnitSetProperty(kAudioUnitProperty_MaximumFramesPerSlice)");

    checkResult(AudioUnitAddPropertyListener(_ioAudioUnit, kAudioUnitProperty_IsInterAppConnected, IsInterAppConnectedCallback, self),
                "AudioUnitAddPropertyListener(kAudioUnitProperty_IsInterAppConnected)");
}

- (void)teardown {
    checkResult(AUGraphClose(_audioGraph), "AUGraphClose");
    checkResult(DisposeAUGraph(_audioGraph), "DisposeAUGraph");
    _audioGraph = NULL;
    _ioAudioUnit = NULL;
    
    for ( int i=0; i<_inputCallbackCount; i++ ) {
        if ( _inputCallbacks[i].audioConverter ) {
            AudioConverterDispose(_inputCallbacks[i].audioConverter);
            _inputCallbacks[i].audioConverter = NULL;
        }
        
        if ( _inputCallbacks[i].audioBufferList ) {
            AEFreeAudioBufferList(_inputCallbacks[i].audioBufferList);
            _inputCallbacks[i].audioBufferList = NULL;
        }
    }
    
    if ( _topGroup ) {
        [self markGroupTorndown:_topGroup];
    }
}

- (OSStatus)updateGraph {
    // Only update if graph is running
    if ( _running ) {
        // Retry a few times (as sometimes the graph will be in the wrong state to update)
        OSStatus err;
        for ( int retry=0; retry<6; retry++ ) {
            err = AUGraphUpdate(_audioGraph, NULL);
            if ( err != kAUGraphErr_CannotDoInCurrentContext ) break;
            [NSThread sleepForTimeInterval:0.01];
        }
        
        return err;
    }
    return noErr;
}

- (BOOL)mustUpdateVoiceProcessingSettings {
    if ( !_audioGraph ) return NO;
    BOOL useVoiceProcessing = [self usingVPIO];

    AudioComponentDescription target_io_desc = {
        .componentType = kAudioUnitType_Output,
        .componentSubType = useVoiceProcessing ? kAudioUnitSubType_VoiceProcessingIO : kAudioUnitSubType_RemoteIO,
        .componentManufacturer = kAudioUnitManufacturer_Apple,
        .componentFlags = 0,
        .componentFlagsMask = 0
    };
    
    AudioComponentDescription io_desc;
    if ( !checkResult(AUGraphNodeInfo(_audioGraph, _ioNode, &io_desc, NULL), "AUGraphNodeInfo(ioNode)") )
        return NO;
    
    if ( io_desc.componentSubType != target_io_desc.componentSubType ) {
        
        if ( useVoiceProcessing ) {
            NSLog(@"TAAE: Restarting audio system to use VPIO");
        } else {
            NSLog(@"TAAE: Restarting audio system to use normal input unit");
        }
        
        return YES;
    }
    
    return NO;
}

- (BOOL)updateInputDeviceStatus {
    if ( !_audioGraph ) return NO;
    NSAssert(_inputEnabled, @"Input must be enabled");
    
    BOOL success = YES;
    
    UInt32 inputAvailable        = 0;
    BOOL hardwareInputAvailable  = NO;
    UInt32 numberOfInputChannels = _audioDescription.mChannelsPerFrame;
    BOOL usingAudiobus           = NO;
    
    UInt32 size = sizeof(inputAvailable);
    OSStatus result = AudioSessionGetProperty(kAudioSessionProperty_AudioInputAvailable, &size, &inputAvailable);
    checkResult(result, "AudioSessionGetProperty");
    hardwareInputAvailable = inputAvailable;
    
    UInt32 usingIAA = 0;
    size = sizeof(usingIAA);
    AudioUnitGetProperty(_ioAudioUnit, kAudioUnitProperty_IsInterAppConnected, kAudioUnitScope_Global, 0, &usingIAA, &size);

    // Determine if audio input is available, and the number of input channels available
    if ( _audiobusReceiverPort && ABReceiverPortIsConnected(_audiobusReceiverPort) ) {
        inputAvailable          = YES;
        numberOfInputChannels   = 2;
        usingAudiobus           = YES;
    } else if(usingIAA) {
        inputAvailable          = YES;
        numberOfInputChannels   = 2;
    } else {
        size = sizeof(numberOfInputChannels);
        if ( inputAvailable ) {
            // Check channels on input
            UInt32 channels;
            OSStatus result = AudioSessionGetProperty(kAudioSessionProperty_CurrentHardwareInputNumberChannels, &size, &channels);
            if ( result == kAudioSessionIncompatibleCategory ) {
                // Attempt to force category, and try again
                UInt32 originalCategory = _audioSessionCategory;
                self.audioSessionCategory = kAudioSessionCategory_PlayAndRecord;
                result = AudioSessionGetProperty(kAudioSessionProperty_CurrentHardwareInputNumberChannels, &size, &channels);
                if ( result == noErr ) {
                    numberOfInputChannels = channels;
                } else {
                    NSLog(@"TAAE: Audio session error (rdar://13022588). Power-cycling audio session.");
                    AudioSessionSetActive(false);
                    AudioSessionSetActive(true);
                    result = AudioSessionGetProperty(kAudioSessionProperty_CurrentHardwareInputNumberChannels, &size, &channels);
                }
                
                if ( originalCategory != kAudioSessionCategory_PlayAndRecord ) {
                    self.audioSessionCategory = originalCategory;
                }
            }
            
            if ( result == noErr ) {
                numberOfInputChannels = channels;
            } else {
                if ( !_lastError ) self.lastError = [NSError audioControllerErrorWithMessage:@"Audio system error while determining input channel count" OSStatus:result];
                success = NO;
            }
        }
    }
    
    AudioStreamBasicDescription rawAudioDescription = _rawInputAudioDescription;
    AudioBufferList *inputAudioBufferList           = _inputAudioBufferList;
    audio_level_monitor_t inputLevelMonitorData     = _inputLevelMonitorData;
    
    BOOL inputChannelsChanged = _numberOfInputChannels != numberOfInputChannels;
    BOOL inputDescriptionChanged = inputChannelsChanged;
    BOOL inputAvailableChanged = _audioInputAvailable != inputAvailable;
    
    int inputCallbackCount = _inputCallbackCount;
    input_callback_table_t *inputCallbacks = (input_callback_table_t*)malloc(sizeof(input_callback_table_t) * inputCallbackCount);
    memcpy(inputCallbacks, _inputCallbacks, sizeof(input_callback_table_t) * inputCallbackCount);

    if ( inputAvailable ) {
        rawAudioDescription = _audioDescription;
        AEAudioStreamBasicDescriptionSetChannelsPerFrame(&rawAudioDescription, numberOfInputChannels);
        
        BOOL iOS4ConversionRequired = NO;
        
        // Configure input tables
        for ( int entryIndex = 0; entryIndex < inputCallbackCount; entryIndex++ ) {
            input_callback_table_t *entry = &inputCallbacks[entryIndex];
            
            AudioStreamBasicDescription audioDescription = _audioDescription;
            
            if ( _inputMode == AEInputModeVariableAudioFormat ) {
                audioDescription = rawAudioDescription;
                
                if ( [_inputCallbacks[entryIndex].channelMap count] > 0 ) {
                    // Set the target input audio description channels to the number of selected channels
                    AEAudioStreamBasicDescriptionSetChannelsPerFrame(&audioDescription, (int)[_inputCallbacks[entryIndex].channelMap count]);
                }
            }
            
            if ( !entry->audioBufferList || memcmp(&audioDescription, &entry->audioDescription, sizeof(audioDescription)) != 0 ) {
                if ( entryIndex == 0 ) {
                    inputDescriptionChanged = YES;
                }
                entry->audioDescription = audioDescription;
                entry->audioBufferList = AEAllocateAndInitAudioBufferList(entry->audioDescription, kInputAudioBufferFrames);
            }
            
            // Determine if conversion is required
            BOOL converterRequired = iOS4ConversionRequired
                                            || entry->audioDescription.mChannelsPerFrame != numberOfInputChannels
                                            || (entry->channelMap && [entry->channelMap count] != entry->audioDescription.mChannelsPerFrame);
            if ( !converterRequired && entry->channelMap ) {
                for ( int i=0; i<[entry->channelMap count]; i++ ) {
                    id channelEntry = [entry->channelMap objectAtIndex:i];
                    if ( ([channelEntry isKindOfClass:[NSArray class]] && ([channelEntry count] > 1 || [[channelEntry objectAtIndex:0] intValue] != i)) || ([channelEntry isKindOfClass:[NSNumber class]] && [channelEntry intValue] != i) ) {
                        converterRequired = YES;
                        break;
                    }
                }
            }
            
            if ( entryIndex == 0 /* Default input entry */ ) {
                
                if ( !converterRequired ) {
                    // Just change the audio unit's input stream format
                    rawAudioDescription = entry->audioDescription;
                }
                
                BOOL useVoiceProcessing = [self usingVPIO];
                if ( useVoiceProcessing && (_audioDescription.mFormatFlags & kAudioFormatFlagIsNonInterleaved) && [[[UIDevice currentDevice] systemVersion] floatValue] < 5.0 ) {
                    // iOS 4 cannot handle non-interleaved audio and voice processing. Use interleaved audio and a converter.
                    iOS4ConversionRequired = converterRequired = YES;
                    
                    rawAudioDescription.mFormatFlags &= ~kAudioFormatFlagIsNonInterleaved;
                    rawAudioDescription.mBytesPerFrame *= rawAudioDescription.mChannelsPerFrame;
                    rawAudioDescription.mBytesPerPacket *= rawAudioDescription.mChannelsPerFrame;
                }
                
                if ( inputLevelMonitorData.monitoringEnabled && memcmp(&_rawInputAudioDescription, &rawAudioDescription, sizeof(_rawInputAudioDescription)) != 0 ) {
                    inputLevelMonitorData.channels = rawAudioDescription.mChannelsPerFrame;
                    inputLevelMonitorData.floatConverter = [[AEFloatConverter alloc] initWithSourceFormat:rawAudioDescription];
                    inputLevelMonitorData.scratchBuffer = AEAllocateAndInitAudioBufferList(inputLevelMonitorData.floatConverter.floatingPointAudioDescription, kLevelMonitorScratchBufferSize);
                }
            }
            
            if ( converterRequired ) {
                // Set up conversion
                
                UInt32 channelMapSize = sizeof(SInt32) * entry->audioDescription.mChannelsPerFrame;
                SInt32 *channelMap = (SInt32*)malloc(channelMapSize);
                
                for ( int i=0; i<entry->audioDescription.mChannelsPerFrame; i++ ) {
                    if ( [entry->channelMap count] > 0 ) {
                        channelMap[i] = min(numberOfInputChannels-1,
                                               [entry->channelMap count] > i
                                               ? [[entry->channelMap objectAtIndex:i] intValue]
                                               : [[entry->channelMap lastObject] intValue]);
                    } else {
                        channelMap[i] = min(numberOfInputChannels-1, i);
                    }
                }

                AudioStreamBasicDescription converterInputFormat;
                AudioStreamBasicDescription converterOutputFormat;
                UInt32 formatSize = sizeof(converterOutputFormat);
                UInt32 currentMappingSize = 0;
                
                if ( entry->audioConverter ) {
                    checkResult(AudioConverterGetPropertyInfo(entry->audioConverter, kAudioConverterChannelMap, &currentMappingSize, NULL),
                                "AudioConverterGetPropertyInfo(kAudioConverterChannelMap)");
                }
                SInt32 *currentMapping = (SInt32*)(currentMappingSize != 0 ? malloc(currentMappingSize) : NULL);
                
                if ( entry->audioConverter ) {
                    checkResult(AudioConverterGetProperty(entry->audioConverter, kAudioConverterCurrentInputStreamDescription, &formatSize, &converterInputFormat),
                                "AudioConverterGetProperty(kAudioConverterCurrentInputStreamDescription)");
                    checkResult(AudioConverterGetProperty(entry->audioConverter, kAudioConverterCurrentOutputStreamDescription, &formatSize, &converterOutputFormat),
                                "AudioConverterGetProperty(kAudioConverterCurrentOutputStreamDescription)");
                    if ( currentMapping ) {
                        checkResult(AudioConverterGetProperty(entry->audioConverter, kAudioConverterChannelMap, &currentMappingSize, currentMapping),
                                    "AudioConverterGetProperty(kAudioConverterChannelMap)");
                    }
                }
                
                if ( !entry->audioConverter
                        || memcmp(&converterInputFormat, &rawAudioDescription, sizeof(AudioStreamBasicDescription)) != 0
                        || memcmp(&converterOutputFormat, &entry->audioDescription, sizeof(AudioStreamBasicDescription)) != 0
                        || (currentMappingSize != channelMapSize || memcmp(currentMapping, channelMap, channelMapSize) != 0) ) {
                    
                    checkResult(AudioConverterNew(&rawAudioDescription, &entry->audioDescription, &entry->audioConverter), "AudioConverterNew");
                    checkResult(AudioConverterSetProperty(entry->audioConverter, kAudioConverterChannelMap, channelMapSize, channelMap), "AudioConverterSetProperty(kAudioConverterChannelMap");
                }
                
                if ( currentMapping ) free(currentMapping);
                free(channelMap);
                channelMap = NULL;
            } else {
                // No converter/channel map required
                entry->audioConverter = NULL;
            }
        }
        
        if ( !inputAudioBufferList || memcmp(&_rawInputAudioDescription, &rawAudioDescription, sizeof(_rawInputAudioDescription)) != 0 ) {
            inputAudioBufferList = AEAllocateAndInitAudioBufferList(rawAudioDescription, kInputAudioBufferFrames);
        }
        
    } else if ( !inputAvailable ) {
        if ( _audioSessionCategory == kAudioSessionCategory_PlayAndRecord || _audioSessionCategory == kAudioSessionCategory_RecordAudio ) {
            // Update audio session as appropriate (will select a non-recording category for us)
            self.audioSessionCategory = _audioSessionCategory;
        }
        
        inputAudioBufferList = NULL;
        
        // Configure input tables
        for ( int entryIndex = 0; entryIndex < inputCallbackCount; entryIndex++ ) {
            input_callback_table_t *entry = &inputCallbacks[entryIndex];
            entry->audioConverter = NULL;
            entry->audioBufferList = NULL;
        }
    }
    
    if ( inputChannelsChanged ) {
        [self willChangeValueForKey:@"numberOfInputChannels"];
    }
    
    if ( inputDescriptionChanged ) {
        [self willChangeValueForKey:@"inputAudioDescription"];
    }
    
    if ( inputAvailableChanged ) {
        [self willChangeValueForKey:@"audioInputAvailable"];
    }
    
    AudioBufferList *oldInputBuffer     = _inputAudioBufferList;
    
    input_callback_table_t *oldInputCallbacks = _inputCallbacks;
    int oldInputCallbackCount = _inputCallbackCount;
    audio_level_monitor_t oldInputLevelMonitorData = _inputLevelMonitorData;
    
    if ( _audiobusReceiverPort && usingAudiobus ) {
        AudioStreamBasicDescription clientFormat = [_audiobusReceiverPort clientFormat];
        if ( memcmp(&clientFormat, &rawAudioDescription, sizeof(AudioStreamBasicDescription)) != 0 ) {
            [_audiobusReceiverPort setClientFormat:rawAudioDescription];
        }
    }
    
    // Set input stream format and update the properties, on the realtime thread
    [self performSynchronousMessageExchangeWithBlock:^{
        _numberOfInputChannels    = numberOfInputChannels;
        _rawInputAudioDescription = rawAudioDescription;
        _inputAudioBufferList     = inputAudioBufferList;
        _audioInputAvailable      = inputAvailable;
        _hardwareInputAvailable   = hardwareInputAvailable;
        _inputCallbacks           = inputCallbacks;
        _inputCallbackCount       = inputCallbackCount;
        _usingAudiobusInput       = usingAudiobus;
        _inputLevelMonitorData    = inputLevelMonitorData;
    }];
    
    if ( inputAvailable && (!_audiobusReceiverPort || !ABReceiverPortIsConnected(_audiobusReceiverPort)) ) {
        AudioStreamBasicDescription currentAudioDescription;
        UInt32 size = sizeof(currentAudioDescription);
        OSStatus result = AudioUnitGetProperty(_ioAudioUnit, kAudioUnitProperty_StreamFormat, kAudioUnitScope_Output, 1, &currentAudioDescription, &size);
        checkResult(result, "AudioUnitGetProperty(kAudioUnitProperty_StreamFormat)");
        
        if ( memcmp(&currentAudioDescription, &rawAudioDescription, sizeof(AudioStreamBasicDescription)) != 0 ) {
            result = AudioUnitSetProperty(_ioAudioUnit, kAudioUnitProperty_StreamFormat, kAudioUnitScope_Output, 1, &rawAudioDescription, sizeof(AudioStreamBasicDescription));
            checkResult(result, "AudioUnitSetProperty(kAudioUnitProperty_StreamFormat)");
        }
    }
    
    if ( oldInputBuffer && oldInputBuffer != inputAudioBufferList ) {
        AEFreeAudioBufferList(oldInputBuffer);
    }
    
    if ( oldInputCallbacks != inputCallbacks ) {
        for ( int entryIndex = 0; entryIndex < oldInputCallbackCount; entryIndex++ ) {
            input_callback_table_t *oldEntry = &oldInputCallbacks[entryIndex];
            input_callback_table_t *entry = entryIndex < inputCallbackCount ? &inputCallbacks[entryIndex] : NULL;
            
            if ( oldEntry->audioConverter && (!entry || oldEntry->audioConverter != entry->audioConverter) ) {
                AudioConverterDispose(oldEntry->audioConverter);
            }
            if ( oldEntry->audioBufferList && (!entry || oldEntry->audioBufferList != entry->audioBufferList) ) {
                AEFreeAudioBufferList(oldEntry->audioBufferList);
            }
        }
        free(oldInputCallbacks);
    }
    
    if ( oldInputLevelMonitorData.floatConverter != inputLevelMonitorData.floatConverter ) {
        [oldInputLevelMonitorData.floatConverter release];
    }
    if ( oldInputLevelMonitorData.scratchBuffer != inputLevelMonitorData.scratchBuffer ) {
        AEFreeAudioBufferList(oldInputLevelMonitorData.scratchBuffer);
    }
    
    if ( inputChannelsChanged ) {
        [self didChangeValueForKey:@"numberOfInputChannels"];
    }
    
    if ( inputDescriptionChanged ) {
        [self didChangeValueForKey:@"inputAudioDescription"];
    }
    
    if ( inputAvailableChanged ) {
        [self didChangeValueForKey:@"audioInputAvailable"];
    }
    
    if ( inputChannelsChanged || inputAvailableChanged || inputDescriptionChanged ) {
        if ( inputAvailable ) {
            NSLog(@"TAAE: Input status updated (%u channel, %@%@%@%@)",
                  (unsigned int)numberOfInputChannels,
                  usingAudiobus ? @"using Audiobus, " : @"",
                  rawAudioDescription.mFormatFlags & kAudioFormatFlagIsNonInterleaved ? @"non-interleaved" : @"interleaved",
                  [self usingVPIO] ? @", using voice processing" : @"",
                  inputCallbacks[0].audioConverter ? @", with converter" : @"");
        } else {
            NSLog(@"TAAE: Input status updated: No input avaliable");
        }
    }
    
    return success;
}

- (void)configureChannelsInRange:(NSRange)range forGroup:(AEChannelGroupRef)group {
    UInt32 numInteractions = kMaximumChannelsPerGroup*2;
    AUNodeInteraction interactions[numInteractions];
    
    checkResult(AUGraphGetNodeInteractions(_audioGraph, group ? group->mixerNode : _ioNode, &numInteractions, interactions), "AUGraphGetNodeInteractions");
    
    for ( int i = (int)range.location; i < range.location+range.length; i++ ) {
        AEChannelRef channel = group ? group->channels[i] : _topChannel;
        
        // Find the existing upstream connection
        BOOL hasUpstreamInteraction = NO;
        AUNodeInteraction upstreamInteraction;
        for ( int j=0; j<numInteractions; j++ ) {
            if ( (interactions[j].nodeInteractionType == kAUNodeInteraction_Connection && interactions[j].nodeInteraction.connection.destNode == (group ? group->mixerNode : _ioNode) && interactions[j].nodeInteraction.connection.destInputNumber == i) ||
                (interactions[j].nodeInteractionType == kAUNodeInteraction_InputCallback && interactions[j].nodeInteraction.inputCallback.destNode == (group ? group->mixerNode : _ioNode) && interactions[j].nodeInteraction.inputCallback.destInputNumber == i) ) {
                upstreamInteraction = interactions[j];
                hasUpstreamInteraction = YES;
                break;
            }
        }
        
        AUNode targetNode = group ? group->mixerNode : _ioNode;
        AudioUnit targetUnit = group ? group->mixerAudioUnit : _ioAudioUnit;
        int targetBus = i;
        
        if ( !channel ) {
            // Removed channel - unset the input callback if necessary
            if ( hasUpstreamInteraction ) {
                checkResult(AUGraphDisconnectNodeInput(_audioGraph, targetNode, targetBus), "AUGraphDisconnectNodeInput");
            }
            continue;
        }
        
        if ( channel->type == kChannelTypeChannel ) {
            // Setup render callback struct, if necessary
            AURenderCallbackStruct rcbs = { .inputProc = &renderCallback, .inputProcRefCon = channel };
            if ( 1 /* workaround for graph bug: http://wiki.theamazingaudioengine.com/graph-node-input-callback-bug */
                    || !hasUpstreamInteraction || upstreamInteraction.nodeInteractionType != kAUNodeInteraction_InputCallback || memcmp(&upstreamInteraction.nodeInteraction.inputCallback.cback, &rcbs, sizeof(rcbs)) != 0 ) {
                if ( hasUpstreamInteraction ) {
                    checkResult(AUGraphDisconnectNodeInput(_audioGraph, targetNode, targetBus), "AUGraphDisconnectNodeInput");
                }
                checkResult(AUGraphSetNodeInputCallback(_audioGraph, targetNode, targetBus, &rcbs), "AUGraphSetNodeInputCallback");
                upstreamInteraction.nodeInteractionType = kAUNodeInteraction_InputCallback;
            }
            
        } else if ( channel->type == kChannelTypeGroup ) {
            AEChannelGroupRef subgroup = (AEChannelGroupRef)channel->ptr;
            
            // Determine if we have filters or receivers
            BOOL hasReceivers=NO, hasFilters=NO;
            for ( int i=0; i<channel->callbacks.count && (!hasReceivers || !hasFilters); i++ ) {
                if ( channel->callbacks.callbacks[i].flags & kFilterFlag ) {
                    hasFilters = YES;
                } else if ( channel->callbacks.callbacks[i].flags & kReceiverFlag ) {
                    hasReceivers = YES;
                }
            }
            
            if ( !subgroup->mixerNode ) {
                // Create mixer node if necessary
                AudioComponentDescription mixer_desc = {
                    .componentType = kAudioUnitType_Mixer,
                    .componentSubType = kAudioUnitSubType_MultiChannelMixer,
                    .componentManufacturer = kAudioUnitManufacturer_Apple,
                    .componentFlags = 0,
                    .componentFlagsMask = 0
                };
                
                // Add mixer node to graph
                if ( !checkResult(AUGraphAddNode(_audioGraph, &mixer_desc, &subgroup->mixerNode), "AUGraphAddNode mixer") ||
                     !checkResult(AUGraphNodeInfo(_audioGraph, subgroup->mixerNode, NULL, &subgroup->mixerAudioUnit), "AUGraphNodeInfo") ) {
                    continue;
                }
                
                // Set the mixer unit to handle up to 4096 frames per slice to keep rendering during screen lock
                AudioUnitSetProperty(subgroup->mixerAudioUnit, kAudioUnitProperty_MaximumFramesPerSlice, kAudioUnitScope_Global, 0, &kMaxFramesPerSlice, sizeof(kMaxFramesPerSlice));
            }
            
            // Set bus count
            UInt32 busCount = subgroup->channelCount;
            if ( !checkResult(AudioUnitSetProperty(subgroup->mixerAudioUnit, kAudioUnitProperty_ElementCount, kAudioUnitScope_Input, 0, &busCount, sizeof(busCount)), "AudioUnitSetProperty(kAudioUnitProperty_ElementCount)") ) continue;

            // Get current mixer's output format
            AudioStreamBasicDescription currentMixerOutputDescription;
            UInt32 size = sizeof(currentMixerOutputDescription);
            checkResult(AudioUnitGetProperty(subgroup->mixerAudioUnit, kAudioUnitProperty_StreamFormat, kAudioUnitScope_Output, 0, &currentMixerOutputDescription, &size), "AudioUnitGetProperty(kAudioUnitProperty_StreamFormat)");
            
            // Determine what the output format should be (use TAAE's audio description if client code will see the audio)
            AudioStreamBasicDescription mixerOutputDescription = !subgroup->converterNode ? _audioDescription : currentMixerOutputDescription;
            mixerOutputDescription.mSampleRate = _audioDescription.mSampleRate;
            
            if ( memcmp(&currentMixerOutputDescription, &mixerOutputDescription, sizeof(mixerOutputDescription)) != 0 ) {
                // Assign the output format if necessary
                OSStatus result = AudioUnitSetProperty(subgroup->mixerAudioUnit, kAudioUnitProperty_StreamFormat, kAudioUnitScope_Output, 0, &mixerOutputDescription, sizeof(mixerOutputDescription));
                
                if ( hasUpstreamInteraction ) {
                    // Disconnect node to force reconnection, in order to apply new audio format
                    checkResult(AUGraphDisconnectNodeInput(_audioGraph, targetNode, targetBus), "AUGraphDisconnectNodeInput");
                    hasUpstreamInteraction = NO;
                }
                
                if ( !subgroup->converterNode && result == kAudioUnitErr_FormatNotSupported ) {
                    // The mixer only supports a subset of formats. If it doesn't support this one, then we'll add an audio converter
                    currentMixerOutputDescription.mSampleRate = mixerOutputDescription.mSampleRate;
                    AEAudioStreamBasicDescriptionSetChannelsPerFrame(&currentMixerOutputDescription, mixerOutputDescription.mChannelsPerFrame);
                    
                    if ( !checkResult(result=AudioUnitSetProperty(subgroup->mixerAudioUnit, kAudioUnitProperty_StreamFormat, kAudioUnitScope_Output, 0, &currentMixerOutputDescription, size), "AudioUnitSetProperty") ) {
                        AUGraphRemoveNode(_audioGraph, subgroup->mixerNode);
                        subgroup->mixerNode = 0;
                        hasFilters = hasReceivers = NO;
                    } else {
                        AudioComponentDescription audioConverterDescription = AEAudioComponentDescriptionMake(kAudioUnitManufacturer_Apple, kAudioUnitType_FormatConverter, kAudioUnitSubType_AUConverter);
                        if ( !checkResult(AUGraphAddNode(_audioGraph, &audioConverterDescription, &subgroup->converterNode), "AUGraphAddNode") ||
                             !checkResult(AUGraphNodeInfo(_audioGraph, subgroup->converterNode, NULL, &subgroup->converterUnit), "AUGraphNodeInfo") ) {
                            AUGraphRemoveNode(_audioGraph, subgroup->converterNode);
                            subgroup->converterNode = 0;
                            subgroup->converterUnit = NULL;
                            hasFilters = hasReceivers = NO;
                        }
                        
                        // Set the audio unit to handle up to 4096 frames per slice to keep rendering during screen lock
                        checkResult(AudioUnitSetProperty(subgroup->converterUnit, kAudioUnitProperty_MaximumFramesPerSlice, kAudioUnitScope_Global, 0, &kMaxFramesPerSlice, sizeof(kMaxFramesPerSlice)),
                                    "AudioUnitSetProperty(kAudioUnitProperty_MaximumFramesPerSlice)");
                        
                        if ( channel->setRenderNotification ) {
                            checkResult(AudioUnitRemoveRenderNotify(subgroup->mixerAudioUnit, &groupRenderNotifyCallback, channel), "AudioUnitRemoveRenderNotify");
                            channel->setRenderNotification = NO;
                        }
                        
                        checkResult(AUGraphConnectNodeInput(_audioGraph, subgroup->mixerNode, 0, subgroup->converterNode, 0), "AUGraphConnectNodeInput");
                    }
                } else {
                    checkResult(result, "AudioUnitSetProperty(kAudioUnitProperty_StreamFormat)");
                }
            }
            
            if ( subgroup->converterNode ) {
                // Set the audio converter stream format
                checkResult(AudioUnitSetProperty(subgroup->converterUnit, kAudioUnitProperty_StreamFormat, kAudioUnitScope_Input, 0, &currentMixerOutputDescription, sizeof(AudioStreamBasicDescription)), "AudioUnitSetProperty(kAudioUnitProperty_StreamFormat)");
                checkResult(AudioUnitSetProperty(subgroup->converterUnit, kAudioUnitProperty_StreamFormat, kAudioUnitScope_Output, 0, &_audioDescription, sizeof(AudioStreamBasicDescription)), "AudioUnitSetProperty(kAudioUnitProperty_StreamFormat)");
                channel->audioDescription = _audioDescription;
            } else {
                channel->audioDescription = mixerOutputDescription;
            }
            
            if ( channel->audiobusFloatConverter ) {
                // Update Audiobus output converter to reflect new audio format
                AudioStreamBasicDescription converterFormat = channel->audiobusFloatConverter.sourceFormat;
                if ( memcmp(&converterFormat, &channel->audioDescription, sizeof(channel->audioDescription)) != 0 ) {
                    AEFloatConverter *newFloatConverter = [[AEFloatConverter alloc] initWithSourceFormat:channel->audioDescription];
                    AEFloatConverter *oldFloatConverter = channel->audiobusFloatConverter;
                    [self performAsynchronousMessageExchangeWithBlock:^{ channel->audiobusFloatConverter = newFloatConverter; }
                                                        responseBlock:^{ [oldFloatConverter release]; }];
                }
            }
            
            if ( subgroup->level_monitor_data.monitoringEnabled ) {
                // Update level monitoring converter to reflect new audio format
                AudioStreamBasicDescription converterFormat = subgroup->level_monitor_data.floatConverter.sourceFormat;
                if ( memcmp(&converterFormat, &channel->audioDescription, sizeof(channel->audioDescription)) != 0 ) {
                    AEFloatConverter *newFloatConverter = [[AEFloatConverter alloc] initWithSourceFormat:channel->audioDescription];
                    AEFloatConverter *oldFloatConverter = subgroup->level_monitor_data.floatConverter;
                    [self performAsynchronousMessageExchangeWithBlock:^{ subgroup->level_monitor_data.floatConverter = newFloatConverter; }
                                                        responseBlock:^{ [oldFloatConverter release]; }];
                }
            }
            
            AUNode sourceNode = subgroup->converterNode ? subgroup->converterNode : subgroup->mixerNode;
            AudioUnit sourceUnit = subgroup->converterUnit ? subgroup->converterUnit : subgroup->mixerAudioUnit;
            
            if ( hasFilters || channel->audiobusSenderPort ) {
                // We need to use our own render callback, because we're either filtering, or sending via Audiobus (and we may need to adjust timestamp)
                
                if ( channel->setRenderNotification ) {
                    // Remove render notification if there was one set
                    checkResult(AudioUnitRemoveRenderNotify(sourceUnit, &groupRenderNotifyCallback, channel), "AudioUnitRemoveRenderNotify");
                    channel->setRenderNotification = NO;
                }
                
                // Set input format for callback
                checkResult(AudioUnitSetProperty(targetUnit, kAudioUnitProperty_StreamFormat, kAudioUnitScope_Input, targetBus, &channel->audioDescription, sizeof(channel->audioDescription)), "AudioUnitSetProperty(kAudioUnitProperty_StreamFormat)");
                
                // Set render callback
                AURenderCallbackStruct rcbs;
                rcbs.inputProc = &renderCallback;
                rcbs.inputProcRefCon = channel;
                if ( !hasUpstreamInteraction || upstreamInteraction.nodeInteractionType != kAUNodeInteraction_InputCallback || memcmp(&upstreamInteraction.nodeInteraction.inputCallback.cback, &rcbs, sizeof(rcbs)) != 0 ) {
                    if ( hasUpstreamInteraction ) {
                        checkResult(AUGraphDisconnectNodeInput(_audioGraph, targetNode, targetBus), "AUGraphDisconnectNodeInput");
                    }
                    checkResult(AUGraphSetNodeInputCallback(_audioGraph, targetNode, targetBus, &rcbs), "AUGraphSetNodeInputCallback");
                    upstreamInteraction.nodeInteractionType = kAUNodeInteraction_InputCallback;
                }
                
            } else {
                // Connect output of mixer/converter directly to the upstream node
                if ( !hasUpstreamInteraction || upstreamInteraction.nodeInteractionType != kAUNodeInteraction_Connection || upstreamInteraction.nodeInteraction.connection.sourceNode != sourceNode ) {
                    if ( hasUpstreamInteraction ) {
                        checkResult(AUGraphDisconnectNodeInput(_audioGraph, targetNode, targetBus), "AUGraphDisconnectNodeInput");
                    }
                    checkResult(AUGraphConnectNodeInput(_audioGraph, sourceNode, 0, targetNode, targetBus), "AUGraphConnectNodeInput");
                    upstreamInteraction.nodeInteractionType = kAUNodeInteraction_Connection;
                }
                
                if ( hasReceivers || subgroup->level_monitor_data.monitoringEnabled ) {
                    if ( !channel->setRenderNotification ) {
                        // We need to register a callback to be notified when the mixer renders, to pass on the audio
                        checkResult(AudioUnitAddRenderNotify(sourceUnit, &groupRenderNotifyCallback, channel), "AudioUnitAddRenderNotify");
                        channel->setRenderNotification = YES;
                    }
                } else {
                    if ( channel->setRenderNotification ) {
                        // Remove render notification callback
                        checkResult(AudioUnitRemoveRenderNotify(sourceUnit, &groupRenderNotifyCallback, channel), "AudioUnitRemoveRenderNotify");
                        channel->setRenderNotification = NO;
                    }
                }
            }
            
            [self configureChannelsInRange:NSMakeRange(0, busCount) forGroup:subgroup];
        }
        
        
        if ( group ) {
            // Ensure that we have enough input buses in the mixer
            UInt32 busCount = group->channelCount;
            checkResult(AudioUnitSetProperty(group->mixerAudioUnit, kAudioUnitProperty_ElementCount, kAudioUnitScope_Input, 0, &busCount, sizeof(busCount)), "AudioUnitSetProperty(kAudioUnitProperty_ElementCount)");

            // Set volume
            AudioUnitParameterValue volumeValue = channel->volume;
            checkResult(AudioUnitSetParameter(group->mixerAudioUnit, kMultiChannelMixerParam_Volume, kAudioUnitScope_Input, i, volumeValue, 0),
                        "AudioUnitSetParameter(kMultiChannelMixerParam_Volume)");
            
            // Set pan
            AudioUnitParameterValue panValue = channel->pan;
            if ( panValue == -1.0 ) panValue = -0.999; // Workaround for pan limits bug
            if ( panValue == 1.0 ) panValue = 0.999;
            checkResult(AudioUnitSetParameter(group->mixerAudioUnit, kMultiChannelMixerParam_Pan, kAudioUnitScope_Input, i, panValue, 0),
                        "AudioUnitSetParameter(kMultiChannelMixerParam_Pan)");
            
            // Set enabled
            AudioUnitParameterValue enabledValue = channel->playing && !channel->muted;
            checkResult(AudioUnitSetParameter(group->mixerAudioUnit, kMultiChannelMixerParam_Enable, kAudioUnitScope_Input, i, enabledValue, 0),
                        "AudioUnitSetParameter(kMultiChannelMixerParam_Enable)");
            
            if ( upstreamInteraction.nodeInteractionType == kAUNodeInteraction_InputCallback ) {
                // Set audio description
                checkResult(AudioUnitSetProperty(group->mixerAudioUnit, kAudioUnitProperty_StreamFormat, kAudioUnitScope_Input, i, &channel->audioDescription, sizeof(channel->audioDescription)),
                            "AudioUnitSetProperty(kAudioUnitProperty_StreamFormat)");
            }
        }
    }
}

static void removeChannelsFromGroup(AEAudioController *THIS, AEChannelGroupRef group, void **ptrs, void **objects, AEChannelRef *outChannelReferences, int count) {
    // Disable matching channels first
    for ( int i=0; i < count; i++ ) {
        // Find the channel in our fixed array
        int index = 0;
        for ( index=0; index < group->channelCount; index++ ) {
            if ( group->channels[index] && group->channels[index]->ptr == ptrs[i] && group->channels[index]->object == objects[i] ) {
                // Disable this channel until we update the graph
                AudioUnitParameterValue enabledValue = 0;
                checkResult(AudioUnitSetParameter(group->mixerAudioUnit, kMultiChannelMixerParam_Enable, kAudioUnitScope_Input, index, enabledValue, 0),
                            "AudioUnitSetParameter(kMultiChannelMixerParam_Enable)");
            }
        }
    }
    
    // Now remove the matching channels from the array
    int outChannelReferencesCount = 0;
    for ( int i=0; i < count; i++ ) {
        
        // Find the channel in our channel array
        int index = 0;
        for ( index=0; index < group->channelCount; index++ ) {
            if ( group->channels[index] && group->channels[index]->ptr == ptrs[i] && group->channels[index]->object == objects[i] ) {
                if ( outChannelReferences && outChannelReferencesCount < count ) {
                    outChannelReferences[outChannelReferencesCount++] = group->channels[index];
                }
                
                // Shuffle the later elements backwards one space
                for ( int j=index; j<group->channelCount-1; j++ ) {
                    group->channels[j] = group->channels[j+1];
                }
                
                group->channels[group->channelCount-1] = NULL;
                group->channelCount--;
            }
        }
    }
}

- (void)gatherChannelsFromGroup:(AEChannelGroupRef)group intoArray:(NSMutableArray*)array {
    for ( int i=0; i<group->channelCount; i++ ) {
        AEChannelRef channel = group->channels[i];
        if ( !channel ) continue;
        if ( channel->type == kChannelTypeGroup ) {
            [self gatherChannelsFromGroup:(AEChannelGroupRef)channel->ptr intoArray:array];
        } else {
            [array addObject:(id)channel->object];
        }
    }
}

- (AEChannelGroupRef)searchForGroupContainingChannelMatchingPtr:(void*)ptr userInfo:(void*)userInfo withinGroup:(AEChannelGroupRef)group index:(int*)index {
    // Find the matching channel in the table for the given group
    for ( int i=0; i < group->channelCount; i++ ) {
        AEChannelRef channel = group->channels[i];
        if ( !channel ) continue;
        if ( channel->ptr == ptr && channel->object == userInfo ) {
            if ( index ) *index = i;
            return group;
        }
        if ( channel->type == kChannelTypeGroup ) {
            AEChannelGroupRef match = [self searchForGroupContainingChannelMatchingPtr:ptr userInfo:userInfo withinGroup:channel->ptr index:index];
            if ( match ) return match;
        }
    }
    
    return NULL;
}

- (AEChannelGroupRef)searchForGroupContainingChannelMatchingPtr:(void*)ptr userInfo:(void*)userInfo index:(int*)index {
    return [self searchForGroupContainingChannelMatchingPtr:ptr userInfo:userInfo withinGroup:_topGroup index:(int*)index];
}

- (void)releaseResourcesForChannel:(AEChannelRef)channel {
    NSArray *objects = [self associatedObjectsFromTable:&channel->callbacks matchingFlag:0];
    [objects makeObjectsPerformSelector:@selector(release)];
    
    if ( channel->audiobusSenderPort ) {
        [channel->audiobusSenderPort release];
        channel->audiobusSenderPort = NULL;
        AEFreeAudioBufferList(channel->audiobusScratchBuffer);
        channel->audiobusScratchBuffer = NULL;
        [channel->audiobusFloatConverter release];
        channel->audiobusFloatConverter = nil;
    }
    
    if ( channel->type == kChannelTypeGroup ) {
        [self releaseResourcesForGroup:(AEChannelGroupRef)channel->ptr];
    } else if ( channel->type == kChannelTypeChannel ) {
        for ( NSString *property in [NSArray arrayWithObjects:@"volume", @"pan", @"channelIsPlaying", @"channelIsMuted", @"audioDescription", nil] ) {
            [(NSObject*)channel->object removeObserver:self forKeyPath:property];
        }
        [(NSObject*)channel->object release];
    }
    
    free(channel);
}

- (void)releaseResourcesForGroup:(AEChannelGroupRef)group {
    if ( group->mixerNode ) {
        checkResult(AUGraphRemoveNode(_audioGraph, group->mixerNode), "AUGraphRemoveNode");
        group->mixerNode = 0;
        group->mixerAudioUnit = NULL;
    }

    if ( group->converterNode ) {
        checkResult(AUGraphRemoveNode(_audioGraph, group->converterNode), "AUGraphRemoveNode");
        group->converterNode = 0;
        group->converterUnit = NULL;
    }
    
    // Release channel resources too
    for ( int i=0; i<group->channelCount; i++ ) {
        if ( group->channels[i] ) {
            [self releaseResourcesForChannel:group->channels[i]];
        }
    }
    
    free(group);
}

- (void)markGroupTorndown:(AEChannelGroupRef)group {
    group->mixerNode = 0;
    group->mixerAudioUnit = NULL;
    group->converterUnit = NULL;
    group->converterNode = 0;
    memset(&group->channel->audioDescription, 0, sizeof(AudioStreamBasicDescription));
    if ( group->level_monitor_data.scratchBuffer ) {
        AEFreeAudioBufferList(group->level_monitor_data.scratchBuffer);
    }
    if ( group->level_monitor_data.floatConverter ) {
        [group->level_monitor_data.floatConverter release];
    }
    memset(&group->level_monitor_data, 0, sizeof(audio_level_monitor_t));
    
    for ( int i=0; i<group->channelCount; i++ ) {
        AEChannelRef channel = group->channels[i];
        if ( !channel ) continue;
        if ( channel->type == kChannelTypeGroup ) {
            [self markGroupTorndown:(AEChannelGroupRef)channel->ptr];
        }
    }
}

- (BOOL)usingVPIO {
    return _voiceProcessingEnabled && _inputEnabled && (!_voiceProcessingOnlyForSpeakerAndMicrophone || _playingThroughDeviceSpeaker);
}

- (BOOL)attemptRecoveryFromSystemError:(NSError**)error {
    int retries = 3;
    while ( retries > 0 ) {
        NSLog(@"TAAE: Trying to recover from system error (%d retries remain)", retries);
        retries--;
        
        [self stop];
        [self teardown];
        
        [NSThread sleepForTimeInterval:0.5];
        
        checkResult(AudioSessionSetActive(true), "AudioSessionSetActive");
        
        if ( [self setup] && [self start:error recoveringFromErrors:NO] ) {
            [[NSNotificationCenter defaultCenter] postNotificationName:AEAudioControllerDidRecreateGraphNotification object:self];
            NSLog(@"TAAE: Successfully recovered from system error");
            _hasSystemError = NO;
            return YES;
        }
    }
    
    NSLog(@"TAAE: Could not recover from system error.");
    if ( error ) *error = self.lastError;
    _hasSystemError = YES;
    return NO;
}

#pragma mark - Callback management

static callback_t *addCallbackToTable(AEAudioController *THIS, callback_table_t *table, void *callback, void *userInfo, int flags) {
    callback_t *callback_struct = &table->callbacks[table->count];
    callback_struct->callback = callback;
    callback_struct->userInfo = userInfo;
    callback_struct->flags = flags;
    table->count++;
    return callback_struct;
}

static void removeCallbackFromTable(AEAudioController *THIS, callback_table_t *table, void *callback, void *userInfo, BOOL *found_p) {
    BOOL found = NO;
    
    // Find the item in our fixed array
    int index = 0;
    for ( index=0; index<table->count; index++ ) {
        if ( table->callbacks[index].callback == callback && table->callbacks[index].userInfo == userInfo ) {
            found = YES;
            break;
        }
    }
    if ( found ) {
        // Now shuffle the later elements backwards one space
        table->count--;
        for ( int i=index; i<table->count; i++ ) {
            table->callbacks[i] = table->callbacks[i+1];
        }
    }
    
    if ( found_p ) *found_p = found;
}

- (NSArray *)associatedObjectsFromTable:(callback_table_t*)table matchingFlag:(uint8_t)flag {
    // Construct NSArray response
    NSMutableArray *result = [NSMutableArray array];
    for ( int i=0; i<table->count; i++ ) {
        if ( flag && !(table->callbacks[i].flags & flag) ) continue;
        
        [result addObject:(id)table->callbacks[i].userInfo];
    }
    
    return result;
}

- (BOOL)addCallback:(void*)callback userInfo:(void*)userInfo flags:(uint8_t)flags forChannel:(id<AEAudioPlayable>)channelObj {
    int index=0;
    AEChannelGroupRef parentGroup = [self searchForGroupContainingChannelMatchingPtr:channelObj.renderCallback userInfo:channelObj index:&index];
    NSAssert(parentGroup != NULL, @"Channel not found");
    
    AEChannelRef channel = parentGroup->channels[index];
    
    if ( channel->callbacks.count == kMaximumCallbacksPerSource ) {
        NSLog(@"Warning: Maximum number of callbacks reached");
        return NO;
    }
    
    [self performSynchronousMessageExchangeWithBlock:^{
        addCallbackToTable(self, &channel->callbacks, callback, userInfo, flags);
    }];
    
    return YES;
}

- (BOOL)addCallback:(void*)callback userInfo:(void*)userInfo flags:(uint8_t)flags forChannelGroup:(AEChannelGroupRef)group {
    if ( group->channel->callbacks.count == kMaximumCallbacksPerSource ) {
        NSLog(@"Warning: Maximum number of callbacks reached");
        return NO;
    }
    
    [self performSynchronousMessageExchangeWithBlock:^{
        addCallbackToTable(self, &group->channel->callbacks, callback, userInfo, flags);
    }];

    AEChannelGroupRef parentGroup = NULL;
    int index=0;
    if ( group != _topGroup ) {
        parentGroup = [self searchForGroupContainingChannelMatchingPtr:group userInfo:NULL index:&index];
        NSAssert(parentGroup != NULL, @"Channel group not found");
    }
    
    [self configureChannelsInRange:NSMakeRange(index, 1) forGroup:parentGroup];
    checkResult([self updateGraph], "Update graph");
    
    return YES;
}

- (BOOL)addCallback:(void*)callback userInfo:(void*)userInfo flags:(uint8_t)flags forInputChannels:(NSArray*)channels {
    callback_table_t *callbackTable = NULL;
    input_callback_table_t *inputCallbacks = NULL;
    int inputCallbackCount = _inputCallbackCount;
    input_callback_table_t *oldMultichannelInputCallbacks = _inputCallbacks;
    
    if ( !channels ) {
        callbackTable = &_inputCallbacks[0].callbacks;
    } else {
        for ( int i=1; i<_inputCallbackCount; i++ ) {
            // Compare channel maps to find a match
            if ( [_inputCallbacks[i].channelMap isEqualToArray:channels] ) {
                callbackTable = &_inputCallbacks[i].callbacks;
            }
        }
        
        if ( !callbackTable ) {
            // Create new callback entry
            inputCallbacks = malloc(sizeof(input_callback_table_t) * (_inputCallbackCount+1));
            memcpy(inputCallbacks, _inputCallbacks, _inputCallbackCount * sizeof(input_callback_table_t));
            input_callback_table_t *newCallbackTable = &inputCallbacks[_inputCallbackCount];
            memset(newCallbackTable, 0, sizeof(input_callback_table_t));
            
            newCallbackTable->channelMap = [channels copy];
            
            callbackTable = &newCallbackTable->callbacks;
            
            inputCallbackCount = _inputCallbackCount+1;
        }
    }
    
    if ( callbackTable->count == kMaximumCallbacksPerSource ) {
        NSLog(@"Warning: Maximum number of callbacks reached");
        return NO;
    }
    [self performSynchronousMessageExchangeWithBlock:^{
        if ( inputCallbacks ) {
            _inputCallbacks = inputCallbacks;
            _inputCallbackCount = inputCallbackCount;
        }
        
        addCallbackToTable(self, callbackTable, callback, userInfo, flags);
    }];
    
    if ( inputCallbacks ) {
        free(oldMultichannelInputCallbacks);
        
        [self updateInputDeviceStatus];
    }
    
    return YES;
}

- (BOOL)removeCallback:(void*)callback userInfo:(void*)userInfo fromChannel:(id<AEAudioPlayable>)channelObj {
    int index=0;
    AEChannelGroupRef parentGroup = [self searchForGroupContainingChannelMatchingPtr:channelObj.renderCallback userInfo:channelObj index:&index];
    NSAssert(parentGroup != NULL, @"Channel not found");
    
    AEChannelRef channel = parentGroup->channels[index];
    
    __block BOOL found = NO;
    [self performSynchronousMessageExchangeWithBlock:^{
        removeCallbackFromTable(self, &channel->callbacks, callback, userInfo, &found);
    }];
    
    return found;
}

- (BOOL)removeCallback:(void*)callback userInfo:(void*)userInfo fromChannelGroup:(AEChannelGroupRef)group {
    __block BOOL found = NO;
    [self performSynchronousMessageExchangeWithBlock:^{
        removeCallbackFromTable(self, &group->channel->callbacks, callback, userInfo, &found);
    }];
    
    if ( !found ) return NO;
    
    AEChannelGroupRef parentGroup = NULL;
    int index=0;
    if ( group != _topGroup ) {
        parentGroup = [self searchForGroupContainingChannelMatchingPtr:group userInfo:NULL index:&index];
        NSAssert(parentGroup != NULL, @"Channel group not found");
    }
    
    [self configureChannelsInRange:NSMakeRange(index, 1) forGroup:parentGroup];
    checkResult([self updateGraph], "Update graph");
    
    return YES;
}

- (NSArray*)associatedObjectsWithFlags:(uint8_t)flags {
    return [self associatedObjectsFromTable:&_topChannel->callbacks matchingFlag:flags];
}

- (NSArray*)associatedObjectsWithFlags:(uint8_t)flags forChannel:(id<AEAudioPlayable>)channelObj {
    int index=0;
    AEChannelGroupRef parentGroup = [self searchForGroupContainingChannelMatchingPtr:channelObj.renderCallback userInfo:channelObj index:&index];
    NSAssert(parentGroup != NULL, @"Channel not found");
    
    AEChannelRef channel = parentGroup->channels[index];
    
    return [self associatedObjectsFromTable:&channel->callbacks matchingFlag:flags];
}

- (NSArray*)associatedObjectsWithFlags:(uint8_t)flags forChannelGroup:(AEChannelGroupRef)group {
    if ( !group->channel ) return [NSArray array];
    return [self associatedObjectsFromTable:&group->channel->callbacks matchingFlag:flags];
}

static void handleCallbacksForChannel(AEChannelRef channel, const AudioTimeStamp *inTimeStamp, UInt32 inNumberFrames, AudioBufferList *ioData) {
    // Pass audio to output callbacks
    for ( int i=0; i<channel->callbacks.count; i++ ) {
        callback_t *callback = &channel->callbacks.callbacks[i];
        if ( callback->flags & kReceiverFlag ) {
            ((AEAudioControllerAudioCallback)callback->callback)(callback->userInfo, channel->audioController, channel->ptr, inTimeStamp, inNumberFrames, ioData);
        }
    }
}

#pragma mark - Assorted helpers

static void performLevelMonitoring(audio_level_monitor_t* monitor, AudioBufferList *buffer, UInt32 numberFrames) {
    if ( !monitor->floatConverter || !monitor->scratchBuffer ) return;
    
    if ( monitor->reset ) {
        monitor->reset  = NO;
        monitor->meanAccumulator = 0;
        monitor->meanBlockCount  = 0;
        monitor->average         = 0;
        monitor->peak            = 0;
    }
    
    UInt32 monitorFrames = min(numberFrames, kLevelMonitorScratchBufferSize);
    AEFloatConverterToFloatBufferList(monitor->floatConverter, buffer, monitor->scratchBuffer, monitorFrames);

    for ( int i=0; i<monitor->scratchBuffer->mNumberBuffers; i++ ) {
        float peak = 0.0;
        vDSP_maxmgv((float*)monitor->scratchBuffer->mBuffers[i].mData, 1, &peak, monitorFrames);
        if ( peak > monitor->peak ) monitor->peak = peak;
        float avg = 0.0;
        vDSP_meamgv((float*)monitor->scratchBuffer->mBuffers[i].mData, 1, &avg, monitorFrames);
        monitor->meanAccumulator += avg;
        monitor->meanBlockCount++;
        monitor->average = monitor->meanAccumulator / (double)monitor->meanBlockCount;
    }
}

static BOOL upstreamChannelsMutedByAudiobus(AEChannelRef channel) {
    if ( !channel->parentGroup ) return NO;
    
    AEChannelRef parentGroupChannel = channel->parentGroup->channel;
    if ( parentGroupChannel->audiobusSenderPort && ABSenderPortGetIsMuted(channel->audiobusSenderPort) ) {
        return YES;
    }
    
    return upstreamChannelsMutedByAudiobus(parentGroupChannel);
}

- (void)housekeeping {
    Float32 bufferDuration;
    UInt32 bufferDurationSize = sizeof(bufferDuration);
    OSStatus result = AudioSessionGetProperty(kAudioSessionProperty_CurrentHardwareIOBufferDuration, &bufferDurationSize, &bufferDuration);
    if ( result == noErr && _currentBufferDuration != bufferDuration ) self.currentBufferDuration = bufferDuration;
}

@end

#pragma mark -

@implementation AEAudioControllerProxy
- (id)initWithAudioController:(AEAudioController *)audioController {
    _audioController = audioController;
    return self;
}
- (NSMethodSignature *)methodSignatureForSelector:(SEL)selector {
    return [_audioController methodSignatureForSelector:selector];
}
- (void)forwardInvocation:(NSInvocation *)invocation {
    [invocation setTarget:_audioController];
    [invocation invoke];
}
@end

@interface AEAudioControllerMessagePollThread () {
    AEAudioController *_audioController;
}
@end
@implementation AEAudioControllerMessagePollThread
@synthesize pollInterval = _pollInterval;
- (id)initWithAudioController:(AEAudioController *)audioController {
    if ( !(self = [super init]) ) return nil;
    _audioController = audioController;
    return self;
}
-(void)main {
    pthread_setname_np("com.theamazingaudioengine.AEAudioControllerMessagePollThread");
    while ( ![self isCancelled] ) {
        if ( AEAudioControllerHasPendingMainThreadMessages(_audioController) ) {
            [_audioController performSelectorOnMainThread:@selector(pollForMessageResponses) withObject:nil waitUntilDone:NO];
        }
        usleep(_pollInterval*1.0e6);
    }
}
@end<|MERGE_RESOLUTION|>--- conflicted
+++ resolved
@@ -477,18 +477,12 @@
     
     AudioTimeStamp timestamp = *inTimeStamp;
     
-<<<<<<< HEAD
     if ( channel->audiobusSenderPort && ABSenderPortGetIsMuted(channel->audiobusSenderPort) ) {
         // We're sending via the sender port, and the receiver plays live - offset the timestamp by the reported latency
         timestamp.mHostTime += ABSenderPortGetAverageLatency(channel->audiobusSenderPort)*__secondsToHostTicks;
     } else {
         // Adjust timestamp to factor in hardware output latency
         timestamp.mHostTime += AEAudioControllerOutputLatency(channel->audioController)*__secondsToHostTicks;
-=======
-    if ( channel->audiobusOutputPort && ABOutputPortGetConnectedPortAttributes(channel->audiobusOutputPort) & ABInputPortAttributePlaysLiveAudio ) {
-        // We're sending via the output port, and the receiver plays live - offset the timestamp by the reported latency
-        timestamp.mHostTime += ABOutputPortGetAverageLatency(channel->audiobusOutputPort)*__secondsToHostTicks;
->>>>>>> 5c9f9b3b
     }
     
     if ( channel->timeStamp.mFlags == 0 ) {
