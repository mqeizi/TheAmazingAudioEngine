//
//  AEAudioController.m
//  The Amazing Audio Engine
//
//  Created by Michael Tyson on 25/11/2011.
//
//  This software is provided 'as-is', without any express or implied
//  warranty.  In no event will the authors be held liable for any damages
//  arising from the use of this software.
//
//  Permission is granted to anyone to use this software for any purpose,
//  including commercial applications, and to alter it and redistribute it
//  freely, subject to the following restrictions:
//
//  1. The origin of this software must not be misrepresented; you must not
//     claim that you wrote the original software. If you use this software
//     in a product, an acknowledgment in the product documentation would be
//     appreciated but is not required.
//
//  2. Altered source versions must be plainly marked as such, and must not be
//     misrepresented as being the original software.
//
//  3. This notice may not be removed or altered from any source distribution.
//

#import "AEAudioController.h"
#import "AEUtilities.h"
#if TARGET_OS_IPHONE
#import <UIKit/UIKit.h>
#endif
#import <AVFoundation/AVFoundation.h>
#import <libkern/OSAtomic.h>
#import "TPCircularBuffer.h"
#include <sys/types.h>
#include <sys/sysctl.h>
#import <Accelerate/Accelerate.h>
#import "AEAudioController+Audiobus.h"
#import "AEAudioController+AudiobusStub.h"
#import "AEFloatConverter.h"
#import "AEBlockChannel.h"
#import <pthread.h>

// Uncomment the following or define the following symbol as part of your build process to enable per-second performance reports
// #define TAAE_REPORT_RENDER_TIME

static const int kMaximumChannelsPerGroup              = 100;
static const int kMaximumCallbacksPerSource            = 15;
static const int kMessageBufferLength                  = 8192;
static const NSTimeInterval kIdleMessagingPollDuration = 0.1;
static const UInt32 kMaxFramesPerSlice                 = 4096;
static const int kScratchBufferFrames                  = kMaxFramesPerSlice;
static const int kInputAudioBufferFrames               = kMaxFramesPerSlice;
static const int kLevelMonitorScratchBufferSize        = kMaxFramesPerSlice;
static const int kMaximumMonitoringChannels            = 16;
#if TARGET_OS_IPHONE
static const NSTimeInterval kMaxBufferDurationWithVPIO = 0.01;
static const float kBoostForBuiltInMicInMeasurementMode= 4.0;
static const Float32 kNoValue                          = -1.0;
#endif
#define kNoAudioErr                            -2222

static void * kChannelPropertyChanged = &kChannelPropertyChanged;

#if TARGET_OS_IPHONE
static Float32 __cachedInputLatency = kNoValue;
static Float32 __cachedOutputLatency = kNoValue;
#endif

NSString * const AEAudioControllerSessionInterruptionBeganNotification = @"com.theamazingaudioengine.AEAudioControllerSessionInterruptionBeganNotification";
NSString * const AEAudioControllerSessionInterruptionEndedNotification = @"com.theamazingaudioengine.AEAudioControllerSessionInterruptionEndedNotification";
NSString * const AEAudioControllerSessionRouteChangeNotification = @"com.theamazingaudioengine.AEAudioControllerRouteChangeNotification";
NSString * const AEAudioControllerDidRecreateGraphNotification = @"com.theamazingaudioengine.AEAudioControllerDidRecreateGraphNotification";
NSString * const AEAudioControllerErrorOccurredNotification = @"com.theamazingaudioengine.AEAudioControllerErrorOccurredNotification";

NSString * const AEAudioControllerErrorKey = @"error";

NSString * const AEAudioControllerErrorDomain = @"com.theamazingaudioengine.errors";

const NSString *kAEAudioControllerCallbackKey = @"callback";
const NSString *kAEAudioControllerUserInfoKey = @"userinfo";

static inline int min(int a, int b) { return a>b ? b : a; }

static BOOL __AEAllocated = NO;

static inline void AEAudioControllerError(OSStatus result, const char *operation, const char* file, int line) {
    int fourCC = CFSwapInt32HostToBig(result);
    @autoreleasepool {
        NSLog(@"TAAE: %s:%d: %s result %d %08X %4.4s\n", file, line, operation, (int)result, (int)result, (char*)&fourCC);
    }
}

static inline BOOL AEAudioControllerRateLimit() {
    static uint64_t lastMessage = 0;
    static int messageCount=0;
    uint64_t now = AECurrentTimeInHostTicks();
    if ( AESecondsFromHostTicks(now-lastMessage) > 2 ) {
        messageCount = 0;
    }
    lastMessage = now;
    if ( ++messageCount >= 10 ) {
        if ( messageCount == 10 ) {
            @autoreleasepool {
                NSLog(@"TAAE: Suppressing some messages");
            }
        }
        if ( messageCount%500 != 0 ) {
            return NO;
        }
    }
    return YES;
}

#define checkResult(result,operation) (_checkResult((result),(operation),strrchr(__FILE__, '/')+1,__LINE__))
static inline BOOL _checkResult(OSStatus result, const char *operation, const char* file, int line) {
    if ( result != noErr ) {
        if ( AEAudioControllerRateLimit() ) {
            AEAudioControllerError(result, operation, file, line);
        }
        return NO;
    }
    return YES;
}

@interface NSError (AEAudioControllerAdditions)
+ (NSError*)audioControllerErrorWithMessage:(NSString*)message OSStatus:(OSStatus)status;
@end
@implementation NSError (AEAudioControllerAdditions)
+ (NSError*)audioControllerErrorWithMessage:(NSString*)message OSStatus:(OSStatus)status {
    int fourCC = CFSwapInt32HostToBig(status);
    return [NSError errorWithDomain:NSOSStatusErrorDomain
                               code:status
                           userInfo:@{NSLocalizedDescriptionKey: [NSString stringWithFormat:@"%@ (error %d/%4.4s)", message, (int)status, (char*)&fourCC]}];
}
@end

#pragma mark - Core types

enum {
    kFilterFlag               = 1<<0,
    kReceiverFlag             = 1<<1,
    kAudiobusSenderPortFlag   = 1<<3
};

/*!
 * Callback
 */
typedef struct __callback_t {
    void *callback;
    void *userInfo;
    uint8_t flags;
} callback_t;

/*!
 * Callback table
 */
typedef struct __callback_table_t {
    int count;
    callback_t callbacks[kMaximumCallbacksPerSource];
} callback_table_t;

/*!
 * Mulichannel input callback table
 */
typedef struct __input_callback_table_t {
    callback_table_t    callbacks;
    void               *channelMap;
    AudioStreamBasicDescription audioDescription;
    AudioBufferList    *audioBufferList;
    AudioConverterRef   audioConverter;
} input_callback_table_t;


/*!
 * Audio level monitoring data
 */
typedef struct __audio_level_monitor_t {
    BOOL                monitoringEnabled;
    double              meanAccumulator;
    double              chanMeanAccumulator[kMaximumMonitoringChannels];
    int                 meanBlockCount;
    int                 chanMeanBlockCount;
    float               chanPeak[kMaximumMonitoringChannels];
    float               chanAverage[kMaximumMonitoringChannels];
    float               peak;
    float               average;
    void                *floatConverter;
    AudioBufferList    *scratchBuffer;
    int                 channels;
    BOOL                reset;
} audio_level_monitor_t;

/*!
 * Source types
 */
typedef enum {
    kChannelTypeChannel,
    kChannelTypeGroup
} ChannelType;

/*!
 * Channel
 */
typedef struct __channel_t {
    ChannelType      type;
    void            *ptr;
    void            *object;
    AEChannelGroupRef parentGroup;
    BOOL             playing;
    float            volume;
    float            pan;
    BOOL             muted;
    AudioStreamBasicDescription audioDescription;
    callback_table_t callbacks;
    AudioTimeStamp   timeStamp;
    
    BOOL             setRenderNotification;
    
    void             *audioController;
    void             *audiobusSenderPort;
    void             *audiobusFloatConverter;
    AudioBufferList *audiobusScratchBuffer;
} channel_t, *AEChannelRef;

/*!
 * Channel group
 */
typedef struct _channel_group_t {
    AEChannelRef        channel;
    AUNode              mixerNode;
    AudioUnit           mixerAudioUnit;
    AEChannelRef        channels[kMaximumChannelsPerGroup];
    int                 channelCount;
    AUNode              converterNode;
    AudioUnit           converterUnit;
    audio_level_monitor_t level_monitor_data;
} channel_group_t;

#pragma mark Messaging

/*!
 * Message 
 */
typedef struct {
    void                           *block;
    void                           *responseBlock;
    AEAudioControllerMainThreadMessageHandler handler;
    void                           *userInfoByReference;
    int                             userInfoLength;
    pthread_t                       sourceThread;
    BOOL                            replyServiced;
} message_t;


#pragma mark -

@interface AEAudioControllerProxy : NSProxy
- (id)initWithAudioController:(AEAudioController*)audioController;
@property (nonatomic, weak) AEAudioController *audioController;
@end

@interface AEAudioControllerMessagePollThread : NSThread
- (id)initWithAudioController:(AEAudioController*)audioController;
@property (nonatomic, assign) NSTimeInterval pollInterval;
@end

@interface AEAudioController () {
    AUGraph             _audioGraph;
    AUNode              _ioNode;
    AudioUnit           _ioAudioUnit;
    BOOL                _started;
    BOOL                _interrupted;
    BOOL                _inputEnabled;
    BOOL                _outputEnabled;
    BOOL                _hardwareInputAvailable;
    BOOL                _hasSystemError;
#if !TARGET_OS_IPHONE
    AudioUnit           _iAudioUnit;
#endif
    
    AEChannelGroupRef   _topGroup;
    AEChannelRef        _topChannel;
    
    callback_table_t    _timingCallbacks;
    
    input_callback_table_t *_inputCallbacks;
    int                 _inputCallbackCount;
    AudioStreamBasicDescription _rawInputAudioDescription;
    AudioBufferList    *_inputAudioBufferList;
#if TARGET_OS_IPHONE
    AudioBufferList    *_inputAudioScratchBufferList;
    AEFloatConverter   *_inputAudioFloatConverter;
#endif
    AudioTimeStamp      _lastInputBusTimeStamp;
    AudioTimeStamp      _lastInputOrOutputBusTimeStamp;
    
    TPCircularBuffer    _realtimeThreadMessageBuffer;
    TPCircularBuffer    _mainThreadMessageBuffer;
    AEAudioControllerMessagePollThread *_pollThread;
    int                 _pendingResponses;
    
    audio_level_monitor_t _inputLevelMonitorData;
    BOOL                _usingAudiobusInput;
    AEChannelRef        _channelBeingRendered;
    
    AudioBufferList    *_audiobusMonitorBuffer;
    pthread_t           _renderThread;
    
#ifdef DEBUG
    uint64_t            _renderStartTime[2];
    uint64_t            _renderDuration[2];
#endif
}

- (BOOL)mustUpdateVoiceProcessingSettings;
- (void)replaceIONode;
- (BOOL)updateInputDeviceStatus;

@property (nonatomic, assign, readwrite) NSTimeInterval currentBufferDuration;
@property (nonatomic, strong) NSError *lastError;
#if TARGET_OS_IPHONE
@property (nonatomic, strong) NSTimer *housekeepingTimer;
#endif
@property (nonatomic, strong) ABReceiverPort *audiobusReceiverPort;
@property (nonatomic, strong) ABFilterPort *audiobusFilterPort;
@property (nonatomic, strong) ABSenderPort *audiobusSenderPort;
@property (nonatomic, strong) AEBlockChannel *audiobusMonitorChannel;
@end

@implementation AEAudioController
#if TARGET_OS_IPHONE
@synthesize audioSessionCategory = _audioSessionCategory, audioUnit = _ioAudioUnit;
#endif
@dynamic running, inputGainAvailable, inputGain, audiobusSenderPort, inputAudioDescription, inputChannelSelection;

#pragma mark -
#pragma mark Input and render callbacks

struct fillComplexBufferInputProc_t { AudioBufferList *bufferList; UInt32 frames;  };
static OSStatus fillComplexBufferInputProc(AudioConverterRef             inAudioConverter,
                                           UInt32                        *ioNumberDataPackets,
                                           AudioBufferList               *ioData,
                                           AudioStreamPacketDescription  **outDataPacketDescription,
                                           void                          *inUserData) {
    struct fillComplexBufferInputProc_t *arg = inUserData;
    for ( int i=0; i<ioData->mNumberBuffers; i++ ) {
        ioData->mBuffers[i].mData = arg->bufferList->mBuffers[i].mData;
        ioData->mBuffers[i].mDataByteSize = arg->bufferList->mBuffers[i].mDataByteSize;
    }
    *ioNumberDataPackets = arg->frames;
    return noErr;
}

typedef struct __channel_producer_arg_t {
    AEChannelRef channel;
    AudioTimeStamp timeStamp;
    AudioTimeStamp originalTimeStamp;
    AudioUnitRenderActionFlags *ioActionFlags;
    int nextFilterIndex;
} channel_producer_arg_t;

static OSStatus channelAudioProducer(void *userInfo, AudioBufferList *audio, UInt32 *frames) {
    channel_producer_arg_t *arg = (channel_producer_arg_t*)userInfo;
    AEChannelRef channel = arg->channel;
    
    OSStatus status = noErr;
    
    // See if there's another filter
    for ( int i=channel->callbacks.count-1, filterIndex=0; i>=0; i-- ) {
        callback_t *callback = &channel->callbacks.callbacks[i];
        if ( callback->flags & kFilterFlag ) {
            if ( filterIndex == arg->nextFilterIndex ) {
                // Run this filter
                channel_producer_arg_t filterArg = *arg;
                filterArg.nextFilterIndex = filterIndex+1;
                return ((AEAudioControllerFilterCallback)callback->callback)((__bridge id)callback->userInfo, (__bridge AEAudioController *)channel->audioController, &channelAudioProducer, (void*)&filterArg, &arg->timeStamp, *frames, audio);
            }
            filterIndex++;
        }
    }

    for ( int i=0; i<audio->mNumberBuffers; i++ ) {
        memset(audio->mBuffers[i].mData, 0, audio->mBuffers[i].mDataByteSize);
    }
    
    if ( channel->type == kChannelTypeChannel ) {
        AEAudioControllerRenderCallback callback = (AEAudioControllerRenderCallback) channel->ptr;
        __unsafe_unretained id<AEAudioPlayable> channelObj = (__bridge id<AEAudioPlayable>) channel->object;
        
        status = callback(channelObj, (__bridge AEAudioController*)channel->audioController, &channel->timeStamp, *frames, audio);
        channel->timeStamp.mSampleTime += *frames;
        
    } else if ( channel->type == kChannelTypeGroup ) {
        AEChannelGroupRef group = (AEChannelGroupRef)channel->ptr;
        
        // Tell mixer/mixer's converter unit to render into audio
        status = AudioUnitRender(group->converterUnit ? group->converterUnit : group->mixerAudioUnit, arg->ioActionFlags, &arg->originalTimeStamp, 0, *frames, audio);
        if ( !checkResult(status, "AudioUnitRender") ) return status;
        
        if ( group->level_monitor_data.monitoringEnabled ) {
            performLevelMonitoring(&group->level_monitor_data, audio, *frames);
        }
        
        // Advance the sample time, to make sure we continue to render if we're called again with the same arguments
        arg->timeStamp.mSampleTime += *frames;
        arg->originalTimeStamp.mSampleTime += *frames;
    }
    
    return status;
}

static OSStatus renderCallback(void *inRefCon, AudioUnitRenderActionFlags *ioActionFlags, const AudioTimeStamp *inTimeStamp, UInt32 inBusNumber, UInt32 inNumberFrames, AudioBufferList *ioData) {
    AEChannelRef channel = (AEChannelRef)inRefCon;
    
    __unsafe_unretained AEAudioController * THIS = (__bridge AEAudioController*)channel->audioController;

    if ( channel == NULL || channel->ptr == NULL || !channel->playing ) {
        *ioActionFlags |= kAudioUnitRenderAction_OutputIsSilence;
        for ( int i=0; i<ioData->mNumberBuffers; i++ ) memset(ioData->mBuffers[i].mData, 0, ioData->mBuffers[i].mDataByteSize);
        return noErr;
    }
    
    AudioTimeStamp timestamp = *inTimeStamp;
#if TARGET_OS_IPHONE
    if ( THIS->_automaticLatencyManagement ) {
        // Adjust timestamp to factor in hardware output latency
        timestamp.mHostTime += AEHostTicksFromSeconds(AEAudioControllerOutputLatency(THIS));
    }
#endif
    
    if ( channel->timeStamp.mFlags == 0 ) {
        channel->timeStamp = timestamp;
    } else {
        channel->timeStamp.mHostTime = timestamp.mHostTime;
    }
    
    channel_producer_arg_t arg = {
        .channel = channel,
        .timeStamp = timestamp,
        .originalTimeStamp = *inTimeStamp,
        .ioActionFlags = ioActionFlags,
        .nextFilterIndex = 0
    };
    
    THIS->_channelBeingRendered = channel;
    
    OSStatus result = channelAudioProducer((void*)&arg, ioData, &inNumberFrames);
    
    handleCallbacksForChannel(channel, &timestamp, inNumberFrames, ioData);
    
    THIS->_channelBeingRendered = NULL;
    
    if ( channel->audiobusSenderPort && ABSenderPortIsConnected((__bridge id)channel->audiobusSenderPort) && channel->audiobusFloatConverter ) {
        // Convert the audio to float, and apply volume/pan if necessary
        if ( AEFloatConverterToFloatBufferList((__bridge AEFloatConverter*)channel->audiobusFloatConverter, ioData, channel->audiobusScratchBuffer, inNumberFrames) ) {
            if ( fabs(1.0 - channel->volume) > 0.01 || fabs(0.0 - channel->pan) > 0.01 ) {
                float volume = channel->volume;
                for ( int i=0; i<channel->audiobusScratchBuffer->mNumberBuffers; i++ ) {
                    float gain = (channel->audiobusScratchBuffer->mNumberBuffers == 2 ?
                                  i == 0 ? (channel->pan <= 0.0 ? 1.0 : (1.0-((channel->pan/2)+0.5))*2.0) :
                                  i == 1 ? (channel->pan >= 0.0 ? 1.0 : ((channel->pan/2)+0.5)*2.0) :
                                  1 : 1) * volume;
                    vDSP_vsmul(channel->audiobusScratchBuffer->mBuffers[i].mData, 1, &gain, channel->audiobusScratchBuffer->mBuffers[i].mData, 1, inNumberFrames);
                }
            }
        }
        
        // Send via Audiobus
        ABSenderPortSend((__bridge id)channel->audiobusSenderPort, channel->audiobusScratchBuffer, inNumberFrames, &timestamp);
        
        if ( !ABSenderPortIsMuted((__bridge id)channel->audiobusSenderPort)
                && upstreamChannelsMutedByAudiobus(channel)
                && THIS->_audiobusMonitorBuffer ) {
            
            // Mix with monitoring buffer, as we need to monitor this channel but an upstream channel is muted by Audiobus
            AudioBufferList *monitorBuffer = THIS->_audiobusMonitorBuffer;
            for ( int i=0; i<MIN(monitorBuffer->mNumberBuffers, channel->audiobusScratchBuffer->mNumberBuffers); i++ ) {
                vDSP_vadd((float*)monitorBuffer->mBuffers[i].mData, 1, (float*)channel->audiobusScratchBuffer->mBuffers[i].mData, 1, (float*)monitorBuffer->mBuffers[i].mData, 1, MIN(inNumberFrames, kMaxFramesPerSlice));
            }
        }
    }
    
    if ( channel->audiobusSenderPort && ABSenderPortIsMuted((__bridge id)channel->audiobusSenderPort) && !upstreamChannelsConnectedToAudiobus(channel) ) {
        // Silence output
        *ioActionFlags |= kAudioUnitRenderAction_OutputIsSilence;
        for ( int i=0; i<ioData->mNumberBuffers; i++ ) memset(ioData->mBuffers[i].mData, 0, ioData->mBuffers[i].mDataByteSize);
    }
    
    return result;
}

typedef struct __input_producer_arg_t {
    void *THIS;
    input_callback_table_t *table;
    AudioTimeStamp inTimeStamp;
    AudioUnitRenderActionFlags *ioActionFlags;
    int nextFilterIndex;
} input_producer_arg_t;

static OSStatus inputAudioProducer(void *userInfo, AudioBufferList *audio, UInt32 *frames) {
    input_producer_arg_t *arg = (input_producer_arg_t*)userInfo;
    __unsafe_unretained AEAudioController *THIS = (__bridge AEAudioController*)arg->THIS;
    
    // See if there's another filter
    for ( int i=arg->table->callbacks.count-1, filterIndex=0; i>=0; i-- ) {
        callback_t *callback = &arg->table->callbacks.callbacks[i];
        if ( callback->flags & kFilterFlag ) {
            if ( filterIndex == arg->nextFilterIndex ) {
                // Run this filter
                input_producer_arg_t filterArg = *arg;
                filterArg.nextFilterIndex = filterIndex+1;
                return ((AEAudioControllerFilterCallback)callback->callback)((__bridge id)callback->userInfo, THIS, &inputAudioProducer, (void*)&filterArg, &arg->inTimeStamp, *frames, audio);
            }
            filterIndex++;
        }
    }
    
    if ( !THIS->_inputAudioBufferList ) {
        return noErr;
    }
    
    if ( arg->table->audioConverter ) {
        // Perform conversion
        assert(THIS->_inputAudioBufferList->mBuffers[0].mData && THIS->_inputAudioBufferList->mBuffers[0].mDataByteSize > 0);
        assert(audio->mBuffers[0].mData && audio->mBuffers[0].mDataByteSize > 0);
        
        OSStatus result = AudioConverterFillComplexBuffer(arg->table->audioConverter,
                                                          fillComplexBufferInputProc,
                                                          &(struct fillComplexBufferInputProc_t) { .bufferList = THIS->_inputAudioBufferList, .frames = *frames },
                                                          frames,
                                                          audio,
                                                          NULL);
        checkResult(result, "AudioConverterConvertComplexBuffer");
    } else {
        for ( int i=0; i<audio->mNumberBuffers && i<THIS->_inputAudioBufferList->mNumberBuffers; i++ ) {
            audio->mBuffers[i].mDataByteSize = MIN(audio->mBuffers[i].mDataByteSize, THIS->_inputAudioBufferList->mBuffers[i].mDataByteSize);
            memcpy(audio->mBuffers[i].mData, THIS->_inputAudioBufferList->mBuffers[i].mData, audio->mBuffers[i].mDataByteSize);
        }
    }

    return noErr;
}

#if TARGET_OS_IPHONE
static OSStatus inputAvailableCallback(void *inRefCon, AudioUnitRenderActionFlags *ioActionFlags, const AudioTimeStamp *inTimeStamp, UInt32 inBusNumber, UInt32 inNumberFrames, AudioBufferList *ioData) {
    __unsafe_unretained AEAudioController *THIS = (__bridge AEAudioController *)inRefCon;
    
    // Take note of timestamp, for use when we actually service the input
    THIS->_lastInputBusTimeStamp = *inTimeStamp;
    
#if TARGET_OS_IPHONE
    if ( !THIS->_outputEnabled ) {
        // If output isn't enabled, service the input from here
        serviceAudioInput(THIS, NULL, inTimeStamp, inNumberFrames);
    }
#else
    serviceAudioInput(THIS, NULL, inTimeStamp, inNumberFrames);
#endif
    
    return noErr;
}
#endif

static OSStatus groupRenderNotifyCallback(void *inRefCon, AudioUnitRenderActionFlags *ioActionFlags, const AudioTimeStamp *inTimeStamp, UInt32 inBusNumber, UInt32 inNumberFrames, AudioBufferList *ioData) {
    AEChannelRef channel = (AEChannelRef)inRefCon;
    AEChannelGroupRef group = (AEChannelGroupRef)channel->ptr;
    __unsafe_unretained AEAudioController * THIS = (__bridge AEAudioController*)channel->audioController;
    
    if ( !(*ioActionFlags & kAudioUnitRenderAction_PreRender) ) {
        // After render
        THIS->_channelBeingRendered = channel;
        
        handleCallbacksForChannel(channel, inTimeStamp, inNumberFrames, ioData);
        
        THIS->_channelBeingRendered = NULL;
        
        if ( group->level_monitor_data.monitoringEnabled ) {
            performLevelMonitoring(&group->level_monitor_data, ioData, inNumberFrames);
        }
    }
    
    return noErr;
}

static OSStatus topRenderNotifyCallback(void *inRefCon, AudioUnitRenderActionFlags *ioActionFlags, const AudioTimeStamp *inTimeStamp, UInt32 inBusNumber, UInt32 inNumberFrames, AudioBufferList *ioData) {
    
    __unsafe_unretained AEAudioController *THIS = (__bridge AEAudioController *)inRefCon;

    if ( !THIS->_renderThread ) {
        THIS->_renderThread = pthread_self();
    }
    
    if ( *ioActionFlags & kAudioUnitRenderAction_PreRender ) {
        // Before main render: first service input
#if TARGET_OS_IPHONE
        if ( THIS->_inputEnabled ) {
            serviceAudioInput(THIS, inTimeStamp, &THIS->_lastInputBusTimeStamp, inNumberFrames);
        }
#endif
        
        // Perform timing callbacks
        AudioTimeStamp timestamp = *inTimeStamp;
#if TARGET_OS_IPHONE
        if ( THIS->_automaticLatencyManagement ) {
            // Adjust timestamp to factor in hardware output latency
            timestamp.mHostTime += AEHostTicksFromSeconds(AEAudioControllerOutputLatency(THIS));
        }
#endif
        
        THIS->_lastInputOrOutputBusTimeStamp = timestamp;
        
        for ( int i=0; i<THIS->_timingCallbacks.count; i++ ) {
            callback_t *callback = &THIS->_timingCallbacks.callbacks[i];
            ((AEAudioControllerTimingCallback)callback->callback)((__bridge id)callback->userInfo, THIS, &timestamp, inNumberFrames, AEAudioTimingContextOutput);
        }
    } else {
        // After render
        if ( THIS->_muteOutput ) {
            for ( int i=0; i<ioData->mNumberBuffers; i++ ) {
                memset(ioData->mBuffers[i].mData, 0, ioData->mBuffers[i].mDataByteSize);
            }
        }
        
        processPendingMessagesOnRealtimeThread(THIS);
    }
    
    return noErr;
}

static void serviceAudioInput(__unsafe_unretained AEAudioController * THIS, const AudioTimeStamp *outputBusTimeStamp, const AudioTimeStamp *inputBusTimeStamp, UInt32 inNumberFrames) {
    
    if ( !THIS->_inputAudioBufferList ) {
        // If we're not yet prepared to receive audio, skip for now
        return;
    }
    
#ifdef DEBUG
    THIS->_renderStartTime[1] = AECurrentTimeInHostTicks();
#endif
    
    AudioTimeStamp timestamp;
    
    BOOL useAudiobusReceiverPort = THIS->_audiobusReceiverPort && THIS->_usingAudiobusInput;
    if ( useAudiobusReceiverPort ) {
        // If Audiobus is connected, then serve Audiobus queue rather than serving system input queue
        timestamp = outputBusTimeStamp ? *outputBusTimeStamp : *inputBusTimeStamp;
#if TARGET_OS_IPHONE
        if ( outputBusTimeStamp && THIS->_automaticLatencyManagement ) {
            // Adjust timestamp to factor in hardware output latency
            timestamp.mHostTime += AEHostTicksFromSeconds(AEAudioControllerOutputLatency(THIS));
        }
#endif
        static Float64 __sampleTime = 0;
        ABReceiverPortReceive(THIS->_audiobusReceiverPort, nil, THIS->_inputAudioBufferList, inNumberFrames, &timestamp);
        timestamp.mSampleTime = __sampleTime;
        __sampleTime += inNumberFrames;
    } else {
        timestamp = *inputBusTimeStamp;
#if TARGET_OS_IPHONE
        if ( THIS->_automaticLatencyManagement ) {
            // Adjust timestamp to factor in hardware input latency
            timestamp.mHostTime -= AEHostTicksFromSeconds(AEAudioControllerInputLatency(THIS));
        }
#endif
    }
    
    THIS->_lastInputOrOutputBusTimeStamp = timestamp;
    
    for ( int i=0; i<THIS->_timingCallbacks.count; i++ ) {
        callback_t *callback = &THIS->_timingCallbacks.callbacks[i];
        ((AEAudioControllerTimingCallback)callback->callback)((__bridge id)callback->userInfo, THIS, &timestamp, inNumberFrames, AEAudioTimingContextInput);
    }
    
    OSStatus result = noErr;
    
    // Render audio into buffer
    if ( !useAudiobusReceiverPort ) {
        for ( int i=0; i<THIS->_inputAudioBufferList->mNumberBuffers; i++ ) {
            THIS->_inputAudioBufferList->mBuffers[i].mDataByteSize = MIN(inNumberFrames, kInputAudioBufferFrames) * THIS->_rawInputAudioDescription.mBytesPerFrame;
        }
        AudioUnitRenderActionFlags flags = 0;
#if TARGET_OS_IPHONE
        AudioUnit inputAudioUnit = THIS->_ioAudioUnit;
#else
        AudioUnit inputAudioUnit = THIS->_iAudioUnit;
#endif
        OSStatus err = AudioUnitRender(inputAudioUnit, &flags, &timestamp, 1, inNumberFrames, THIS->_inputAudioBufferList);
        if ( !checkResult(err, "AudioUnitRender") ) {
            result = err;
        }
        
#if TARGET_OS_IPHONE
        if ( THIS->_recordingThroughDeviceMicrophone && THIS->_useMeasurementMode && THIS->_boostBuiltInMicGainInMeasurementMode && THIS->_inputAudioFloatConverter ) {
            // Boost input volume
            AEFloatConverterToFloatBufferList(THIS->_inputAudioFloatConverter, THIS->_inputAudioBufferList, THIS->_inputAudioScratchBufferList, inNumberFrames);
            for ( int i=0; i<THIS->_inputAudioScratchBufferList->mNumberBuffers; i++ ) {
                vDSP_vsmul(THIS->_inputAudioScratchBufferList->mBuffers[i].mData, 1, &kBoostForBuiltInMicInMeasurementMode, THIS->_inputAudioScratchBufferList->mBuffers[i].mData, 1, inNumberFrames);
            }
            AEFloatConverterFromFloatBufferList(THIS->_inputAudioFloatConverter, THIS->_inputAudioScratchBufferList, THIS->_inputAudioBufferList, inNumberFrames);
        }
#endif
    }
    
    if ( result == noErr && inNumberFrames == 0 ) {
        result = kNoAudioErr;
    }
    
    if ( result == noErr ) {
        for ( int tableIndex = 0; tableIndex < THIS->_inputCallbackCount; tableIndex++ ) {
            input_callback_table_t *table = &THIS->_inputCallbacks[tableIndex];
            
            if ( !table->audioBufferList ) continue;
            
            input_producer_arg_t arg = {
                .THIS = (__bridge void*)THIS,
                .table = table,
                .inTimeStamp = timestamp,
                .ioActionFlags = 0,
                .nextFilterIndex = 0
            };
            
            for ( int i=0; i<table->audioBufferList->mNumberBuffers; i++ ) {
                table->audioBufferList->mBuffers[i].mDataByteSize = inNumberFrames * table->audioDescription.mBytesPerFrame;
            }
            
            result = inputAudioProducer((void*)&arg, table->audioBufferList, &inNumberFrames);
            
            // Pass audio to callbacks
            for ( int i=0; i<table->callbacks.count; i++ ) {
                callback_t *callback = &table->callbacks.callbacks[i];
                if ( !(callback->flags & kReceiverFlag) ) continue;
                
                ((AEAudioControllerAudioCallback)callback->callback)((__bridge id)callback->userInfo, THIS, AEAudioSourceInput, &timestamp, inNumberFrames, table->audioBufferList);
            }
        }
        
        // Perform input metering
        if ( THIS->_inputLevelMonitorData.monitoringEnabled ) {
            performLevelMonitoring(&THIS->_inputLevelMonitorData, THIS->_inputAudioBufferList, inNumberFrames);
        }
    }
    
    // Only do the pending messages here if our output isn't enabled
    if ( !THIS->_outputEnabled ) {
        processPendingMessagesOnRealtimeThread(THIS);
    }
    
#ifdef DEBUG
    uint64_t renderEndTime = AECurrentTimeInHostTicks();
    THIS->_renderDuration[1] = renderEndTime - THIS->_renderStartTime[1];
#endif
}

#ifdef DEBUG

// Performance monitoring in debug mode
static OSStatus ioUnitRenderNotifyCallback(void *inRefCon, AudioUnitRenderActionFlags *ioActionFlags, const AudioTimeStamp *inTimeStamp, UInt32 inBusNumber, UInt32 inNumberFrames, AudioBufferList *ioData) {
    
    __unsafe_unretained AEAudioController * THIS = (__bridge AEAudioController*)inRefCon;
    
    if ( inBusNumber == 0 && *ioActionFlags & kAudioUnitRenderAction_PreRender ) {
        // Remember the time we started rendering
        THIS->_renderStartTime[0] = AECurrentTimeInHostTicks();
        
    } else if ( inBusNumber == 0 && *ioActionFlags & kAudioUnitRenderAction_PostRender ) {
        // Calculate total render duration
        uint64_t renderEndTime = AECurrentTimeInHostTicks();
        THIS->_renderDuration[0] = renderEndTime - THIS->_renderStartTime[MIN(1, inBusNumber)];
        
        if ( THIS->_renderDuration[0] && (!THIS->_inputEnabled || THIS->_renderDuration[1]) ) {
            // Got render duration for all buses
            uint64_t duration = THIS->_renderDuration[0] + THIS->_renderDuration[1];
            THIS->_renderDuration[0] = THIS->_renderDuration[1] = THIS->_renderStartTime[0] = THIS->_renderStartTime[1] = 0;
            // Warn if total render takes longer than 50% of buffer duration (gives us a bit of headroom)
            NSTimeInterval threshold = THIS->_currentBufferDuration * 0.5;
            if ( duration >= AEHostTicksFromSeconds(threshold) && AEAudioControllerRateLimit() ) {
                dispatch_async(dispatch_get_main_queue(), ^{
                    NSLog(@"TAAE: Warning: render took too long (%lfs, should be less than %lfs). Expect glitches.", AESecondsFromHostTicks(duration), threshold);
                });
            }
        
#ifdef TAAE_REPORT_RENDER_TIME
            // Define the above symbol to report ongoing (max) render time every second
            static uint64_t max = 0;
            static uint64_t lastReport = 0;
            if ( duration > max ) {
                max = duration;
            }
            if ( renderEndTime > lastReport + AEHostTicksFromSeconds(1.0) ) {
                uint64_t value = max;
                dispatch_async(dispatch_get_main_queue(), ^{
                    NSLog(@"TAAE: Render time %lfs", AESecondsFromHostTicks(value));
                });
                lastReport = renderEndTime;
                max = 0;
            }
#endif
        }
    }
    
    return noErr;
}

#endif

#pragma mark - Setup and start/stop

+ (AudioStreamBasicDescription)interleaved16BitStereoAudioDescription {
    AudioStreamBasicDescription audioDescription;
    memset(&audioDescription, 0, sizeof(audioDescription));
    audioDescription.mFormatID          = kAudioFormatLinearPCM;
    audioDescription.mFormatFlags       = kAudioFormatFlagIsSignedInteger | kAudioFormatFlagIsPacked | kAudioFormatFlagsNativeEndian;
    audioDescription.mChannelsPerFrame  = 2;
    audioDescription.mBytesPerPacket    = sizeof(SInt16)*audioDescription.mChannelsPerFrame;
    audioDescription.mFramesPerPacket   = 1;
    audioDescription.mBytesPerFrame     = sizeof(SInt16)*audioDescription.mChannelsPerFrame;
    audioDescription.mBitsPerChannel    = 8 * sizeof(SInt16);
    audioDescription.mSampleRate        = 44100.0;
    return audioDescription;
}

+ (AudioStreamBasicDescription)nonInterleaved16BitStereoAudioDescription {
    AudioStreamBasicDescription audioDescription;
    memset(&audioDescription, 0, sizeof(audioDescription));
    audioDescription.mFormatID          = kAudioFormatLinearPCM;
    audioDescription.mFormatFlags       = kAudioFormatFlagIsSignedInteger | kAudioFormatFlagIsPacked | kAudioFormatFlagsNativeEndian | kAudioFormatFlagIsNonInterleaved;
    audioDescription.mChannelsPerFrame  = 2;
    audioDescription.mBytesPerPacket    = sizeof(SInt16);
    audioDescription.mFramesPerPacket   = 1;
    audioDescription.mBytesPerFrame     = sizeof(SInt16);
    audioDescription.mBitsPerChannel    = 8 * sizeof(SInt16);
    audioDescription.mSampleRate        = 44100.0;
    return audioDescription;
}

+ (AudioStreamBasicDescription)nonInterleavedFloatStereoAudioDescription {
    AudioStreamBasicDescription audioDescription;
    memset(&audioDescription, 0, sizeof(audioDescription));
    audioDescription.mFormatID          = kAudioFormatLinearPCM;
    audioDescription.mFormatFlags       = kAudioFormatFlagIsFloat | kAudioFormatFlagIsPacked | kAudioFormatFlagIsNonInterleaved;
    audioDescription.mChannelsPerFrame  = 2;
    audioDescription.mBytesPerPacket    = sizeof(float);
    audioDescription.mFramesPerPacket   = 1;
    audioDescription.mBytesPerFrame     = sizeof(float);
    audioDescription.mBitsPerChannel    = 8 * sizeof(float);
    audioDescription.mSampleRate        = 44100.0;
    return audioDescription;
}

+ (BOOL)voiceProcessingAvailable {
    // Determine platform name
    static NSString *platform = nil;
    if ( !platform ) {
        size_t size;
        sysctlbyname("hw.machine", NULL, &size, NULL, 0);
        char *machine = malloc(size);
        sysctlbyname("hw.machine", machine, &size, NULL, 0);
        platform = @(machine);
        free(machine);
    }
    
    // These devices aren't fast enough to do voice processing effectively
    NSArray *badDevices = @[@"iPhone1,1", @"iPhone1,2", @"iPhone2,1", @"iPod1,1", @"iPod2,1", @"iPod3,1"];
    return ![badDevices containsObject:platform];
}

- (id)initWithAudioDescription:(AudioStreamBasicDescription)audioDescription {
    return [self initWithAudioDescription:audioDescription inputEnabled:NO useVoiceProcessing:NO];
}

- (id)initWithAudioDescription:(AudioStreamBasicDescription)audioDescription inputEnabled:(BOOL)enableInput {
    return [self initWithAudioDescription:audioDescription inputEnabled:enableInput useVoiceProcessing:NO];
}

- (id)initWithAudioDescription:(AudioStreamBasicDescription)audioDescription inputEnabled:(BOOL)enableInput useVoiceProcessing:(BOOL)useVoiceProcessing {
    return [self initWithAudioDescription:audioDescription inputEnabled:enableInput useVoiceProcessing:useVoiceProcessing outputEnabled:YES];
}

- (id)initWithAudioDescription:(AudioStreamBasicDescription)audioDescription inputEnabled:(BOOL)enableInput useVoiceProcessing:(BOOL)useVoiceProcessing outputEnabled:(BOOL)enableOutput {

    if ( !(self = [super init]) ) return nil;

    NSAssert([NSThread isMainThread], @"Should be initialized on the main thread");
    NSAssert(!__AEAllocated, @"You may only use one TAAE instance at a time");
    __AEAllocated = YES;
    
    NSAssert(audioDescription.mFormatID == kAudioFormatLinearPCM, @"Only linear PCM supported");

#if TARGET_OS_IPHONE
    _audioSessionCategory = enableInput ? (enableOutput ? AVAudioSessionCategoryPlayAndRecord : AVAudioSessionCategoryRecord) : AVAudioSessionCategoryPlayback;
    _allowMixingWithOtherApps = enableOutput ? YES : NO;
    _boostBuiltInMicGainInMeasurementMode = YES;
#endif
    _audioDescription = audioDescription;
    _inputEnabled = enableInput;
    _outputEnabled = enableOutput;
    _masterOutputVolume = 1.0;
    _voiceProcessingEnabled = useVoiceProcessing;
    _inputMode = AEInputModeFixedAudioFormat;
    _voiceProcessingOnlyForSpeakerAndMicrophone = YES;
    _inputCallbacks = (input_callback_table_t*)calloc(sizeof(input_callback_table_t), 1);
    _inputCallbackCount = 1;
    
#if TARGET_OS_IPHONE
    [[NSNotificationCenter defaultCenter] addObserver:self selector:@selector(applicationWillEnterForeground:) name:UIApplicationWillEnterForegroundNotification object:nil];
#endif
    
    if ( ABConnectionsChangedNotification ) {
        [[NSNotificationCenter defaultCenter] addObserver:self selector:@selector(audiobusConnectionsChanged:) name:ABConnectionsChangedNotification object:nil];
    }
    
    TPCircularBufferInit(&_realtimeThreadMessageBuffer, kMessageBufferLength);
    TPCircularBufferInit(&_mainThreadMessageBuffer, kMessageBufferLength);

#if TARGET_OS_IPHONE
    // Register for notifications
    [[NSNotificationCenter defaultCenter] addObserver:self selector:@selector(interruptionNotification:) name:AVAudioSessionInterruptionNotification object:nil];
    [[NSNotificationCenter defaultCenter] addObserver:self selector:@selector(audioRouteChangeNotification:) name:AVAudioSessionRouteChangeNotification object:nil];
    [[NSNotificationCenter defaultCenter] addObserver:self selector:@selector(mediaServiceResetNotification:) name:AVAudioSessionMediaServicesWereResetNotification object:nil];

    
    if ( ![self initAudioSession] || ![self setup] ) {
        _audioGraph = NULL;
    }
    
    self.housekeepingTimer = [NSTimer scheduledTimerWithTimeInterval:1.0 target:[[AEAudioControllerProxy alloc] initWithAudioController:self] selector:@selector(housekeeping) userInfo:nil repeats:YES];
#else
    if ( ![self setup] ) {
        _audioGraph = NULL;
    }
#endif

    return self;
}


- (BOOL)updateWithAudioDescription:(AudioStreamBasicDescription)audioDescription inputEnabled:(BOOL)enableInput useVoiceProcessing:(BOOL)useVoiceProcessing outputEnabled:(BOOL)enableOutput {

    NSAssert([NSThread isMainThread], @"Should be executed on the main thread");

    BOOL wasStarted = _started;
    if ( _started ) {
        [self stopInternal];
    }
    [self teardown];

    [NSThread sleepForTimeInterval:0.5];

#if TARGET_OS_IPHONE
    _audioSessionCategory = enableInput ? (enableOutput ? AVAudioSessionCategoryPlayAndRecord : AVAudioSessionCategoryRecord) : AVAudioSessionCategoryPlayback;
    _allowMixingWithOtherApps = enableOutput ? YES : NO;
    _boostBuiltInMicGainInMeasurementMode = YES;
#endif
    _audioDescription = audioDescription;
    _inputEnabled = enableInput;
    _outputEnabled = enableOutput;
    _masterOutputVolume = 1.0;
    _voiceProcessingEnabled = useVoiceProcessing;
    _inputMode = AEInputModeFixedAudioFormat;
    _voiceProcessingOnlyForSpeakerAndMicrophone = YES;

#if TARGET_OS_IPHONE
    if ( ![self initAudioSession] || ![self setup] ) {
        NSLog(@"TAAE: error setting up audio session");
        _audioGraph = NULL;
        return NO;
    }
#else
    if ( ![self setup] ) {
        NSLog(@"TAAE: error with setup");
        _audioGraph = NULL;
        return NO;
    }
#endif

    if (wasStarted) {
        if( ![self start:nil] ) {
            NSLog(@"TAEE: error restarting controller");
            return NO;
        }
    }

    return YES;
}




- (void)dealloc {
    __AEAllocated = NO;
    
#if TARGET_OS_IPHONE
    [_housekeepingTimer invalidate];
    self.housekeepingTimer = nil;
#endif
    
    [[NSNotificationCenter defaultCenter] removeObserver:self];
    
    [self stop];
    [self teardown];
    
    [self releaseResourcesForChannel:_topChannel];
    
    TPCircularBufferCleanup(&_realtimeThreadMessageBuffer);
    TPCircularBufferCleanup(&_mainThreadMessageBuffer);
    
    if ( _inputLevelMonitorData.scratchBuffer ) {
        AEFreeAudioBufferList(_inputLevelMonitorData.scratchBuffer);
    }
    
    if ( _inputLevelMonitorData.floatConverter ) {
        CFBridgingRelease(_inputLevelMonitorData.floatConverter);
    }
    
    if ( _inputAudioBufferList ) {
        AEFreeAudioBufferList(_inputAudioBufferList);
    }
    
#if TARGET_OS_IPHONE
    if ( _inputAudioScratchBufferList ) {
        AEFreeAudioBufferList(_inputAudioScratchBufferList);
    }
#endif
    
    for ( int i=0; i<_inputCallbackCount; i++ ) {
        if ( _inputCallbacks[i].channelMap ) {
            CFBridgingRelease(_inputCallbacks[i].channelMap);
        }
    }
    free(_inputCallbacks);
    
    if ( _audiobusMonitorBuffer ) AEFreeAudioBufferList(_audiobusMonitorBuffer);
}

-(BOOL)start:(NSError **)error {
    return [self start:error recoveringFromErrors:YES];
}

-(BOOL)start:(NSError**)error recoveringFromErrors:(BOOL)recoverFromErrors {
    OSStatus status;
    
    NSLog(@"TAAE: Starting Engine");
    
    if ( !_audioGraph ) {
        if ( error ) *error = _lastError;
        self.lastError = nil;
        return NO;
    }
    
#if TARGET_OS_IPHONE
    AVAudioSession *audioSession = [AVAudioSession sharedInstance];
    
    if ( ![audioSession setActive:YES error:error] ) {
        return NO;
    }
    
    NSTimeInterval bufferDuration = audioSession.IOBufferDuration;
    if ( _currentBufferDuration != bufferDuration ) self.currentBufferDuration = bufferDuration;
    
    if ( _inputEnabled ) {
        __cachedInputLatency = audioSession.inputLatency;
    }
    if ( _outputEnabled ) {
        __cachedOutputLatency = audioSession.outputLatency;
    }
#else
    UInt32 bufferFrameSize;
    UInt32 sizeParam = sizeof(UInt32);
    AudioUnitGetProperty(_ioAudioUnit, kAudioDevicePropertyBufferFrameSize, kAudioUnitScope_Global, 0, &bufferFrameSize, &sizeParam);
    NSTimeInterval bufferDuration = (double)bufferFrameSize / (double)self.audioDescription.mSampleRate;
    if ( _currentBufferDuration != bufferDuration ) self.currentBufferDuration = bufferDuration;
#endif
    
    _interrupted = NO;
    
    if ( !_pollThread ) {
        // Start messaging poll thread
        _pollThread = [[AEAudioControllerMessagePollThread alloc] initWithAudioController:self];
        _pollThread.pollInterval = kIdleMessagingPollDuration;
        OSMemoryBarrier();
        [_pollThread start];
    }
    
    _renderThread = NULL;
    
    @synchronized ( self ) {
        status = AUGraphStart(_audioGraph);
#if !TARGET_OS_IPHONE
        checkResult(AudioOutputUnitStart(_iAudioUnit), "AudioOutputUnitStart (OSX input)");
#endif
    }
    
    // Start things up
    if ( !checkResult(status, "AUGraphStart") ) {
        if ( !recoverFromErrors || ![self attemptRecoveryFromSystemError:error thenStart:YES] ) {
            NSError *startError = [NSError audioControllerErrorWithMessage:@"Couldn't start audio engine" OSStatus:status];
            if ( error && !*error ) *error = startError;
            [[NSNotificationCenter defaultCenter] postNotificationName:AEAudioControllerErrorOccurredNotification object:self userInfo:@{ AEAudioControllerErrorKey: startError}];
            return NO;
        }
    }
    
    if ( !self.running ) {
        @synchronized ( self ) {
            // Ensure top IO unit is running (AUGraphStart may fail to start it)
            checkResult(AudioOutputUnitStart(_ioAudioUnit), "AudioOutputUnitStart");
        }
    }

#if TARGET_OS_IPHONE
    if ( _inputEnabled ) {
        if ( [audioSession respondsToSelector:@selector(requestRecordPermission:)] ) {
            [audioSession requestRecordPermission:^(BOOL granted) {
                dispatch_async(dispatch_get_main_queue(), ^{
                    if ( granted ) {
                        [self updateInputDeviceStatus];
                    } else {
                        [[NSNotificationCenter defaultCenter] postNotificationName:AEAudioControllerErrorOccurredNotification
                                                                            object:self
                                                                          userInfo:@{ AEAudioControllerErrorKey: [NSError errorWithDomain:AEAudioControllerErrorDomain
                                                                                                                                     code:AEAudioControllerErrorInputAccessDenied
                                                                                                                                 userInfo:nil]}];
                    }
                });
            }];
        } else {
            [self updateInputDeviceStatus];
        }
    }
#endif

    
    _started = YES;
    
    return YES;
}

- (void)stop {
    [self stopInternal];
    _started = NO;
}

- (void)stopInternal {
    NSLog(@"TAAE: Stopping Engine");
    
    checkResult(AUGraphStop(_audioGraph), "AUGraphStop");
#if !TARGET_OS_IPHONE
    checkResult(AudioOutputUnitStop(_iAudioUnit), "AudioOutputUnitStop (OSX input)");
#endif
    
    if ( self.running ) {
        // Ensure top IO unit is stopped (AUGraphStop may fail to stop it)
        checkResult(AudioOutputUnitStop(_ioAudioUnit), "AudioOutputUnitStop");
    }
    
#if TARGET_OS_IPHONE
    if ( !_interrupted ) {
        NSError *error = nil;
        if ( ![((AVAudioSession*)[AVAudioSession sharedInstance]) setActive:NO error:&error] ) {
            NSLog(@"TAAE: Couldn't deactivate audio session: %@", error);
        }
    }
#endif
    
    processPendingMessagesOnRealtimeThread(self);
    
    if ( _pollThread ) {
        [_pollThread cancel];
        while ( [_pollThread isExecuting] ) {
            [NSThread sleepForTimeInterval:0.01];
        }
        _pollThread = nil;
    }
}

#pragma mark - Channel and channel group management

- (void)addChannels:(NSArray*)channels {
    [self addChannels:channels toChannelGroup:_topGroup];
}

- (void)addChannels:(NSArray*)channels toChannelGroup:(AEChannelGroupRef)group {
    // Remove the channels from the system, if they're already added
    [self removeChannels:channels];
    
    // Add to group's channel array
    for ( id<AEAudioPlayable> channel in channels ) {
        if ( group->channelCount == kMaximumChannelsPerGroup ) {
            NSLog(@"TAAE: Warning: Channel limit reached");
            break;
        }
        
        if ( [channel respondsToSelector:@selector(setupWithAudioController:)] ) {
            [channel setupWithAudioController:self];
        }
        
        for ( NSString *property in @[@"volume", @"pan", @"channelIsPlaying", @"channelIsMuted", @"audioDescription"] ) {
            [(NSObject*)channel addObserver:self forKeyPath:property options:0 context:kChannelPropertyChanged];
        }
        
        AEChannelRef channelElement = (AEChannelRef)calloc(1, sizeof(channel_t));
        channelElement->type        = kChannelTypeChannel;
        channelElement->ptr         = channel.renderCallback;
        channelElement->object      = (__bridge_retained void*)channel;
        channelElement->parentGroup = group;
        channelElement->playing     = [channel respondsToSelector:@selector(channelIsPlaying)] ? channel.channelIsPlaying : YES;
        channelElement->volume      = [channel respondsToSelector:@selector(volume)] ? channel.volume : 1.0;
        channelElement->pan         = [channel respondsToSelector:@selector(pan)] ? channel.pan : 0.0;
        channelElement->muted       = [channel respondsToSelector:@selector(channelIsMuted)] ? channel.channelIsMuted : NO;
        channelElement->audioDescription = [channel respondsToSelector:@selector(audioDescription)] && channel.audioDescription.mSampleRate ? channel.audioDescription : _audioDescription;
        memset(&channelElement->timeStamp, 0, sizeof(channelElement->timeStamp));
        channelElement->audioController = (__bridge void*)self;
        
        group->channels[group->channelCount++] = channelElement;
    }

    // Configure each channel
    [self configureChannelsInRange:NSMakeRange(group->channelCount - channels.count, channels.count) forGroup:group];
    
    checkResult([self updateGraph], "Update graph");
}

- (void)removeChannels:(NSArray *)channels {
    // Find parent groups of each channel, and remove channels (in batches, if possible)
    NSMutableArray *siblings = [NSMutableArray array];
    AEChannelGroupRef lastGroup = NULL;
    for ( id<AEAudioPlayable> channel in channels ) {
        AEChannelGroupRef group = [self searchForGroupContainingChannelMatchingPtr:channel.renderCallback userInfo:(__bridge void*)channel index:NULL];
        
        if ( group == NULL ) continue;
        
        if ( group != lastGroup ) {
            if ( lastGroup != NULL ) {
                [self removeChannels:siblings fromChannelGroup:lastGroup];
            }
            [siblings removeAllObjects];
            lastGroup = group;
        }
        
        [siblings addObject:channel];
    }
    
    if ( [siblings count] > 0 ) {
        [self removeChannels:siblings fromChannelGroup:lastGroup];
    }
}

- (void)removeChannels:(NSArray*)channels fromChannelGroup:(AEChannelGroupRef)group {
    
    // Remove the channels from the tables, on the core audio thread
    int count = (int)[channels count];
    
    if ( count == 0 ) return;
    
    void** ptrMatchArray = malloc(count * sizeof(void*));
    void** objectMatchArray = malloc(count * sizeof(void*));
    for ( int i=0; i<count; i++ ) {
        ptrMatchArray[i] = ((id<AEAudioPlayable>)channels[i]).renderCallback;
        objectMatchArray[i] = (__bridge void *)(channels[i]);
    }
    AEChannelRef removedChannels[count];
    memset(removedChannels, 0, sizeof(removedChannels));
    AEChannelRef *removedChannels_p = removedChannels;
    int priorCount = group->channelCount;
    [self performSynchronousMessageExchangeWithBlock:^{
        removeChannelsFromGroup(self, group, ptrMatchArray, objectMatchArray, removedChannels_p, count);
    }];
    free(ptrMatchArray);
    free(objectMatchArray);
    
    [self configureChannelsInRange:NSMakeRange(0, priorCount) forGroup:group];
    
    checkResult([self updateGraph], "Update graph");
    
    // Set new bus count of group
    UInt32 busCount = group->channelCount;
    if ( !checkResult(AudioUnitSetProperty(group->mixerAudioUnit, kAudioUnitProperty_ElementCount, kAudioUnitScope_Input, 0, &busCount, sizeof(busCount)),
                      "AudioUnitSetProperty(kAudioUnitProperty_ElementCount)") ) return;

    
    // Release channel resources
    for ( int i=0; i<count; i++ ) {
        if ( removedChannels[i] ) {
            [self releaseResourcesForChannel:removedChannels[i]];
        }
    }
}

- (void)removeChannelGroup:(AEChannelGroupRef)group {
    
    // Find group's parent
    int index;
    AEChannelGroupRef parentGroup = (group == _topGroup ? NULL : [self searchForGroupContainingChannelMatchingPtr:group userInfo:NULL index:&index]);
    NSAssert(group == _topGroup || parentGroup != NULL, @"Channel group not found");
    
    if ( parentGroup ) {
        // Remove the group from the parent group's table, on the core audio thread
        [self performSynchronousMessageExchangeWithBlock:^{
            removeChannelsFromGroup(self, parentGroup, (void*[1]){ group }, (void*[1]){ NULL }, NULL, 1);
        }];
        [self configureChannelsInRange:NSMakeRange(0, parentGroup->channelCount) forGroup:parentGroup];
        
        checkResult([self updateGraph], "Update graph");
    }
    
    [self releaseResourcesForChannel:group->channel];
}

-(NSArray *)channels {
    NSMutableArray *channels = [NSMutableArray array];
    [self gatherChannelsFromGroup:_topGroup intoArray:channels];
    return channels;
}

- (NSArray*)channelsInChannelGroup:(AEChannelGroupRef)group {
    NSMutableArray *channels = [NSMutableArray array];
    for ( int i=0; i<group->channelCount; i++ ) {
        if ( group->channels[i] && group->channels[i]->type == kChannelTypeChannel ) {
            [channels addObject:(__bridge id)group->channels[i]->object];
        }
    }
    return channels;
}


- (AEChannelGroupRef)createChannelGroup {
    return [self createChannelGroupWithinChannelGroup:_topGroup];
}

- (AEChannelGroupRef)createChannelGroupWithinChannelGroup:(AEChannelGroupRef)parentGroup {
    if ( parentGroup->channelCount == kMaximumChannelsPerGroup ) {
        NSLog(@"TAAE: Maximum channels reached in group %p\n", parentGroup);
        return NULL;
    }
    
    // Allocate group
    AEChannelGroupRef group = (AEChannelGroupRef)calloc(1, sizeof(channel_group_t));
    
    // Add group as a channel to the parent group
    int groupIndex = parentGroup->channelCount;
    
    AEChannelRef channel = (AEChannelRef)calloc(1, sizeof(channel_t));
    
    channel->type    = kChannelTypeGroup;
    channel->ptr     = group;
    channel->parentGroup = parentGroup;
    channel->playing = YES;
    channel->volume  = 1.0;
    channel->pan     = 0.0;
    channel->muted   = NO;
    channel->audioController = (__bridge void *)self;
    
    parentGroup->channels[groupIndex] = channel;
    group->channel   = channel;
    
    parentGroup->channelCount++;
    
    // Set bus count
    UInt32 busCount = parentGroup->channelCount;
    OSStatus result = AudioUnitSetProperty(parentGroup->mixerAudioUnit, kAudioUnitProperty_ElementCount, kAudioUnitScope_Input, 0, &busCount, sizeof(busCount));
    if ( !checkResult(result, "AudioUnitSetProperty(kAudioUnitProperty_ElementCount)") ) return NULL;

    [self configureChannelsInRange:NSMakeRange(groupIndex, 1) forGroup:parentGroup];
    checkResult([self updateGraph], "Update graph");
    
    return group;
}

- (NSArray*)topLevelChannelGroups {
    return [self channelGroupsInChannelGroup:_topGroup];
}

- (NSArray*)channelGroupsInChannelGroup:(AEChannelGroupRef)group {
    NSMutableArray *groups = [NSMutableArray array];
    for ( int i=0; i<group->channelCount; i++ ) {
        if ( group->channels[i] && group->channels[i]->type == kChannelTypeGroup ) {
            [groups addObject:[NSValue valueWithPointer:group->channels[i]->ptr]];
        }
    }
    return groups;
}

- (void)setVolume:(float)volume forChannelGroup:(AEChannelGroupRef)group {
    int index;
    AEChannelGroupRef parentGroup = [self searchForGroupContainingChannelMatchingPtr:group userInfo:NULL index:&index];
    NSAssert(parentGroup != NULL, @"Channel not found");
    
    AudioUnitParameterValue value = group->channel->volume = volume;
    OSStatus result = AudioUnitSetParameter(parentGroup->mixerAudioUnit, kMultiChannelMixerParam_Volume, kAudioUnitScope_Input, index, value, 0);
    checkResult(result, "AudioUnitSetParameter(kMultiChannelMixerParam_Volume)");
}

-(float)volumeForChannelGroup:(AEChannelGroupRef)group {
    return group->channel->volume;
}

- (void)setPan:(float)pan forChannelGroup:(AEChannelGroupRef)group {
    int index;
    AEChannelGroupRef parentGroup = [self searchForGroupContainingChannelMatchingPtr:group userInfo:NULL index:&index];
    NSAssert(parentGroup != NULL, @"Channel not found");
    
    AudioUnitParameterValue value = group->channel->pan = pan;
    OSStatus result = AudioUnitSetParameter(parentGroup->mixerAudioUnit, kMultiChannelMixerParam_Pan, kAudioUnitScope_Input, index, value, 0);
    checkResult(result, "AudioUnitSetParameter(kMultiChannelMixerParam_Pan)");
}

-(float)panForChannelGroup:(AEChannelGroupRef)group {
    return group->channel->pan;
}

- (void)setPlaying:(BOOL)playing forChannelGroup:(AEChannelGroupRef)group {
    int index;
    AEChannelGroupRef parentGroup = [self searchForGroupContainingChannelMatchingPtr:group userInfo:NULL index:&index];
    NSAssert(parentGroup != NULL, @"Channel not found");
    group->channel->playing = playing;
    AudioUnitParameterValue value = group->channel->playing;
    OSStatus result = AudioUnitSetParameter(parentGroup->mixerAudioUnit, kMultiChannelMixerParam_Enable, kAudioUnitScope_Input, index, value, 0);
    checkResult(result, "AudioUnitSetParameter(kMultiChannelMixerParam_Enable)");
}

-(BOOL)channelGroupIsPlaying:(AEChannelGroupRef)group {
    return group->channel->playing;
}

- (void)setMuted:(BOOL)muted forChannelGroup:(AEChannelGroupRef)group {
    int index;
    AEChannelGroupRef parentGroup = [self searchForGroupContainingChannelMatchingPtr:group userInfo:NULL index:&index];
    NSAssert(parentGroup != NULL, @"Channel not found");
    group->channel->muted = muted;
    AudioUnitParameterValue value = muted ? 0.0 : group->channel->volume;
    OSStatus result = AudioUnitSetParameter(parentGroup->mixerAudioUnit, kMultiChannelMixerParam_Volume, kAudioUnitScope_Input, index, value, 0);
    checkResult(result, "AudioUnitSetParameter(kMultiChannelMixerParam_Volume)");
}

-(BOOL)channelGroupIsMuted:(AEChannelGroupRef)group {
    return group->channel->muted;
}

#pragma mark - Filters

- (void)addFilter:(id<AEAudioFilter>)filter {
    if ( [filter respondsToSelector:@selector(setupWithAudioController:)] ) {
        [filter setupWithAudioController:self];
    }
    if ( [self addCallback:filter.filterCallback userInfo:(__bridge void *)filter flags:kFilterFlag forChannelGroup:_topGroup] ) {
        CFBridgingRetain(filter);
    }
}

- (void)addFilter:(id<AEAudioFilter>)filter toChannel:(id<AEAudioPlayable>)channel {
    if ( [filter respondsToSelector:@selector(setupWithAudioController:)] ) {
        [filter setupWithAudioController:self];
    }
    if ( [self addCallback:filter.filterCallback userInfo:(__bridge void *)filter flags:kFilterFlag forChannel:channel] ) {
        CFBridgingRetain(filter);
    }
}

- (void)addFilter:(id<AEAudioFilter>)filter toChannelGroup:(AEChannelGroupRef)group {
    if ( [filter respondsToSelector:@selector(setupWithAudioController:)] ) {
        [filter setupWithAudioController:self];
    }
    if ( [self addCallback:filter.filterCallback userInfo:(__bridge void *)filter flags:kFilterFlag forChannelGroup:group] ) {
        CFBridgingRetain(filter);
    }
}

- (void)addInputFilter:(id<AEAudioFilter>)filter {
    if ( [filter respondsToSelector:@selector(setupWithAudioController:)] ) {
        [filter setupWithAudioController:self];
    }
    [self addInputFilter:filter forChannels:nil];
}

- (void)addInputFilter:(id<AEAudioFilter>)filter forChannels:(NSArray *)channels {
    if ( [filter respondsToSelector:@selector(setupWithAudioController:)] ) {
        [filter setupWithAudioController:self];
    }
    void *callback = filter.filterCallback;
    if ( [self addCallback:callback userInfo:(__bridge void *)filter flags:kFilterFlag forInputChannels:channels] ) {
        CFBridgingRetain(filter);
    }
}

- (void)removeFilter:(id<AEAudioFilter>)filter {
    if ( [self removeCallback:filter.filterCallback userInfo:(__bridge void *)filter fromChannelGroup:_topGroup] ) {
        if ( [filter respondsToSelector:@selector(teardown)] ) {
            [filter teardown];
        }
        CFBridgingRelease((__bridge CFTypeRef)filter);
    }
}

- (void)removeFilter:(id<AEAudioFilter>)filter fromChannel:(id<AEAudioPlayable>)channel {
    if ( [self removeCallback:filter.filterCallback userInfo:(__bridge void *)filter fromChannel:channel] ) {
        if ( [filter respondsToSelector:@selector(teardown)] ) {
            [filter teardown];
        }
        CFBridgingRelease((__bridge CFTypeRef)filter);
    }
}

- (void)removeFilter:(id<AEAudioFilter>)filter fromChannelGroup:(AEChannelGroupRef)group {
    if ( [self removeCallback:filter.filterCallback userInfo:(__bridge void *)filter fromChannelGroup:group] ) {
        if ( [filter respondsToSelector:@selector(teardown)] ) {
            [filter teardown];
        }
        CFBridgingRelease((__bridge CFTypeRef)filter);
    }
}

- (void)removeInputFilter:(id<AEAudioFilter>)filter {
    void *callback = filter.filterCallback;
    __block BOOL found = NO;
    [self performSynchronousMessageExchangeWithBlock:^{
        for ( int i=0; i<_inputCallbackCount; i++ ) {
            removeCallbackFromTable(self, &_inputCallbacks[i].callbacks, callback, (__bridge void *)filter, &found);
        }
    }];
    
    if ( found ) {
        if ( [filter respondsToSelector:@selector(teardown)] ) {
            [filter teardown];
        }
        CFBridgingRelease((__bridge CFTypeRef)filter);
    }
}

- (NSArray*)filters {
    return [self associatedObjectsWithFlags:kFilterFlag];
}

- (NSArray*)filtersForChannel:(id<AEAudioPlayable>)channel {
    return [self associatedObjectsWithFlags:kFilterFlag forChannel:channel];
}

- (NSArray*)filtersForChannelGroup:(AEChannelGroupRef)group {
    return [self associatedObjectsWithFlags:kFilterFlag forChannelGroup:group];
}

-(NSArray *)inputFilters {
    NSMutableArray *result = [NSMutableArray array];
    for ( int i=0; i<_inputCallbackCount; i++ ) {
        [result addObjectsFromArray:[self associatedObjectsFromTable:&_inputCallbacks[i].callbacks matchingFlag:kFilterFlag]];
    }
    return result;
}

#pragma mark - Output receivers

- (void)addOutputReceiver:(id<AEAudioReceiver>)receiver {
    if ( [self addCallback:receiver.receiverCallback userInfo:(__bridge void *)receiver flags:kReceiverFlag forChannelGroup:_topGroup] ) {
        CFBridgingRetain(receiver);
    }
}

- (void)addOutputReceiver:(id<AEAudioReceiver>)receiver forChannel:(id<AEAudioPlayable>)channel {
    if ( [self addCallback:receiver.receiverCallback userInfo:(__bridge void *)receiver flags:kReceiverFlag forChannel:channel] ) {
        CFBridgingRetain(receiver);
    }
}

- (void)addOutputReceiver:(id<AEAudioReceiver>)receiver forChannelGroup:(AEChannelGroupRef)group {
    if ( [self addCallback:receiver.receiverCallback userInfo:(__bridge void *)receiver flags:kReceiverFlag forChannelGroup:group] ) {
        CFBridgingRetain(receiver);
    }
}

- (void)removeOutputReceiver:(id<AEAudioReceiver>)receiver {
    if ( [self removeCallback:receiver.receiverCallback userInfo:(__bridge void *)receiver fromChannelGroup:_topGroup] ) {
        CFBridgingRelease((__bridge CFTypeRef)receiver);
    }
}

- (void)removeOutputReceiver:(id<AEAudioReceiver>)receiver fromChannel:(id<AEAudioPlayable>)channel {
    if ( [self removeCallback:receiver.receiverCallback userInfo:(__bridge void *)receiver fromChannel:channel] ) {
        CFBridgingRelease((__bridge CFTypeRef)receiver);
    }
}

- (void)removeOutputReceiver:(id<AEAudioReceiver>)receiver fromChannelGroup:(AEChannelGroupRef)group {
    if ( [self removeCallback:receiver.receiverCallback userInfo:(__bridge void *)receiver fromChannelGroup:group] ) {
        CFBridgingRelease((__bridge CFTypeRef)receiver);
    }
}

- (NSArray*)outputReceivers {
    return [self associatedObjectsWithFlags:kReceiverFlag];
}

- (NSArray*)outputReceiversForChannel:(id<AEAudioPlayable>)channel {
    return [self associatedObjectsWithFlags:kReceiverFlag forChannel:channel];
}

- (NSArray*)outputReceiversForChannelGroup:(AEChannelGroupRef)group {
    return [self associatedObjectsWithFlags:kReceiverFlag forChannelGroup:group];
}

#pragma mark - Input receivers

- (void)addInputReceiver:(id<AEAudioReceiver>)receiver {
    [self addInputReceiver:receiver forChannels:nil];
}

- (void)addInputReceiver:(id<AEAudioReceiver>)receiver forChannels:(NSArray *)channels {
    void *callback = receiver.receiverCallback;
    
    if ( [self addCallback:callback userInfo:(__bridge void *)receiver flags:kReceiverFlag forInputChannels:channels] ) {
        CFBridgingRetain(receiver);
    }
}

- (void)removeInputReceiver:(id<AEAudioReceiver>)receiver {
    void *callback = receiver.receiverCallback;
    __block BOOL found = NO;
    [self performSynchronousMessageExchangeWithBlock:^{
        for ( int i=0; i<_inputCallbackCount; i++ ) {
            removeCallbackFromTable(self, &_inputCallbacks[i].callbacks, callback, (__bridge void *)receiver, &found);
        }
    }];
    
    if ( found ) {
        CFBridgingRelease((__bridge CFTypeRef)receiver);
    }
}

-(NSArray *)inputReceivers {
    NSMutableArray *result = [NSMutableArray array];
    for ( int i=0; i<_inputCallbackCount; i++ ) {
        [result addObjectsFromArray:[self associatedObjectsFromTable:&_inputCallbacks[i].callbacks matchingFlag:kReceiverFlag]];
    }
    return result;
}

#pragma mark - Timing receivers

- (void)addTimingReceiver:(id<AEAudioTimingReceiver>)receiver {
    if ( _timingCallbacks.count == kMaximumCallbacksPerSource ) {
        NSLog(@"TAAE: Warning: Maximum number of callbacks reached");
        return;
    }
    
    CFBridgingRetain(receiver);
    
    void *callback = receiver.timingReceiverCallback;
    [self performSynchronousMessageExchangeWithBlock:^{
        addCallbackToTable(self, &_timingCallbacks, callback, (__bridge void *)receiver, 0);
    }];
}

- (void)removeTimingReceiver:(id<AEAudioTimingReceiver>)receiver {
    void *callback = receiver.timingReceiverCallback;
    __block BOOL found = NO;
    [self performSynchronousMessageExchangeWithBlock:^{
        removeCallbackFromTable(self, &_timingCallbacks, callback, (__bridge void *)receiver, &found);
    }];
    
    if ( found ) {
        CFBridgingRelease((__bridge CFTypeRef)receiver);
    }
}

-(NSArray *)timingReceivers {
    return [self associatedObjectsFromTable:&_timingCallbacks matchingFlag:0];
}

#pragma mark - Main thread-realtime thread message sending

static void processPendingMessagesOnRealtimeThread(__unsafe_unretained AEAudioController *THIS) {
    // Only call this from the Core Audio thread, or the main thread if audio system is not yet running
    int32_t availableBytes;
    message_t *buffer = TPCircularBufferTail(&THIS->_realtimeThreadMessageBuffer, &availableBytes);
    message_t *end = (message_t*)((char*)buffer + availableBytes);
    message_t message;
    
    while ( buffer < end ) {
        assert(buffer->userInfoLength == 0);
        
        memcpy(&message, buffer, sizeof(message));
        TPCircularBufferConsume(&THIS->_realtimeThreadMessageBuffer, sizeof(message_t));
        
        if ( message.block ) {
#ifdef DEBUG
            uint64_t start = AECurrentTimeInHostTicks();
#endif
            ((__bridge void(^)())message.block)();
#ifdef DEBUG
            uint64_t end = AECurrentTimeInHostTicks();
            uint64_t duration = end - start;
            if ( duration >= AEHostTicksFromSeconds(THIS->_currentBufferDuration * 0.5) ) {
                dispatch_async(dispatch_get_main_queue(), ^{
                    NSLog(@"TAAE: Warning: Block perform on realtime thread took too long (%0.4lfs)", AESecondsFromHostTicks(duration));
                });
            }
#endif
        }

        int32_t availableBytes;
        message_t *reply = TPCircularBufferHead(&THIS->_mainThreadMessageBuffer, &availableBytes);
        assert(availableBytes >= sizeof(message_t));
        memcpy(reply, &message, sizeof(message_t));
        TPCircularBufferProduce(&THIS->_mainThreadMessageBuffer, sizeof(message_t));
        
        buffer++;
    }
}

-(void)pollForMessageResponses {
    pthread_t thread = pthread_self();
    while ( 1 ) {
        message_t *message = NULL;
        @synchronized ( self ) {
            // Look for pending messages
            int32_t availableBytes;
            message_t *buffer = TPCircularBufferTail(&_mainThreadMessageBuffer, &availableBytes);
            if ( !buffer ) {
                break;
            }
            
            message_t *bufferEnd = (message_t*)(((char*)buffer)+availableBytes);
            BOOL hasUnservicedMessages = NO;
            
            // Look through pending messages
            while ( buffer < bufferEnd && !message ) {
                int messageLength = sizeof(message_t) + (buffer->userInfoLength && !buffer->userInfoByReference ? buffer->userInfoLength : 0);
                
                if ( !buffer->replyServiced ) {
                    // This is a message that hasn't yet been serviced
                    
                    if ( buffer->sourceThread && buffer->sourceThread != thread ) {
                        // Skip this message, it's for a different thread
                        hasUnservicedMessages = YES;
                    } else {
                        // Service this message
                        message = (message_t*)malloc(messageLength);
                        memcpy(message, buffer, messageLength);
                        buffer->replyServiced = YES;
                    }
                }
                
                // Advance to next message
                buffer = (message_t*)(((char*)buffer)+messageLength);
                
                if ( !hasUnservicedMessages ) {
                    // If we're done with all message records so far, free up the buffer
                    TPCircularBufferConsume(&_mainThreadMessageBuffer, messageLength);
                }
            }
        }
        
        if ( !message ) {
            break;
        }
        
        if ( message->responseBlock ) {
            ((__bridge void(^)())message->responseBlock)();
            CFBridgingRelease(message->responseBlock);
            
            _pendingResponses--;
            if ( _pollThread && _pendingResponses == 0 ) {
                _pollThread.pollInterval = kIdleMessagingPollDuration;
            }
        } else if ( message->handler ) {
            message->handler(self, 
                             message->userInfoLength > 0
                             ? (message->userInfoByReference ? message->userInfoByReference : message+1) 
                             : NULL, 
                             message->userInfoLength);
        }
        
        if ( message->block ) {
            CFBridgingRelease(message->block);
        }
        
        free(message);
    }
}

- (void)performAsynchronousMessageExchangeWithBlock:(void (^)())block
                                      responseBlock:(void (^)())responseBlock
                                       sourceThread:(pthread_t)sourceThread {
    @synchronized ( self ) {

        int32_t availableBytes;
        message_t *message = TPCircularBufferHead(&_realtimeThreadMessageBuffer, &availableBytes);
        
        if ( availableBytes < sizeof(message_t) ) {
            NSLog(@"TAAE: Unable to perform message exchange - queue is full.");
            return;
        }
        
        if ( responseBlock ) {
            _pendingResponses++;
            
            if ( self.running && _pollThread.pollInterval == kIdleMessagingPollDuration ) {
                // Perform more rapid active polling while we expect a response
                _pollThread.pollInterval = _preferredBufferDuration ? _preferredBufferDuration : 0.01;
            }
        }
        
        memset(message, 0, sizeof(message_t));
        message->block         = block ? (__bridge_retained void*)[block copy] : NULL;
        message->responseBlock = responseBlock ? (__bridge_retained void*)[responseBlock copy] : NULL;
        message->sourceThread  = sourceThread;
        
        TPCircularBufferProduce(&_realtimeThreadMessageBuffer, sizeof(message_t));
        
        if ( !self.running ) {
            if ( [NSThread isMainThread] ) {
                processPendingMessagesOnRealtimeThread(self);
                [self pollForMessageResponses];
            } else {
                dispatch_async(dispatch_get_main_queue(), ^{
                    processPendingMessagesOnRealtimeThread(self);
                    [self pollForMessageResponses];
                });
            }
        }
    }
}

- (void)performAsynchronousMessageExchangeWithBlock:(void (^)())block responseBlock:(void (^)())responseBlock {
    [self performAsynchronousMessageExchangeWithBlock:block responseBlock:responseBlock sourceThread:NULL];
}

- (void)performSynchronousMessageExchangeWithBlock:(void (^)())block {
    __block BOOL finished = NO;
    [self performAsynchronousMessageExchangeWithBlock:block
                                        responseBlock:^{ finished = YES; }
                                         sourceThread:pthread_self()];
    
    // Wait for response
    uint64_t giveUpTime = AECurrentTimeInHostTicks() + AEHostTicksFromSeconds(1.0);
    while ( !finished && AECurrentTimeInHostTicks() < giveUpTime && self.running ) {
        [self pollForMessageResponses];
        if ( finished ) break;
        [NSThread sleepForTimeInterval:_preferredBufferDuration ? _preferredBufferDuration : 0.01];
    }
    
    if ( !finished ) {
        if ( self.running ) {
            NSLog(@"TAAE: Timed out while performing message exchange");
        }
        @synchronized ( self ) {
            processPendingMessagesOnRealtimeThread(self);
            [self pollForMessageResponses];
        }
    }
}

void AEAudioControllerSendAsynchronousMessageToMainThread(__unsafe_unretained AEAudioController *THIS,
                                                          AEAudioControllerMainThreadMessageHandler    handler, 
                                                          void                              *userInfo,
                                                          int                                userInfoLength) {
    
    int32_t availableBytes;
    message_t *message = TPCircularBufferHead(&THIS->_mainThreadMessageBuffer, &availableBytes);
    assert(availableBytes >= sizeof(message_t) + userInfoLength);
    memset(message, 0, sizeof(message_t));
    message->handler                = handler;
    message->userInfoLength         = userInfoLength;
    
    if ( userInfoLength > 0 ) {
        memcpy((message+1), userInfo, userInfoLength);
    }
    
    TPCircularBufferProduce(&THIS->_mainThreadMessageBuffer, sizeof(message_t) + userInfoLength);
}

static BOOL AEAudioControllerHasPendingMainThreadMessages(__unsafe_unretained AEAudioController *THIS) {
    int32_t ignore;
    return TPCircularBufferTail(&THIS->_mainThreadMessageBuffer, &ignore) != NULL;
}

#pragma mark - Metering

- (void)outputAveragePowerLevel:(Float32*)averagePower peakHoldLevel:(Float32*)peakLevel {
    return [self averagePowerLevel:averagePower peakHoldLevel:peakLevel forGroup:_topGroup];
}

- (void)outputAveragePowerLevels:(Float32*)averagePowers peakHoldLevels:(Float32*)peakLevels channelCount:(UInt32)count {
    return [self averagePowerLevels:averagePowers peakHoldLevels:peakLevels forGroup:_topGroup channelCount:count];
}

- (void)averagePowerLevel:(Float32*)averagePower peakHoldLevel:(Float32*)peakLevel forGroup:(AEChannelGroupRef)group {
    if ( !group->level_monitor_data.monitoringEnabled ) {
        if ( ![NSThread isMainThread] ) {
            dispatch_async(dispatch_get_main_queue(), ^{ [self averagePowerLevel:NULL peakHoldLevel:NULL forGroup:group]; });
        } else {
            AEFloatConverter *floatConverter = [[AEFloatConverter alloc] initWithSourceFormat:group->channel->audioDescription];
            group->level_monitor_data.channels = group->channel->audioDescription.mChannelsPerFrame;
            group->level_monitor_data.floatConverter = (__bridge_retained void*)floatConverter;
            group->level_monitor_data.scratchBuffer = AEAllocateAndInitAudioBufferList(floatConverter.floatingPointAudioDescription, kLevelMonitorScratchBufferSize);
            OSMemoryBarrier();
            group->level_monitor_data.monitoringEnabled = YES;
            
            AEChannelGroupRef parentGroup = NULL;
            int index=0;
            if ( group != _topGroup ) {
                parentGroup = [self searchForGroupContainingChannelMatchingPtr:group userInfo:NULL index:&index];
                NSAssert(parentGroup != NULL, @"Channel group not found");
            }
            
            [self configureChannelsInRange:NSMakeRange(index, 1) forGroup:parentGroup];
            checkResult([self updateGraph], "Update graph");
        }
    }
    
    if ( averagePower ) *averagePower = 20.0f * log10f(group->level_monitor_data.average);
    if ( peakLevel ) *peakLevel = 20.0f * log10f(group->level_monitor_data.peak);
    
    group->level_monitor_data.reset = YES;
}

- (void)averagePowerLevels:(Float32*)averagePowers peakHoldLevels:(Float32*)peakLevels forGroup:(AEChannelGroupRef)group channelCount:(UInt32)count {
    if ( !group->level_monitor_data.monitoringEnabled ) {
        if ( ![NSThread isMainThread] ) {
            dispatch_async(dispatch_get_main_queue(), ^{ [self averagePowerLevels:NULL peakHoldLevels:NULL forGroup:group channelCount:0]; });
        } else {
            AEFloatConverter *floatConverter = [[AEFloatConverter alloc] initWithSourceFormat:group->channel->audioDescription];
            group->level_monitor_data.channels = group->channel->audioDescription.mChannelsPerFrame;
            group->level_monitor_data.floatConverter = (__bridge_retained void*)floatConverter;
            group->level_monitor_data.scratchBuffer = AEAllocateAndInitAudioBufferList(floatConverter.floatingPointAudioDescription, kLevelMonitorScratchBufferSize);
            OSMemoryBarrier();
            group->level_monitor_data.monitoringEnabled = YES;

            AEChannelGroupRef parentGroup = NULL;
            int index=0;
            if ( group != _topGroup ) {
                parentGroup = [self searchForGroupContainingChannelMatchingPtr:group userInfo:NULL index:&index];
                NSAssert(parentGroup != NULL, @"Channel group not found");
            }

            [self configureChannelsInRange:NSMakeRange(index, 1) forGroup:parentGroup];
            checkResult([self updateGraph], "Update graph");
        }
    }

    if ( averagePowers && count > 0) {
        for (UInt32 i=0; i < count && i < kMaximumMonitoringChannels; ++i) {
            averagePowers[i] = 20.0f * log10f(group->level_monitor_data.chanAverage[i]);
        }
    }
    if ( peakLevels && count > 0) {
        for (UInt32 i=0; i < count && i < kMaximumMonitoringChannels; ++i) {
            peakLevels[i] = 20.0f * log10f(group->level_monitor_data.chanPeak[i]);
        }
    }

    group->level_monitor_data.reset = YES;
}

- (void)inputAveragePowerLevels:(Float32*)averagePowers peakHoldLevels:(Float32*)peakLevels channelCount:(UInt32)count {
    if ( !_inputLevelMonitorData.monitoringEnabled ) {
        AEFloatConverter *floatConverter = [[AEFloatConverter alloc] initWithSourceFormat:_rawInputAudioDescription];
        _inputLevelMonitorData.channels = _rawInputAudioDescription.mChannelsPerFrame;
        _inputLevelMonitorData.floatConverter = (__bridge_retained void*)floatConverter;
        _inputLevelMonitorData.scratchBuffer = AEAllocateAndInitAudioBufferList(floatConverter.floatingPointAudioDescription, kLevelMonitorScratchBufferSize);
        OSMemoryBarrier();
        _inputLevelMonitorData.monitoringEnabled = YES;
    }

    if ( averagePowers && count > 0) {
        for (UInt32 i=0; i < count && i < kMaximumMonitoringChannels; ++i) {
            averagePowers[i] = 20.0f * log10f(_inputLevelMonitorData.chanAverage[i]);
        }
    }

    if ( peakLevels && count > 0) {
        for (UInt32 i=0; i < count && i < kMaximumMonitoringChannels; ++i) {
            peakLevels[i] = 20.0f * log10f(_inputLevelMonitorData.chanPeak[i]);
        }
    }

    _inputLevelMonitorData.reset = YES;
}

- (void)inputAveragePowerLevel:(Float32*)averagePower peakHoldLevel:(Float32*)peakLevel {
    if ( !_inputLevelMonitorData.monitoringEnabled ) {
        AEFloatConverter *floatConverter = [[AEFloatConverter alloc] initWithSourceFormat:_rawInputAudioDescription];
        _inputLevelMonitorData.channels = _rawInputAudioDescription.mChannelsPerFrame;
        _inputLevelMonitorData.floatConverter = (__bridge_retained void*)floatConverter;
        _inputLevelMonitorData.scratchBuffer = AEAllocateAndInitAudioBufferList(floatConverter.floatingPointAudioDescription, kLevelMonitorScratchBufferSize);
        OSMemoryBarrier();
        _inputLevelMonitorData.monitoringEnabled = YES;
    }
    
    if ( averagePower ) *averagePower = 20.0f * log10f(_inputLevelMonitorData.average);
    if ( peakLevel ) *peakLevel = 20.0f * log10f(_inputLevelMonitorData.peak);
    
    _inputLevelMonitorData.reset = YES;
}

#pragma mark - Utilities

AudioStreamBasicDescription *AEAudioControllerAudioDescription(__unsafe_unretained AEAudioController *THIS) {
    return &THIS->_audioDescription;
}

AudioStreamBasicDescription *AEAudioControllerInputAudioDescription(__unsafe_unretained AEAudioController *THIS) {
    return &THIS->_inputCallbacks[0].audioDescription;
}

long AEConvertSecondsToFrames(__unsafe_unretained AEAudioController *THIS, NSTimeInterval seconds) {
    return round(seconds * THIS->_audioDescription.mSampleRate);
}

NSTimeInterval AEConvertFramesToSeconds(__unsafe_unretained AEAudioController *THIS, long frames) {
    return (double)frames / THIS->_audioDescription.mSampleRate;
}

#pragma mark - Setters, getters

#if TARGET_OS_IPHONE
-(void)setAudioSessionCategory:(NSString *)audioSessionCategory {
    AVAudioSession *audioSession = [AVAudioSession sharedInstance];
    
    if ( ![audioSession.category isEqualToString:audioSessionCategory] ) {
        NSLog(@"TAAE: Setting audio session category to %@", audioSessionCategory);
    }
    
    _audioSessionCategory = audioSessionCategory;
    
    if ( !_audioInputAvailable && ([_audioSessionCategory isEqualToString:AVAudioSessionCategoryPlayAndRecord] || [_audioSessionCategory isEqualToString:AVAudioSessionCategoryRecord]) ) {
        NSLog(@"TAAE: No input available. Using AVAudioSessionCategoryPlayback category instead.");
        _audioSessionCategory = AVAudioSessionCategoryPlayback;
    }
    
    int options = 0;
    
    if ( [_audioSessionCategory isEqualToString:AVAudioSessionCategoryPlayAndRecord] ) {
        options |= AVAudioSessionCategoryOptionDefaultToSpeaker;
    }
    
    options |= _enableBluetoothInput ? AVAudioSessionCategoryOptionAllowBluetooth : 0;
    
    if ( [_audioSessionCategory isEqualToString:AVAudioSessionCategoryPlayAndRecord] || [_audioSessionCategory isEqualToString:AVAudioSessionCategoryPlayback] ) {
        options |= _allowMixingWithOtherApps ? AVAudioSessionCategoryOptionMixWithOthers : 0;
    }
    
    NSError *error = nil;
    if ( ![audioSession setCategory:_audioSessionCategory withOptions:options error:&error] ) {
        NSLog(@"TAAE: Error setting audio session category: %@", error);
    }
}

-(NSString *)audioSessionCategory {
    return ( !_audioInputAvailable && ([_audioSessionCategory isEqualToString:AVAudioSessionCategoryPlayAndRecord] || [_audioSessionCategory isEqualToString:AVAudioSessionCategoryRecord]) )
                ? AVAudioSessionCategoryPlayback
                : _audioSessionCategory;
}

-(void)setAllowMixingWithOtherApps:(BOOL)allowMixingWithOtherApps {
    _allowMixingWithOtherApps = allowMixingWithOtherApps;
    
    [self setAudioSessionCategory:_audioSessionCategory];
}

-(void)setUseMeasurementMode:(BOOL)useMeasurementMode {
    _useMeasurementMode = useMeasurementMode;
    
    AVAudioSession *audioSession = [AVAudioSession sharedInstance];
    
    NSError *error = nil;
    if ( ![audioSession setMode:_useMeasurementMode ? AVAudioSessionModeMeasurement : AVAudioSessionModeDefault error:&error] ) {
        NSLog(@"TAAE: Couldn't set audio session mode: %@", error);
    } else {
        if ( ![audioSession setPreferredIOBufferDuration:_preferredBufferDuration error:&error] ) {
            NSLog(@"TAAE: Couldn't set preferred IO buffer duration: %@", error);
        }
    }
    
    if ( _inputEnabled ) {
        [self updateInputDeviceStatus];
    }
}

- (void)setBoostBuiltInMicGainInMeasurementMode:(BOOL)boostBuiltInMicGainInMeasurementMode {
    _boostBuiltInMicGainInMeasurementMode = boostBuiltInMicGainInMeasurementMode;
    if ( _inputEnabled ) {
        [self updateInputDeviceStatus];
    }
}
#endif

-(void)setMasterOutputVolume:(float)masterOutputVolume {
    _masterOutputVolume = masterOutputVolume;
    
    AudioUnitParameterValue value = _masterOutputVolume;
    OSStatus result = AudioUnitSetParameter(_topGroup->mixerAudioUnit, kMultiChannelMixerParam_Volume, kAudioUnitScope_Output, 0, value, 0);
    checkResult(result, "AudioUnitSetParameter(kMultiChannelMixerParam_Volume)");
}

- (BOOL)running {
    Boolean topAudioUnitIsRunning;
    UInt32 size = sizeof(topAudioUnitIsRunning);
    if ( checkResult(AudioUnitGetProperty(_ioAudioUnit, kAudioOutputUnitProperty_IsRunning, kAudioUnitScope_Global, 0, &topAudioUnitIsRunning, &size), "kAudioOutputUnitProperty_IsRunning") ) {
        return topAudioUnitIsRunning;
    } else {
        return NO;
    }
}

#if TARGET_OS_IPHONE
-(void)setEnableBluetoothInput:(BOOL)enableBluetoothInput {
    _enableBluetoothInput = enableBluetoothInput;

    [self setAudioSessionCategory:_audioSessionCategory];
}

-(BOOL)inputGainAvailable {
    return [((AVAudioSession*)[AVAudioSession sharedInstance]) isInputGainSettable];
}

-(float)inputGain {
    return [((AVAudioSession*)[AVAudioSession sharedInstance]) inputGain];
}
#endif

-(AudioStreamBasicDescription)inputAudioDescription {
    return _inputCallbacks[0].audioDescription;
}

#if TARGET_OS_IPHONE
-(void)setInputGain:(float)inputGain {
    NSError *error = NULL;
    if ( ![((AVAudioSession*)[AVAudioSession sharedInstance]) setInputGain:inputGain error:&error] ) {
        NSLog(@"TAAE: Couldn't set input gain: %@", error);
    }
}
#endif

-(void)setInputMode:(AEInputMode)inputMode {
    _inputMode = inputMode;
    if ( _inputEnabled ) {
        [self updateInputDeviceStatus];
    }
}

-(NSArray *)inputChannelSelection {
    if ( _inputCallbacks[0].channelMap ) return (__bridge NSArray *)_inputCallbacks[0].channelMap;
    NSMutableArray *selection = [NSMutableArray array];
    for ( int i=0; i<MIN(_numberOfInputChannels, _inputCallbacks[0].audioDescription.mChannelsPerFrame); i++ ) {
        [selection addObject:@(i)];
    }
    return selection;
}

-(void)setInputChannelSelection:(NSArray *)inputChannelSelection {
    if ( (!inputChannelSelection && !_inputCallbacks[0].channelMap) || [inputChannelSelection isEqualToArray:(__bridge NSArray *)_inputCallbacks[0].channelMap] ) return;
    
    CFBridgingRelease(_inputCallbacks[0].channelMap);
    _inputCallbacks[0].channelMap = (__bridge_retained void*)inputChannelSelection;
    
    if ( _inputEnabled ) {
        [self updateInputDeviceStatus];
    }
}

#if TARGET_OS_IPHONE
-(void)setPreferredBufferDuration:(NSTimeInterval)preferredBufferDuration {
    if ( _preferredBufferDuration == preferredBufferDuration ) return;
    
    _preferredBufferDuration = preferredBufferDuration;
    
    AVAudioSession *audioSession = [AVAudioSession sharedInstance];
    NSError *error = nil;
    if ( ![audioSession setPreferredIOBufferDuration:_preferredBufferDuration error:&error] ) {
        NSLog(@"TAAE: Couldn't set preferred IO buffer duration: %@", error);
    }

    NSTimeInterval grantedBufferSize = audioSession.IOBufferDuration;

    if ( _currentBufferDuration != grantedBufferSize ) self.currentBufferDuration = grantedBufferSize;
    
    NSLog(@"TAAE: Buffer duration %0.2g, %d frames (requested %0.2gs, %d frames)",
          grantedBufferSize, (int)round(grantedBufferSize*_audioDescription.mSampleRate),
          _preferredBufferDuration, (int)round(_preferredBufferDuration*_audioDescription.mSampleRate));
}

-(NSTimeInterval)inputLatency {
    return AEAudioControllerInputLatency(self);
}

NSTimeInterval AEAudioControllerInputLatency(__unsafe_unretained AEAudioController *THIS) {
    if ( !THIS->_inputEnabled ) return 0.0;
    
    if ( (THIS->_audiobusReceiverPort && ABReceiverPortIsConnected(THIS->_audiobusReceiverPort))
        || (THIS->_audiobusFilterPort && ABFilterPortIsConnected(THIS->_audiobusFilterPort)) ) {
        return 0.0;
    }
    
    if ( __cachedInputLatency == kNoValue ) {
        __cachedInputLatency = [((AVAudioSession*)[AVAudioSession sharedInstance]) inputLatency];
    }
    return __cachedInputLatency;
}

-(NSTimeInterval)outputLatency {
    return AEAudioControllerOutputLatency(self);
}

NSTimeInterval AEAudioControllerOutputLatency(__unsafe_unretained AEAudioController *THIS) {
    if ( THIS->_renderThread == pthread_self() ) {
        AEChannelRef channelBeingRendered = THIS->_channelBeingRendered;
        if ( !channelBeingRendered ) channelBeingRendered = THIS->_topChannel;
        
        __unsafe_unretained ABSenderPort * upstreamSenderPort = (__bridge ABSenderPort*)firstUpstreamAudiobusSenderPort(channelBeingRendered);
        if ( upstreamSenderPort && ABSenderPortIsMuted(upstreamSenderPort) ) {
            // We're sending via the sender port, and the receiver plays live - offset the timestamp by the reported latency
            return ABSenderPortGetAverageLatency(upstreamSenderPort);
        }
    }
    
    if ( __cachedOutputLatency == kNoValue) {
        if ( THIS->_outputEnabled ) {
            __cachedOutputLatency = [((AVAudioSession*)[AVAudioSession sharedInstance]) outputLatency];
        }
        else {
            __cachedOutputLatency = 0.0;
        }
    }
    return __cachedOutputLatency;
}
#endif

AudioTimeStamp AEAudioControllerCurrentAudioTimestamp(__unsafe_unretained AEAudioController *THIS) {
    return THIS->_lastInputOrOutputBusTimeStamp;
}

-(void)setVoiceProcessingEnabled:(BOOL)voiceProcessingEnabled {
    if ( _voiceProcessingEnabled == voiceProcessingEnabled ) return;
    
    _voiceProcessingEnabled = voiceProcessingEnabled;
    if ( [self mustUpdateVoiceProcessingSettings] ) {
        [self replaceIONode];
    }
}

-(void)setVoiceProcessingOnlyForSpeakerAndMicrophone:(BOOL)voiceProcessingOnlyForSpeakerAndMicrophone {
    _voiceProcessingOnlyForSpeakerAndMicrophone = voiceProcessingOnlyForSpeakerAndMicrophone;
    if ( [self mustUpdateVoiceProcessingSettings] ) {
        [self replaceIONode];
    }
}

#pragma mark - Audiobus

-(void)setAudiobusReceiverPort:(ABReceiverPort *)audiobusReceiverPort {
    _audiobusReceiverPort = audiobusReceiverPort;
    
    if ( _inputEnabled ) {
        [self updateInputDeviceStatus];
    }
}

-(void)setAudiobusFilterPort:(ABFilterPort *)audiobusFilterPort {
    _audiobusFilterPort = audiobusFilterPort;
    
    if ( _inputEnabled ) {
        [self updateInputDeviceStatus];
    }
}

-(void)setAudiobusSenderPort:(ABSenderPort *)audiobusSenderPort {
    if ( _topChannel->audiobusSenderPort == (__bridge void *)audiobusSenderPort ) return;
    
    if ( [(id<AEAudiobusForwardDeclarationsProtocol>)audiobusSenderPort audioUnit] == _ioAudioUnit ) {
        NSLog(@"TAAE: You cannot use ABSenderPort's audio unit initialiser with TAAE.\n"
               "Either (a) use ABSenderPort's audio unit initialiser, and don't use the audiobusSenderPort property or "
               "(b) use the audio unit initialiser but don't use the audiobusSenderProperty, but not both.\n");
        abort();
    }
    
    [self setAudiobusSenderPort:audiobusSenderPort forChannelElement:_topChannel];
}

- (ABSenderPort*)audiobusSenderPort {
    return (__bridge ABSenderPort *)(_topChannel->audiobusSenderPort);
}

-(void)setAudiobusSenderPort:(ABSenderPort *)audiobusSenderPort forChannelElement:(AEChannelRef)channelElement {
    if ( channelElement->audiobusSenderPort == (__bridge void*)audiobusSenderPort ) return;
    
    if ( [(id<AEAudiobusForwardDeclarationsProtocol>)audiobusSenderPort audioUnit] == _ioAudioUnit ) {
        NSLog(@"TAAE: You cannot use ABSenderPort's audio unit initialiser with TAAE.");
        abort();
    }
    
    if ( [self hasAudiobusSenderForUpstreamChannels:channelElement] && !_audiobusMonitorChannel ) {
        _audiobusMonitorBuffer = AEAllocateAndInitAudioBufferList([AEAudioController nonInterleavedFloatStereoAudioDescription], kMaxFramesPerSlice);
        AudioBufferList *monitorBuffer = _audiobusMonitorBuffer;
        _audiobusMonitorChannel = [AEBlockChannel channelWithBlock:^(const AudioTimeStamp *time, UInt32 frames, AudioBufferList *audio) {
            for ( int i=0; i<MIN(audio->mNumberBuffers, monitorBuffer->mNumberBuffers); i++ ) {
                memcpy(audio->mBuffers[i].mData, monitorBuffer->mBuffers[i].mData, MIN(monitorBuffer->mBuffers[i].mDataByteSize, audio->mBuffers[i].mDataByteSize));
                memset(monitorBuffer->mBuffers[i].mData, 0, monitorBuffer->mBuffers[i].mDataByteSize);
            }
        }];
        _audiobusMonitorChannel.audioDescription = [AEAudioController nonInterleavedFloatStereoAudioDescription];
        [self addChannels:@[_audiobusMonitorChannel]];
    }
    
    if ( audiobusSenderPort == nil ) {
        [self performSynchronousMessageExchangeWithBlock:^{
            channelElement->audiobusSenderPort = nil;
        }];
        AEFreeAudioBufferList(channelElement->audiobusScratchBuffer);
        channelElement->audiobusScratchBuffer = NULL;
        CFBridgingRelease(channelElement->audiobusFloatConverter);
        channelElement->audiobusFloatConverter = nil;
    } else {
        channelElement->audiobusSenderPort = (__bridge_retained void*)audiobusSenderPort;
        if ( !channelElement->audiobusFloatConverter ) {
            channelElement->audiobusFloatConverter = (__bridge_retained void*)[[AEFloatConverter alloc] initWithSourceFormat:channelElement->audioDescription];
        }
        if ( !channelElement->audiobusScratchBuffer ) {
            channelElement->audiobusScratchBuffer = AEAllocateAndInitAudioBufferList(((__bridge AEFloatConverter*)channelElement->audiobusFloatConverter).floatingPointAudioDescription, kScratchBufferFrames);
        }
        [(id<AEAudiobusForwardDeclarationsProtocol>)audiobusSenderPort setClientFormat:((__bridge AEFloatConverter*)channelElement->audiobusFloatConverter).floatingPointAudioDescription];
        if ( channelElement->type == kChannelTypeGroup ) {
            AEChannelGroupRef parentGroup = NULL;
            int index=0;
            if ( channelElement != _topChannel ) {
                parentGroup = [self searchForGroupContainingChannelMatchingPtr:channelElement->ptr userInfo:NULL index:&index];
                NSAssert(parentGroup != NULL, @"Channel group not found");
            }
            
            [self configureChannelsInRange:NSMakeRange(index, 1) forGroup:parentGroup];
            checkResult([self updateGraph], "Update graph");
        }
    }
}

-(void)setAudiobusSenderPort:(ABSenderPort *)senderPort forChannel:(id<AEAudioPlayable>)channel {
    int index;
    AEChannelGroupRef group = [self searchForGroupContainingChannelMatchingPtr:channel.renderCallback userInfo:(__bridge void*)channel index:&index];
    if ( !group ) return;
    [self setAudiobusSenderPort:senderPort forChannelElement:group->channels[index]];
}

-(void)setAudiobusSenderPort:(ABSenderPort *)senderPort forChannelGroup:(AEChannelGroupRef)channelGroup {
    [self setAudiobusSenderPort:senderPort forChannelElement:channelGroup->channel];
}

#pragma mark - Events

-(void) observeValueForKeyPath:(NSString *)keyPath ofObject:(id)object change:(NSDictionary *)change context:(void *)context {
    if ( context == kChannelPropertyChanged ) {
        id<AEAudioPlayable> channel = (id<AEAudioPlayable>)object;
        
        int index;
        AEChannelGroupRef group = [self searchForGroupContainingChannelMatchingPtr:channel.renderCallback userInfo:(__bridge void*)channel index:&index];
        if ( !group ) return;
        
        AEChannelRef channelElement = group->channels[index];
        
        if ( [keyPath isEqualToString:@"volume"] ) {
            channelElement->volume = channel.volume;
            
            if ( group->mixerAudioUnit ) {
                AudioUnitParameterValue value = channelElement->muted ? 0.0 : channelElement->volume;
                OSStatus result = AudioUnitSetParameter(group->mixerAudioUnit, kMultiChannelMixerParam_Volume, kAudioUnitScope_Input, index, value, 0);
                checkResult(result, "AudioUnitSetParameter(kMultiChannelMixerParam_Volume)");
            }
            
        } else if ( [keyPath isEqualToString:@"pan"] ) {
            channelElement->pan = channel.pan;
            
            if ( group->mixerAudioUnit ) {
                AudioUnitParameterValue value = channelElement->pan;
                OSStatus result = AudioUnitSetParameter(group->mixerAudioUnit, kMultiChannelMixerParam_Pan, kAudioUnitScope_Input, index, value, 0);
                checkResult(result, "AudioUnitSetParameter(kMultiChannelMixerParam_Pan)");
            }

        } else if ( [keyPath isEqualToString:@"channelIsPlaying"] ) {
            channelElement->playing = channel.channelIsPlaying;
            AudioUnitParameterValue value = channel.channelIsPlaying;
            
            if ( group->mixerAudioUnit ) {
                OSStatus result = AudioUnitSetParameter(group->mixerAudioUnit, kMultiChannelMixerParam_Enable, kAudioUnitScope_Input, index, value, 0);
                checkResult(result, "AudioUnitSetParameter(kMultiChannelMixerParam_Enable)");
            }
            
            group->channels[index]->playing = value;
            
        }  else if ( [keyPath isEqualToString:@"channelIsMuted"] ) {
            channelElement->muted = channel.channelIsMuted;
            
            if ( group->mixerAudioUnit ) {
                AudioUnitParameterValue value = channelElement->muted ? 0.0 : channelElement->volume;
                OSStatus result = AudioUnitSetParameter(group->mixerAudioUnit, kMultiChannelMixerParam_Volume, kAudioUnitScope_Input, index, value, 0);
                checkResult(result, "AudioUnitSetParameter(kMultiChannelMixerParam_Volume)");
            }
            
        } else if ( [keyPath isEqualToString:@"audioDescription"] ) {
            channelElement->audioDescription = channel.audioDescription;
            
            if ( group->mixerAudioUnit ) {
                OSStatus result = AudioUnitSetProperty(group->mixerAudioUnit, kAudioUnitProperty_StreamFormat, kAudioUnitScope_Input, index, &channelElement->audioDescription, sizeof(AudioStreamBasicDescription));
                checkResult(result, "AudioUnitSetProperty(kAudioUnitProperty_StreamFormat)");
            }
            
            if ( channelElement->audiobusFloatConverter ) {
                void *newFloatConverter = (__bridge_retained void*)[[AEFloatConverter alloc] initWithSourceFormat:channel.audioDescription];
                void *oldFloatConverter = channelElement->audiobusFloatConverter;
                [self performSynchronousMessageExchangeWithBlock:^{ channelElement->audiobusFloatConverter = newFloatConverter; }];
                CFBridgingRelease(oldFloatConverter);
            }
        }
    } else {
        [super observeValueForKeyPath:keyPath ofObject:object change:change context:context];
    }
}

#if TARGET_OS_IPHONE
- (void)applicationWillEnterForeground:(NSNotification*)notification {
    NSError *error = nil;
    if ( ![((AVAudioSession*)[AVAudioSession sharedInstance]) setActive:YES error:&error] ) {
        NSLog(@"TAAE: Couldn't activate audio session: %@", error);
    }
    
    if ( _interrupted ) {
        _interrupted = NO;
        
        if ( _started && !self.running ) {
            [self start:NULL];
        }
        
        [[NSNotificationCenter defaultCenter] postNotificationName:AEAudioControllerSessionInterruptionEndedNotification object:self];
    }
    
    if ( _hasSystemError ) [self attemptRecoveryFromSystemError:NULL thenStart:YES];
}
#endif

-(void)audiobusConnectionsChanged:(NSNotification*)notification {
    if ( _inputEnabled ) {
        [self updateInputDeviceStatus];
    }
    if ( [(id<AEAudiobusForwardDeclarationsProtocol>)notification.object connected] && !self.running ) {
        [self start:NULL];
    }
}

#if TARGET_OS_IPHONE
- (void)interruptionNotification:(NSNotification*)notification {
    dispatch_async(dispatch_get_main_queue(), ^{
        if ( [notification.userInfo[AVAudioSessionInterruptionTypeKey] intValue] == AVAudioSessionInterruptionTypeEnded ) {
            NSLog(@"TAAE: Audio session interruption ended");
            _interrupted = NO;
            
            if ( [[UIApplication sharedApplication] applicationState] != UIApplicationStateBackground || _started ) {
                // make sure we are again the active session
                NSError *error = nil;
                if ( ![((AVAudioSession*)[AVAudioSession sharedInstance]) setActive:YES error:&error] ) {
                    NSLog(@"TAAE: Couldn't activate audio session: %@", error);
                }
            }
            
            if ( _started && !self.running ) {
                [self start:NULL];
            }
            
            [[NSNotificationCenter defaultCenter] postNotificationName:AEAudioControllerSessionInterruptionEndedNotification object:self];
        } else if ( [notification.userInfo[AVAudioSessionInterruptionTypeKey] intValue] == AVAudioSessionInterruptionTypeBegan ) {
            if ( _interrupted ) return;
            
            NSLog(@"TAAE: Audio session interrupted");
            _interrupted = YES;
            
            [self stopInternal];

            UInt32 iaaConnected;
            UInt32 size = sizeof(iaaConnected);
            AudioUnitGetProperty(_ioAudioUnit, kAudioUnitProperty_IsInterAppConnected, kAudioUnitScope_Global, 0, &iaaConnected, &size);
            if ( iaaConnected ) {
                NSLog(@"TAAE: Audio session interrupted while connected to IAA, restarting");
                [self start:NULL];
                return;
            }
            
            [[NSNotificationCenter defaultCenter] postNotificationName:AEAudioControllerSessionInterruptionBeganNotification object:self];
            
            processPendingMessagesOnRealtimeThread(self);
        }
    });
}

- (void)audioRouteChangeNotification:(NSNotification*)notification {
    dispatch_async(dispatch_get_main_queue(), ^{
        if ( _interrupted || !self.running ) return;
        
        AVAudioSession *audioSession = [AVAudioSession sharedInstance];
        AVAudioSessionRouteDescription *currentRoute = audioSession.currentRoute;
        NSLog(@"TAAE: Changed audio route to %@", [self stringFromRouteDescription:currentRoute]);
        
        BOOL playingThroughSpeaker;
        if ( [currentRoute.outputs filteredArrayUsingPredicate:[NSPredicate predicateWithFormat:@"portType = %@", AVAudioSessionPortBuiltInSpeaker]].count > 0 ) {
            playingThroughSpeaker = YES;
        } else {
            playingThroughSpeaker = NO;
        }
        
        BOOL updatedVP = NO;
        if ( _playingThroughDeviceSpeaker != playingThroughSpeaker ) {
            [self willChangeValueForKey:@"playingThroughDeviceSpeaker"];
            _playingThroughDeviceSpeaker = playingThroughSpeaker;
            [self didChangeValueForKey:@"playingThroughDeviceSpeaker"];
            
            if ( _voiceProcessingEnabled && _voiceProcessingOnlyForSpeakerAndMicrophone ) {
                if ( [self mustUpdateVoiceProcessingSettings] ) {
                    [self replaceIONode];
                    updatedVP = YES;
                }
            }
        }
        
        BOOL recordingThroughMic;
        if ( [currentRoute.inputs filteredArrayUsingPredicate:[NSPredicate predicateWithFormat:@"portType = %@", AVAudioSessionPortBuiltInMic]].count > 0 ) {
            recordingThroughMic = YES;
        } else {
            recordingThroughMic = NO;
        }
        if ( _recordingThroughDeviceMicrophone != recordingThroughMic ) {
            [self willChangeValueForKey:@"recordingThroughDeviceMicrophone"];
            _recordingThroughDeviceMicrophone = recordingThroughMic;
            [self didChangeValueForKey:@"recordingThroughDeviceMicrophone"];
        }
        
        if ( _inputEnabled ) {
            __cachedInputLatency = audioSession.inputLatency;
        }
        if (_outputEnabled) {
            __cachedOutputLatency = audioSession.outputLatency;
        }
        
        int reason = [notification.userInfo[AVAudioSessionRouteChangeReasonKey] intValue];
        if ( !updatedVP && (reason == AVAudioSessionRouteChangeReasonNewDeviceAvailable || reason == AVAudioSessionRouteChangeReasonOldDeviceUnavailable) && _inputEnabled ) {
            [self updateInputDeviceStatus];
        }
        
        [self willChangeValueForKey:@"inputGainAvailable"];
        [self didChangeValueForKey:@"inputGainAvailable"];
        
        [[NSNotificationCenter defaultCenter] postNotificationName:AEAudioControllerSessionRouteChangeNotification
                                                            object:self
                                                          userInfo:notification.userInfo];
    });
}
#endif

- (void)mediaServiceResetNotification:(NSNotification*)notification {
    NSError * error = nil;
    if ( ![self attemptRecoveryFromSystemError:&error thenStart:YES] ) {
        NSLog(@"TAAE: Unable to recover from system media services reset: %@", error);
        _interrupted = YES;
    }
}

#if TARGET_OS_IPHONE
static void interAppConnectedChangeCallback(void *inRefCon, AudioUnit inUnit, AudioUnitPropertyID inID, AudioUnitScope inScope, AudioUnitElement inElement) {
    @autoreleasepool {
        AEAudioController *THIS = (__bridge AEAudioController*)inRefCon;
        
        UInt32 iaaConnected;
        UInt32 size = sizeof(iaaConnected);
        AudioUnitGetProperty(THIS->_ioAudioUnit, kAudioUnitProperty_IsInterAppConnected, kAudioUnitScope_Global, 0, &iaaConnected, &size);
        if ( !iaaConnected ) {
            if ( [[UIApplication sharedApplication] applicationState] == UIApplicationStateBackground ) {
                THIS->_interrupted = YES;
            } else {
                [THIS start:NULL];
            }
        }
        
        if ( THIS->_inputEnabled ) {
            [THIS updateInputDeviceStatus];
        }
    }
}
#endif

#pragma mark - Graph and audio session configuration

#if TARGET_OS_IPHONE
- (BOOL)initAudioSession {
    AVAudioSession *audioSession = [AVAudioSession sharedInstance];
    NSMutableString *extraInfo = [NSMutableString string];
    NSError *error = nil;
    
    UInt32 inputAvailable = NO;
    if ( _inputEnabled ) {
        // See if input's available
        inputAvailable = audioSession.inputAvailable;
        if ( inputAvailable ) [extraInfo appendFormat:@", input available"];
    }
    _audioInputAvailable = _hardwareInputAvailable = inputAvailable;
    
    // Set category
    [self setAudioSessionCategory:_audioSessionCategory];
    
    // Start session
    if ( ![audioSession setActive:YES error:&error] ) {
        NSLog(@"TAAE: Couldn't activate audio session: %@", error);
    }
    
    // Set sample rate
    Float64 sampleRate = _audioDescription.mSampleRate;
    
    if ( ![audioSession setPreferredSampleRate:sampleRate error:&error] ) {
        NSLog(@"TAAE: Couldn't set preferred sample rate: %@", error);
    }
    
    // Fetch sample rate, in case we didn't get quite what we requested
    Float64 achievedSampleRate = audioSession.sampleRate;
    if ( achievedSampleRate != sampleRate ) {
        NSLog(@"TAAE: Hardware sample rate is %f", achievedSampleRate);
    }

    // Determine audio route
    AVAudioSessionRouteDescription *currentRoute = audioSession.currentRoute;
    [extraInfo appendFormat:@", audio route '%@'", [self stringFromRouteDescription:currentRoute]];
    
    if ( [currentRoute.outputs filteredArrayUsingPredicate:[NSPredicate predicateWithFormat:@"portType = %@", AVAudioSessionPortBuiltInSpeaker]].count > 0 ) {
        _playingThroughDeviceSpeaker = YES;
    } else {
        _playingThroughDeviceSpeaker = NO;
    }

    if ( [currentRoute.inputs filteredArrayUsingPredicate:[NSPredicate predicateWithFormat:@"portType = %@", AVAudioSessionPortBuiltInMic]].count > 0 ) {
        _recordingThroughDeviceMicrophone = YES;
    } else {
        _recordingThroughDeviceMicrophone = NO;
    }
    
    // Determine IO buffer duration
    Float32 bufferDuration = audioSession.IOBufferDuration;
    if ( _currentBufferDuration != bufferDuration ) self.currentBufferDuration = bufferDuration;
    
    NSLog(@"TAAE: Audio session initialized (%@) HW samplerate: %g", [extraInfo stringByTrimmingCharactersInSet:[NSCharacterSet characterSetWithCharactersInString:@", "]], achievedSampleRate);
    return YES;
}
#endif

- (BOOL)setup {
    // Create a new AUGraph
    OSStatus result = NewAUGraph(&_audioGraph);
    if ( !checkResult(result, "NewAUGraph") ) return NO;
    
    BOOL useVoiceProcessing = [self usingVPIO];
    
    OSType componentSubType;
    if ( useVoiceProcessing ) {
        componentSubType = kAudioUnitSubType_VoiceProcessingIO;
    } else {
#if TARGET_OS_IPHONE
        componentSubType = kAudioUnitSubType_RemoteIO;
#else
        componentSubType = kAudioUnitSubType_DefaultOutput;
#endif
    }
    
    // Input/output unit description
    AudioComponentDescription io_desc = {
        .componentType = kAudioUnitType_Output,
        .componentSubType = componentSubType,
        .componentManufacturer = kAudioUnitManufacturer_Apple,
        .componentFlags = 0,
        .componentFlagsMask = 0
    };
    
    // Create a node in the graph that is an AudioUnit, using the supplied AudioComponentDescription to find and open that unit
    result = AUGraphAddNode(_audioGraph, &io_desc, &_ioNode);
    if ( !checkResult(result, "AUGraphAddNode io") ) return NO;
    
    // Open the graph - AudioUnits are open but not initialized (no resource allocation occurs here)
    result = AUGraphOpen(_audioGraph);
    if ( !checkResult(result, "AUGraphOpen") ) return NO;
    
    // Get reference to IO audio unit
    result = AUGraphNodeInfo(_audioGraph, _ioNode, NULL, &_ioAudioUnit);
    if ( !checkResult(result, "AUGraphNodeInfo") ) return NO;

#ifdef DEBUG
    // Add a render notify to the top audio unit, for the purposes of performance profiling
    checkResult(AudioUnitAddRenderNotify(_ioAudioUnit, &ioUnitRenderNotifyCallback, (__bridge void*)self), "AudioUnitAddRenderNotify");
#endif
    
#if !TARGET_OS_IPHONE
    // Initialize the audio unit for OSX input
    AudioComponentDescription i_desc = {
        .componentType = kAudioUnitType_Output,
        .componentSubType = kAudioUnitSubType_HALOutput,
        .componentManufacturer = kAudioUnitManufacturer_Apple,
        .componentFlags = 0,
        .componentFlagsMask = 0
    };
    
    AudioComponent inputComponent = AudioComponentFindNext(NULL, &i_desc);
    checkResult(AudioComponentInstanceNew(inputComponent, &_iAudioUnit), "AudioComponentInstanceNew");
#endif
    
    [self configureAudioUnit];
    
    if ( _inputEnabled ) {
        [self updateInputDeviceStatus];
    }

    if ( !_topGroup ) {
        // Allocate top-level group
        _topChannel = (AEChannelRef)calloc(1, sizeof(channel_t));
        _topGroup = (AEChannelGroupRef)calloc(1, sizeof(channel_group_t));
        _topChannel->type     = kChannelTypeGroup;
        _topChannel->ptr      = _topGroup;
        _topChannel->object = AEAudioSourceMainOutput;
        _topChannel->playing  = YES;
        _topChannel->volume   = 1.0;
        _topChannel->pan      = 0.0;
        _topChannel->muted    = NO;
        _topChannel->audioController = (__bridge void *)self;
        _topGroup->channel   = _topChannel;
        
        UInt32 size = sizeof(_topChannel->audioDescription);
        checkResult(AudioUnitGetProperty(_ioAudioUnit, kAudioUnitProperty_StreamFormat, kAudioUnitScope_Output, 0, &_topChannel->audioDescription, &size),
                   "AudioUnitGetProperty(kAudioUnitProperty_StreamFormat, kAudioUnitScope_Output)");
    }
    
    // Initialise group
    [self configureChannelsInRange:NSMakeRange(0, 1) forGroup:NULL];
    
    // Register a callback to be notified when the main mixer unit renders
    checkResult(AudioUnitAddRenderNotify(_topGroup->mixerAudioUnit, &topRenderNotifyCallback, (__bridge void*)self), "AudioUnitAddRenderNotify");
    
    // Set the master volume
    AudioUnitParameterValue value = _masterOutputVolume;
    checkResult(AudioUnitSetParameter(_topGroup->mixerAudioUnit, kMultiChannelMixerParam_Volume, kAudioUnitScope_Output, 0, value, 0), "AudioUnitSetParameter(kMultiChannelMixerParam_Volume)");
    
    // Initialize the graph
    result = AUGraphInitialize(_audioGraph);
    if ( !checkResult(result, "AUGraphInitialize") ) {
        self.lastError = [NSError audioControllerErrorWithMessage:@"Couldn't create audio graph" OSStatus:result];
        [[NSNotificationCenter defaultCenter] postNotificationName:AEAudioControllerErrorOccurredNotification object:self userInfo:@{ AEAudioControllerErrorKey: _lastError}];
        _hasSystemError = YES;
        return NO;
    }
    
    NSLog(@"TAAE: Engine setup");
    
    return YES;
}

- (void)replaceIONode {
    if ( !_topChannel ) return;
    BOOL useVoiceProcessing = [self usingVPIO];

    OSType componentSubType;
    if ( useVoiceProcessing ) {
        componentSubType = kAudioUnitSubType_VoiceProcessingIO;
    } else {
#if TARGET_OS_IPHONE
        componentSubType = kAudioUnitSubType_RemoteIO;
#else
        componentSubType = kAudioUnitSubType_DefaultOutput;
#endif
    }
    
    AudioComponentDescription io_desc = {
        .componentType = kAudioUnitType_Output,
        .componentSubType = componentSubType,
        .componentManufacturer = kAudioUnitManufacturer_Apple,
        .componentFlags = 0,
        .componentFlagsMask = 0
    };
    
    BOOL wasRunning = self.running;
    
    if ( !checkResult(AUGraphStop(_audioGraph), "AUGraphStop") // Stop graph
            || !checkResult(AUGraphRemoveNode(_audioGraph, _ioNode), "AUGraphRemoveNode") // Remove the old IO node
            || !checkResult(AUGraphAddNode(_audioGraph, &io_desc, &_ioNode), "AUGraphAddNode io") // Create new IO node
            || !checkResult(AUGraphNodeInfo(_audioGraph, _ioNode, NULL, &_ioAudioUnit), "AUGraphNodeInfo") ) { // Get reference to input audio unit
        [self attemptRecoveryFromSystemError:NULL thenStart:YES];
        return;
    }
    
    [self configureAudioUnit];
    
    OSStatus result = AUGraphUpdate(_audioGraph, NULL);
    if ( result != kAUGraphErr_NodeNotFound /* Ignore this error */ && !checkResult(result, "AUGraphUpdate") ) {
        [self attemptRecoveryFromSystemError:NULL thenStart:YES];
        return;
    }

    if ( _inputEnabled ) {
        [self updateInputDeviceStatus];
    }
    
    
    [self configureChannelsInRange:NSMakeRange(0, 1) forGroup:NULL];
    
    checkResult([self updateGraph], "Update graph");
    
    _renderThread = NULL;
    
    if ( wasRunning ) {
        @synchronized ( self ) {
            checkResult(AUGraphStart(_audioGraph), "AUGraphStart");
        }
    }
}

- (void)configureAudioUnit {
#if TARGET_OS_IPHONE
    AVAudioSession *audioSession = [AVAudioSession sharedInstance];
    if ( _inputEnabled ) {
        // Enable input
        UInt32 enableInputFlag = 1;
        OSStatus result = AudioUnitSetProperty(_ioAudioUnit, kAudioOutputUnitProperty_EnableIO, kAudioUnitScope_Input, 1, &enableInputFlag, sizeof(enableInputFlag));
        checkResult(result, "AudioUnitSetProperty(kAudioOutputUnitProperty_EnableIO)");
        
        // Register a callback to receive audio
        AURenderCallbackStruct inRenderProc;
        inRenderProc.inputProc = &inputAvailableCallback;
        inRenderProc.inputProcRefCon = (__bridge void *)self;
        result = AudioUnitSetProperty(_ioAudioUnit, kAudioOutputUnitProperty_SetInputCallback, kAudioUnitScope_Global, 0, &inRenderProc, sizeof(inRenderProc));
        checkResult(result, "AudioUnitSetProperty(kAudioOutputUnitProperty_SetInputCallback)");
    } else {
        // Disable input
        UInt32 enableInputFlag = 0;
        OSStatus result = AudioUnitSetProperty(_ioAudioUnit, kAudioOutputUnitProperty_EnableIO, kAudioUnitScope_Input, 1, &enableInputFlag, sizeof(enableInputFlag));
        checkResult(result, "AudioUnitSetProperty(kAudioOutputUnitProperty_EnableIO)");
    }
<<<<<<< HEAD
=======
#else
    if ( _inputEnabled ) {
        // Enable input for OSX
        UInt32 enableFlag = 1;
        UInt32 disableFlag = 0;
        AudioUnitScope outputBus = 0;
        AudioUnitScope inputBus = 1;
        
        OSStatus result;
        
        // Enable input and disable output on the audio unit
        result = AudioUnitSetProperty(_iAudioUnit, kAudioOutputUnitProperty_EnableIO, kAudioUnitScope_Input, inputBus, &enableFlag, sizeof(enableFlag));
        checkResult(result, "AudioUnitSetProperty(kAudioOutputUnitProperty_EnableIO)");
        
        result = AudioUnitSetProperty(_iAudioUnit, kAudioOutputUnitProperty_EnableIO, kAudioUnitScope_Output, outputBus, &disableFlag, sizeof(disableFlag));
        checkResult(result, "AudioUnitSetProperty(kAudioOutputUnitProperty_EnableIO)");
        
        // Set the input device to the system's default input device
        AudioDeviceID defaultDevice = kAudioDeviceUnknown;
        UInt32 propertySize = sizeof(defaultDevice);
        AudioObjectPropertyAddress defaultDeviceProperty;
        defaultDeviceProperty.mSelector = kAudioHardwarePropertyDefaultInputDevice;
        defaultDeviceProperty.mScope = kAudioObjectPropertyScopeGlobal;
        defaultDeviceProperty.mElement = kAudioObjectPropertyElementMaster;
        result = AudioObjectGetPropertyData(kAudioObjectSystemObject, &defaultDeviceProperty, 0, NULL, &propertySize, &defaultDevice);
        checkResult(result, "AudioObjectGetPropertyData(kAudioObjectSystemObject)");
        result = AudioUnitSetProperty(_iAudioUnit, kAudioOutputUnitProperty_CurrentDevice, kAudioUnitScope_Global, outputBus, &defaultDevice, sizeof(defaultDevice));
        checkResult(result, "AudioUnitSetProperty(kAudioOutputUnitProperty_CurrentDevice)");
        
        // Set input unit ASBD output to match the hardware input ASBD
        propertySize = sizeof(AudioStreamBasicDescription);
        result = AudioUnitGetProperty(_iAudioUnit, kAudioUnitProperty_StreamFormat, kAudioUnitScope_Output, inputBus, &_rawInputAudioDescription, &propertySize);
        checkResult(result, "AudioUnitGetProperty(kAudioUnitProperty_StreamFormat)");
        
        AudioStreamBasicDescription deviceFormat;
        result = AudioUnitGetProperty(_iAudioUnit, kAudioUnitProperty_StreamFormat, kAudioUnitScope_Input, inputBus, &deviceFormat, &propertySize);
        checkResult(result, "AudioUnitGetProperty(kAudioUnitProperty_StreamFormat)");
        
        _rawInputAudioDescription.mSampleRate = deviceFormat.mSampleRate;
        
        propertySize = sizeof(AudioStreamBasicDescription);
        result = AudioUnitSetProperty(_iAudioUnit, kAudioUnitProperty_StreamFormat, kAudioUnitScope_Output, inputBus, &_rawInputAudioDescription, propertySize);
        checkResult(result, "AudioUnitSetProperty(kAudioUnitProperty_StreamFormat)");
        
        // Register a callback to receive audio
        AURenderCallbackStruct inRenderProc;
        inRenderProc.inputProc = &inputAvailableCallback;
        inRenderProc.inputProcRefCon = (__bridge void *)self;
        result = AudioUnitSetProperty(_iAudioUnit, kAudioOutputUnitProperty_SetInputCallback, kAudioUnitScope_Global, 0, &inRenderProc, sizeof(inRenderProc));
        checkResult(result, "AudioUnitSetProperty(kAudioOutputUnitProperty_SetInputCallback)");
        
        // Initialize the input audio unit
        result = AudioUnitInitialize(_iAudioUnit);
        checkResult(result, "AudioUnitInitialize");
    }
>>>>>>> 48af0e9d
#endif

    if (!_outputEnabled) {
        // disable output
        UInt32 enableOutputFlag = 0;
        OSStatus result = AudioUnitSetProperty(_ioAudioUnit, kAudioOutputUnitProperty_EnableIO, kAudioUnitScope_Output, 0, &enableOutputFlag, sizeof(enableOutputFlag));
        checkResult(result, "AudioUnitSetProperty(kAudioOutputUnitProperty_EnableIO) OUTPUT");
    }

    if ( [self usingVPIO] ) {
        // Set quality
        UInt32 quality = 127;
        OSStatus result = AudioUnitSetProperty(_ioAudioUnit, kAUVoiceIOProperty_VoiceProcessingQuality, kAudioUnitScope_Global, 0, &quality, sizeof(quality));
        checkResult(result, "AudioUnitSetProperty(kAUVoiceIOProperty_VoiceProcessingQuality)");

#if TARGET_OS_IPHONE
        if ( _preferredBufferDuration ) {
            // If we're using voice processing, clamp the buffer duration
            Float32 preferredBufferSize = MAX(kMaxBufferDurationWithVPIO, _preferredBufferDuration);
            NSError *error = nil;
            if ( ![audioSession setPreferredIOBufferDuration:preferredBufferSize error:&error] ) {
                NSLog(@"TAAE: Couldn't set preferred IO buffer duration: %@", error);
            }
        }
#endif
    } else {
#if TARGET_OS_IPHONE
        if ( _preferredBufferDuration ) {
            // Set the buffer duration
            NSError *error = nil;
            if ( ![audioSession setPreferredIOBufferDuration:_preferredBufferDuration error:&error] ) {
                NSLog(@"TAAE: Couldn't set preferred IO buffer duration: %@", error);
            }
        }
#endif
    }
    
    // Set the audio unit to handle up to 4096 frames per slice to keep rendering during screen lock
    checkResult(AudioUnitSetProperty(_ioAudioUnit, kAudioUnitProperty_MaximumFramesPerSlice, kAudioUnitScope_Global, 0, &kMaxFramesPerSlice, sizeof(kMaxFramesPerSlice)),
                "AudioUnitSetProperty(kAudioUnitProperty_MaximumFramesPerSlice)");

<<<<<<< HEAD
=======
#if !TARGET_OS_IPHONE
    checkResult(AudioUnitSetProperty(_iAudioUnit, kAudioUnitProperty_MaximumFramesPerSlice, kAudioUnitScope_Global, 0, &kMaxFramesPerSlice, sizeof(kMaxFramesPerSlice)),
                "AudioUnitSetProperty(kAudioUnitProperty_MaximumFramesPerSlice)");
#endif
    
>>>>>>> 48af0e9d
#if TARGET_OS_IPHONE
    checkResult(AudioUnitAddPropertyListener(_ioAudioUnit, kAudioUnitProperty_IsInterAppConnected, interAppConnectedChangeCallback, (__bridge void*)self),
                "AudioUnitAddPropertyListener(kAudioUnitProperty_IsInterAppConnected)");
#endif
}

- (void)teardown {
    checkResult(AUGraphClose(_audioGraph), "AUGraphClose");
    checkResult(DisposeAUGraph(_audioGraph), "DisposeAUGraph");
    _audioGraph = NULL;
    _ioAudioUnit = NULL;
#if !TARGET_OS_IPHONE
    checkResult(AudioUnitUninitialize(_iAudioUnit), "AudioUnitUninitialize");
    checkResult(AudioComponentInstanceDispose(_iAudioUnit), "AudioComponentInstanceDispose");
    _iAudioUnit = NULL;
#endif
    
    for ( int i=0; i<_inputCallbackCount; i++ ) {
        if ( _inputCallbacks[i].audioConverter ) {
            AudioConverterDispose(_inputCallbacks[i].audioConverter);
            _inputCallbacks[i].audioConverter = NULL;
        }
        
        if ( _inputCallbacks[i].audioBufferList ) {
            AEFreeAudioBufferList(_inputCallbacks[i].audioBufferList);
            _inputCallbacks[i].audioBufferList = NULL;
        }
    }
    
    if ( _topGroup ) {
        [self markGroupTorndown:_topGroup];
    }
}

- (OSStatus)updateGraph {
    // Only update if graph is running
    if ( self.running ) {
        // Retry a few times (as sometimes the graph will be in the wrong state to update)
        OSStatus err = noErr;
        for ( int retry=0; retry<6; retry++ ) {
            err = AUGraphUpdate(_audioGraph, NULL);
            if ( err != kAUGraphErr_CannotDoInCurrentContext ) break;
            [NSThread sleepForTimeInterval:0.01];
        }
        
        return err;
    }
    return noErr;
}

- (BOOL)mustUpdateVoiceProcessingSettings {
    if ( !_audioGraph ) return NO;
    BOOL useVoiceProcessing = [self usingVPIO];

    OSType componentSubType;
    if ( useVoiceProcessing ) {
        componentSubType = kAudioUnitSubType_VoiceProcessingIO;
    } else {
#if TARGET_OS_IPHONE
        componentSubType = kAudioUnitSubType_RemoteIO;
#else
        componentSubType = kAudioUnitSubType_DefaultOutput;
#endif
    }
    
    AudioComponentDescription target_io_desc = {
        .componentType = kAudioUnitType_Output,
        .componentSubType = componentSubType,
        .componentManufacturer = kAudioUnitManufacturer_Apple,
        .componentFlags = 0,
        .componentFlagsMask = 0
    };
    
    AudioComponentDescription io_desc;
    if ( !checkResult(AUGraphNodeInfo(_audioGraph, _ioNode, &io_desc, NULL), "AUGraphNodeInfo(ioNode)") )
        return NO;
    
    if ( io_desc.componentSubType != target_io_desc.componentSubType ) {
        
        if ( useVoiceProcessing ) {
            NSLog(@"TAAE: Restarting audio system to use VPIO");
        } else {
            NSLog(@"TAAE: Restarting audio system to use normal input unit");
        }
        
        return YES;
    }
    
    return NO;
}

- (BOOL)updateInputDeviceStatus {
    if ( !_audioGraph ) return NO;
    NSAssert(_inputEnabled, @"Input must be enabled");
    
#if !TARGET_OS_IPHONE
    NSLog(@"TAAE: Warning: Audio input is not yet implemented on OS X");
    return NO;
#endif
    
    BOOL success = YES;
<<<<<<< HEAD
    BOOL inputAvailable = NO;
=======
    BOOL inputAvailable = YES;
>>>>>>> 48af0e9d
    BOOL hardwareInputAvailable = NO;
#if TARGET_OS_IPHONE
    AVAudioSession *audioSession = [AVAudioSession sharedInstance];
    inputAvailable          = audioSession.inputAvailable;
    hardwareInputAvailable  = inputAvailable;
    UInt32 usingIAA              = NO;
#endif
    int numberOfInputChannels    = _audioDescription.mChannelsPerFrame;
    BOOL usingAudiobus           = NO;

#if TARGET_OS_IPHONE
    UInt32 size = sizeof(usingIAA);
    AudioUnitGetProperty(_ioAudioUnit, kAudioUnitProperty_IsInterAppConnected, kAudioUnitScope_Global, 0, &usingIAA, &size);

    // Determine if audio input is available, and the number of input channels available
    if ( (_audiobusReceiverPort && ABReceiverPortIsConnected(_audiobusReceiverPort)) || (_audiobusFilterPort && ABFilterPortIsConnected(_audiobusFilterPort)) ) {
        inputAvailable          = YES;
        numberOfInputChannels   = 2;
        usingAudiobus           = YES;
    } else if ( usingIAA ) {
        AudioStreamBasicDescription inputDescription;
        UInt32 size = sizeof(inputDescription);
        AudioUnitGetProperty(_ioAudioUnit, kAudioUnitProperty_StreamFormat, kAudioUnitScope_Input, 1, &inputDescription, &size);
        numberOfInputChannels   = inputDescription.mChannelsPerFrame;
        inputAvailable          = numberOfInputChannels > 0;
    } else {
        numberOfInputChannels = 0;
        if ( inputAvailable ) {
            // Check channels on input
            BOOL hasChannelCount = NO;
            NSInteger channels = audioSession.inputNumberOfChannels;
            hasChannelCount = channels < 128 && channels > 0;
            if ( channels == AVAudioSessionErrorCodeIncompatibleCategory ) {
                // Attempt to force category, and try again
                NSString * originalCategory = _audioSessionCategory;
                NSString * testCategory = _outputEnabled ?  AVAudioSessionCategoryPlayAndRecord : AVAudioSessionCategoryRecord;
                self.audioSessionCategory = testCategory;
                channels = audioSession.inputNumberOfChannels;
                hasChannelCount = channels < 128 && channels >= 0;
                if ( !hasChannelCount ) {
                    NSLog(@"TAAE: Audio session error (rdar://13022588). Power-cycling audio session.");
                    [audioSession setActive:NO error:NULL];
                    [audioSession setActive:YES error:NULL];
                    channels = audioSession.inputNumberOfChannels;
                    hasChannelCount = channels < 128 && channels >= 0;
                }
                
                if ( ![originalCategory isEqualToString:testCategory] ) {
                    self.audioSessionCategory = originalCategory;
                }
            }
            
            if ( hasChannelCount ) {
                numberOfInputChannels = (int)channels;
            } else {
                if ( !_lastError ) {
                    self.lastError = [NSError audioControllerErrorWithMessage:@"Audio system error while determining input channel count" OSStatus:(OSStatus)channels];
                    [[NSNotificationCenter defaultCenter] postNotificationName:AEAudioControllerErrorOccurredNotification object:self userInfo:@{ AEAudioControllerErrorKey: _lastError}];
                }
                success = NO;
                inputAvailable = NO;
            }
        }
    }
#endif
    
    AudioStreamBasicDescription rawAudioDescription = _rawInputAudioDescription;
    AudioBufferList *inputAudioBufferList           = _inputAudioBufferList;
    audio_level_monitor_t inputLevelMonitorData     = _inputLevelMonitorData;
#if TARGET_OS_IPHONE
    AudioBufferList *inputAudioScratchBufferList    = _inputAudioScratchBufferList;
    AEFloatConverter *inputAudioFloatConverter      = _inputAudioFloatConverter;
#endif
    
    BOOL inputChannelsChanged = _numberOfInputChannels != numberOfInputChannels;
    BOOL inputDescriptionChanged = inputChannelsChanged;
    BOOL inputAvailableChanged = _audioInputAvailable != inputAvailable;
    
    int inputCallbackCount = _inputCallbackCount;
    input_callback_table_t *inputCallbacks = (input_callback_table_t*)malloc(sizeof(input_callback_table_t) * inputCallbackCount);
    memcpy(inputCallbacks, _inputCallbacks, sizeof(input_callback_table_t) * inputCallbackCount);

    if ( inputAvailable ) {
        rawAudioDescription = _audioDescription;
        AEAudioStreamBasicDescriptionSetChannelsPerFrame(&rawAudioDescription, numberOfInputChannels);
        
        BOOL iOS4ConversionRequired = NO;
        
        // Configure input tables
        for ( int entryIndex = 0; entryIndex < inputCallbackCount; entryIndex++ ) {
            input_callback_table_t *entry = &inputCallbacks[entryIndex];
            
            AudioStreamBasicDescription audioDescription = _audioDescription;
            
            if ( _inputMode == AEInputModeVariableAudioFormat ) {
                audioDescription = rawAudioDescription;
                
                if ( [(__bridge NSArray*)_inputCallbacks[entryIndex].channelMap count] > 0 ) {
                    // Set the target input audio description channels to the number of selected channels
                    AEAudioStreamBasicDescriptionSetChannelsPerFrame(&audioDescription, (int)[(__bridge NSArray*)_inputCallbacks[entryIndex].channelMap count]);
                }
            }
            
            if ( !entry->audioBufferList || memcmp(&audioDescription, &entry->audioDescription, sizeof(audioDescription)) != 0 ) {
                if ( entryIndex == 0 ) {
                    inputDescriptionChanged = YES;
                }
                entry->audioDescription = audioDescription;
                entry->audioBufferList = AEAllocateAndInitAudioBufferList(entry->audioDescription, kInputAudioBufferFrames);
            }
            
            // Determine if conversion is required
            BOOL converterRequired = iOS4ConversionRequired
                                            || entry->audioDescription.mChannelsPerFrame != numberOfInputChannels
                                            || (entry->channelMap && [(__bridge NSArray*)entry->channelMap count] != entry->audioDescription.mChannelsPerFrame);
            if ( !converterRequired && entry->channelMap ) {
                for ( int i=0; i<[(__bridge NSArray*)entry->channelMap count]; i++ ) {
                    id channelEntry = ((__bridge NSArray*)entry->channelMap)[i];
                    if ( ([channelEntry isKindOfClass:[NSArray class]] && ([channelEntry count] > 1 || [channelEntry[0] intValue] != i)) || ([channelEntry isKindOfClass:[NSNumber class]] && [channelEntry intValue] != i) ) {
                        converterRequired = YES;
                        break;
                    }
                }
            }
            
            if ( entryIndex == 0 /* Default input entry */ ) {
                
                if ( !converterRequired ) {
                    // Just change the audio unit's input stream format
                    rawAudioDescription = entry->audioDescription;
                }
                
#if TARGET_OS_IPHONE
                BOOL useVoiceProcessing = [self usingVPIO];
                if ( useVoiceProcessing && (_audioDescription.mFormatFlags & kAudioFormatFlagIsNonInterleaved) && [[[UIDevice currentDevice] systemVersion] floatValue] < 5.0 ) {
                    // iOS 4 cannot handle non-interleaved audio and voice processing. Use interleaved audio and a converter.
                    iOS4ConversionRequired = converterRequired = YES;
                    
                    rawAudioDescription.mFormatFlags &= ~kAudioFormatFlagIsNonInterleaved;
                    rawAudioDescription.mBytesPerFrame *= rawAudioDescription.mChannelsPerFrame;
                    rawAudioDescription.mBytesPerPacket *= rawAudioDescription.mChannelsPerFrame;
                }
#endif
                
                if ( inputLevelMonitorData.monitoringEnabled && memcmp(&_rawInputAudioDescription, &rawAudioDescription, sizeof(_rawInputAudioDescription)) != 0 ) {
                    inputLevelMonitorData.channels = rawAudioDescription.mChannelsPerFrame;
                    inputLevelMonitorData.floatConverter = (__bridge_retained void*)[[AEFloatConverter alloc] initWithSourceFormat:rawAudioDescription];
                    inputLevelMonitorData.scratchBuffer = AEAllocateAndInitAudioBufferList(((__bridge AEFloatConverter*)inputLevelMonitorData.floatConverter).floatingPointAudioDescription, kLevelMonitorScratchBufferSize);
                }
            }
            
            if ( converterRequired ) {
                // Set up conversion
                
                UInt32 channelMapSize = sizeof(SInt32) * entry->audioDescription.mChannelsPerFrame;
                SInt32 *channelMap = (SInt32*)malloc(channelMapSize);
                
                for ( int i=0; i<entry->audioDescription.mChannelsPerFrame; i++ ) {
                    if ( [(__bridge NSArray*)entry->channelMap count] > 0 ) {
                        channelMap[i] = min(numberOfInputChannels-1,
                                               [(__bridge NSArray*)entry->channelMap count] > i
                                               ? [((__bridge NSArray*)entry->channelMap)[i] intValue]
                                               : [[(__bridge NSArray*)entry->channelMap lastObject] intValue]);
                    } else {
                        channelMap[i] = min(numberOfInputChannels-1, i);
                    }
                }

                AudioStreamBasicDescription converterInputFormat;
                AudioStreamBasicDescription converterOutputFormat;
                UInt32 formatSize = sizeof(converterOutputFormat);
                UInt32 currentMappingSize = 0;
                
                if ( entry->audioConverter ) {
                    checkResult(AudioConverterGetPropertyInfo(entry->audioConverter, kAudioConverterChannelMap, &currentMappingSize, NULL),
                                "AudioConverterGetPropertyInfo(kAudioConverterChannelMap)");
                }
                SInt32 *currentMapping = (SInt32*)(currentMappingSize != 0 ? malloc(currentMappingSize) : NULL);
                
                if ( entry->audioConverter ) {
                    checkResult(AudioConverterGetProperty(entry->audioConverter, kAudioConverterCurrentInputStreamDescription, &formatSize, &converterInputFormat),
                                "AudioConverterGetProperty(kAudioConverterCurrentInputStreamDescription)");
                    checkResult(AudioConverterGetProperty(entry->audioConverter, kAudioConverterCurrentOutputStreamDescription, &formatSize, &converterOutputFormat),
                                "AudioConverterGetProperty(kAudioConverterCurrentOutputStreamDescription)");
                    if ( currentMapping ) {
                        checkResult(AudioConverterGetProperty(entry->audioConverter, kAudioConverterChannelMap, &currentMappingSize, currentMapping),
                                    "AudioConverterGetProperty(kAudioConverterChannelMap)");
                    }
                }
                
                if ( !entry->audioConverter
                        || memcmp(&converterInputFormat, &rawAudioDescription, sizeof(AudioStreamBasicDescription)) != 0
                        || memcmp(&converterOutputFormat, &entry->audioDescription, sizeof(AudioStreamBasicDescription)) != 0
                        || (currentMappingSize != channelMapSize || memcmp(currentMapping, channelMap, channelMapSize) != 0) ) {
                    
                    checkResult(AudioConverterNew(&rawAudioDescription, &entry->audioDescription, &entry->audioConverter), "AudioConverterNew");
                    checkResult(AudioConverterSetProperty(entry->audioConverter, kAudioConverterChannelMap, channelMapSize, channelMap), "AudioConverterSetProperty(kAudioConverterChannelMap");
                }
                
                if ( currentMapping ) free(currentMapping);
                free(channelMap);
                channelMap = NULL;
            } else {
                // No converter/channel map required
                entry->audioConverter = NULL;
            }
        }
        
        BOOL rawInputAudioDescriptionChanged = memcmp(&_rawInputAudioDescription, &rawAudioDescription, sizeof(_rawInputAudioDescription)) != 0;
        if ( !inputAudioBufferList || rawInputAudioDescriptionChanged ) {
            inputAudioBufferList = AEAllocateAndInitAudioBufferList(rawAudioDescription, kInputAudioBufferFrames);
        }
        
#if TARGET_OS_IPHONE
        if ( _useMeasurementMode && _boostBuiltInMicGainInMeasurementMode ) {
            if ( !inputAudioScratchBufferList || rawInputAudioDescriptionChanged ) {
                inputAudioScratchBufferList = AEAllocateAndInitAudioBufferList(rawAudioDescription, kInputAudioBufferFrames);
            }
            if ( !inputAudioFloatConverter || rawInputAudioDescriptionChanged ) {
                inputAudioFloatConverter = [[AEFloatConverter alloc] initWithSourceFormat:rawAudioDescription];
            }
        } else {
            inputAudioScratchBufferList = NULL;
            inputAudioFloatConverter = nil;
        }
#endif
        
    } else if ( !inputAvailable ) {
#if TARGET_OS_IPHONE
        if ( [_audioSessionCategory isEqualToString:AVAudioSessionCategoryPlayAndRecord] || [_audioSessionCategory isEqualToString:AVAudioSessionCategoryRecord] ) {
            // Update audio session as appropriate (will select a non-recording category for us)
            self.audioSessionCategory = _audioSessionCategory;
        }
#endif
        
        inputAudioBufferList = NULL;
        
        // Configure input tables
        for ( int entryIndex = 0; entryIndex < inputCallbackCount; entryIndex++ ) {
            input_callback_table_t *entry = &inputCallbacks[entryIndex];
            entry->audioConverter = NULL;
            entry->audioBufferList = NULL;
        }
    }
    
    if ( inputChannelsChanged ) {
        [self willChangeValueForKey:@"numberOfInputChannels"];
    }
    
    if ( inputDescriptionChanged ) {
        [self willChangeValueForKey:@"inputAudioDescription"];
    }
    
    if ( inputAvailableChanged ) {
        [self willChangeValueForKey:@"audioInputAvailable"];
    }
    
    AudioBufferList *oldInputBuffer     = _inputAudioBufferList;
    
#if TARGET_OS_IPHONE
    AudioBufferList *oldInputScratchBuffer = _inputAudioScratchBufferList;
#endif
    
    input_callback_table_t *oldInputCallbacks = _inputCallbacks;
    int oldInputCallbackCount = _inputCallbackCount;
    audio_level_monitor_t oldInputLevelMonitorData = _inputLevelMonitorData;
    
    if ( _audiobusReceiverPort && usingAudiobus ) {
        AudioStreamBasicDescription clientFormat = [(id<AEAudiobusForwardDeclarationsProtocol>)_audiobusReceiverPort clientFormat];
        if ( memcmp(&clientFormat, &rawAudioDescription, sizeof(AudioStreamBasicDescription)) != 0 ) {
            [(id<AEAudiobusForwardDeclarationsProtocol>)_audiobusReceiverPort setClientFormat:rawAudioDescription];
        }
    }
    
    // Set input stream format and update the properties, on the realtime thread
    [self performSynchronousMessageExchangeWithBlock:^{
        _numberOfInputChannels    = numberOfInputChannels;
        _rawInputAudioDescription = rawAudioDescription;
        _inputAudioBufferList     = inputAudioBufferList;
#if TARGET_OS_IPHONE
        _inputAudioScratchBufferList = inputAudioScratchBufferList;
        _inputAudioFloatConverter = inputAudioFloatConverter;
#endif
        _audioInputAvailable      = inputAvailable;
        _hardwareInputAvailable   = hardwareInputAvailable;
        _inputCallbacks           = inputCallbacks;
        _inputCallbackCount       = inputCallbackCount;
        _usingAudiobusInput       = usingAudiobus;
        _inputLevelMonitorData    = inputLevelMonitorData;
    }];
    
#if TARGET_OS_IPHONE
    if ( inputAvailable && (!_audiobusReceiverPort || !ABReceiverPortIsConnected(_audiobusReceiverPort)) ) {
        AudioStreamBasicDescription currentAudioDescription;
        UInt32 size = sizeof(currentAudioDescription);
        OSStatus result = AudioUnitGetProperty(_ioAudioUnit, kAudioUnitProperty_StreamFormat, kAudioUnitScope_Output, 1, &currentAudioDescription, &size);
        checkResult(result, "AudioUnitGetProperty(kAudioUnitProperty_StreamFormat)");
        
        if ( memcmp(&currentAudioDescription, &rawAudioDescription, sizeof(AudioStreamBasicDescription)) != 0 ) {
            result = AudioUnitSetProperty(_ioAudioUnit, kAudioUnitProperty_StreamFormat, kAudioUnitScope_Output, 1, &rawAudioDescription, sizeof(AudioStreamBasicDescription));
            checkResult(result, "AudioUnitSetProperty(kAudioUnitProperty_StreamFormat)");
        }
    }
#endif
    
    if ( oldInputBuffer && oldInputBuffer != inputAudioBufferList ) {
        AEFreeAudioBufferList(oldInputBuffer);
    }
    
#if TARGET_OS_IPHONE
    if ( oldInputScratchBuffer && oldInputScratchBuffer != inputAudioScratchBufferList ) {
        AEFreeAudioBufferList(oldInputScratchBuffer);
    }
#endif
    
    if ( oldInputCallbacks != inputCallbacks ) {
        for ( int entryIndex = 0; entryIndex < oldInputCallbackCount; entryIndex++ ) {
            input_callback_table_t *oldEntry = &oldInputCallbacks[entryIndex];
            input_callback_table_t *entry = entryIndex < inputCallbackCount ? &inputCallbacks[entryIndex] : NULL;
            
            if ( oldEntry->audioConverter && (!entry || oldEntry->audioConverter != entry->audioConverter) ) {
                AudioConverterDispose(oldEntry->audioConverter);
            }
            if ( oldEntry->audioBufferList && (!entry || oldEntry->audioBufferList != entry->audioBufferList) ) {
                AEFreeAudioBufferList(oldEntry->audioBufferList);
            }
        }
        free(oldInputCallbacks);
    }
    
    if ( oldInputLevelMonitorData.floatConverter != inputLevelMonitorData.floatConverter ) {
        CFBridgingRelease(oldInputLevelMonitorData.floatConverter);
    }
    if ( oldInputLevelMonitorData.scratchBuffer != inputLevelMonitorData.scratchBuffer ) {
        AEFreeAudioBufferList(oldInputLevelMonitorData.scratchBuffer);
    }
    
    if ( inputChannelsChanged ) {
        [self didChangeValueForKey:@"numberOfInputChannels"];
    }
    
    if ( inputDescriptionChanged ) {
        [self didChangeValueForKey:@"inputAudioDescription"];
    }
    
    if ( inputAvailableChanged ) {
        [self didChangeValueForKey:@"audioInputAvailable"];
    }
    
    if ( inputChannelsChanged || inputAvailableChanged || inputDescriptionChanged ) {
        if ( inputAvailable ) {
            NSLog(@"TAAE: Input status updated (%u channel, %@%@%@%@)",
                  (unsigned int)numberOfInputChannels,
                  usingAudiobus ? @"using Audiobus, " : @"",
                  rawAudioDescription.mFormatFlags & kAudioFormatFlagIsNonInterleaved ? @"non-interleaved" : @"interleaved",
                  [self usingVPIO] ? @", using voice processing" : @"",
                  inputCallbacks[0].audioConverter ? @", with converter" : @"");
        } else {
            NSLog(@"TAAE: Input status updated: No input avaliable");
        }
    }
    
    return success;
}

- (void)configureChannelsInRange:(NSRange)range forGroup:(AEChannelGroupRef)group {
    
    if ( group ) {
        // Ensure that we have enough input buses in the mixer
        UInt32 busCount = group->channelCount;
        checkResult(AudioUnitSetProperty(group->mixerAudioUnit, kAudioUnitProperty_ElementCount, kAudioUnitScope_Input, 0, &busCount, sizeof(busCount)), "AudioUnitSetProperty(kAudioUnitProperty_ElementCount)");
    }
    
    // Load existing interactions
    UInt32 numInteractions = kMaximumChannelsPerGroup*2;
    AUNodeInteraction interactions[numInteractions];
    checkResult(AUGraphGetNodeInteractions(_audioGraph, group ? group->mixerNode : _ioNode, &numInteractions, interactions), "AUGraphGetNodeInteractions");
    
    for ( int i = (int)range.location; i < range.location+range.length; i++ ) {
        AEChannelRef channel = group ? group->channels[i] : _topChannel;
        
        // Find the existing upstream connection
        BOOL hasUpstreamInteraction = NO;
        AUNodeInteraction upstreamInteraction;
        for ( int j=0; j<numInteractions; j++ ) {
            if ( (interactions[j].nodeInteractionType == kAUNodeInteraction_Connection && interactions[j].nodeInteraction.connection.destNode == (group ? group->mixerNode : _ioNode) && interactions[j].nodeInteraction.connection.destInputNumber == i) ||
                (interactions[j].nodeInteractionType == kAUNodeInteraction_InputCallback && interactions[j].nodeInteraction.inputCallback.destNode == (group ? group->mixerNode : _ioNode) && interactions[j].nodeInteraction.inputCallback.destInputNumber == i) ) {
                upstreamInteraction = interactions[j];
                hasUpstreamInteraction = YES;
                break;
            }
        }
        
        AUNode targetNode = group ? group->mixerNode : _ioNode;
        AudioUnit targetUnit = group ? group->mixerAudioUnit : _ioAudioUnit;
        int targetBus = i;
        
        if ( !channel ) {
            // Removed channel - unset the input callback if necessary
            if ( hasUpstreamInteraction ) {
                checkResult(AUGraphDisconnectNodeInput(_audioGraph, targetNode, targetBus), "AUGraphDisconnectNodeInput");
            }
            continue;
        }
        
        if ( channel->type == kChannelTypeChannel ) {
            // Setup render callback struct
            AURenderCallbackStruct rcbs = { .inputProc = &renderCallback, .inputProcRefCon = channel };
            if ( hasUpstreamInteraction ) {
                checkResult(AUGraphDisconnectNodeInput(_audioGraph, targetNode, targetBus), "AUGraphDisconnectNodeInput");
            }
            checkResult(AUGraphSetNodeInputCallback(_audioGraph, targetNode, targetBus, &rcbs), "AUGraphSetNodeInputCallback");
            upstreamInteraction.nodeInteractionType = kAUNodeInteraction_InputCallback;
            
        } else if ( channel->type == kChannelTypeGroup ) {
            AEChannelGroupRef subgroup = (AEChannelGroupRef)channel->ptr;
            
            // Determine if we have filters or receivers
            BOOL hasReceivers=NO, hasFilters=NO;
            for ( int i=0; i<channel->callbacks.count && (!hasReceivers || !hasFilters); i++ ) {
                if ( channel->callbacks.callbacks[i].flags & kFilterFlag ) {
                    hasFilters = YES;
                } else if ( channel->callbacks.callbacks[i].flags & kReceiverFlag ) {
                    hasReceivers = YES;
                }
            }
            
            if ( !subgroup->mixerNode ) {
                // Create mixer node if necessary
                AudioComponentDescription mixer_desc = {
                    .componentType = kAudioUnitType_Mixer,
                    .componentSubType = kAudioUnitSubType_MultiChannelMixer,
                    .componentManufacturer = kAudioUnitManufacturer_Apple,
                    .componentFlags = 0,
                    .componentFlagsMask = 0
                };
                
                // Add mixer node to graph
                if ( !checkResult(AUGraphAddNode(_audioGraph, &mixer_desc, &subgroup->mixerNode), "AUGraphAddNode mixer") ||
                     !checkResult(AUGraphNodeInfo(_audioGraph, subgroup->mixerNode, NULL, &subgroup->mixerAudioUnit), "AUGraphNodeInfo") ) {
                    continue;
                }
                
                // Set the mixer unit to handle up to 4096 frames per slice to keep rendering during screen lock
                AudioUnitSetProperty(subgroup->mixerAudioUnit, kAudioUnitProperty_MaximumFramesPerSlice, kAudioUnitScope_Global, 0, &kMaxFramesPerSlice, sizeof(kMaxFramesPerSlice));

#if !TARGET_OS_IPHONE
                // Set output volume
                // see http://stackoverflow.com/questions/9904369/silence-when-adding-kaudiounitsubtype-multichannelmixer-to-augraph
                checkResult(AudioUnitSetParameter(subgroup->mixerAudioUnit, kMultiChannelMixerParam_Volume, kAudioUnitScope_Output, 0, 1, 0),
                    "AudioUnitSetParameter(kMultiChannelMixerParam_Volume)");
#endif
            }
            
            // Set bus count
            UInt32 busCount = subgroup->channelCount;
            if ( !checkResult(AudioUnitSetProperty(subgroup->mixerAudioUnit, kAudioUnitProperty_ElementCount, kAudioUnitScope_Input, 0, &busCount, sizeof(busCount)), "AudioUnitSetProperty(kAudioUnitProperty_ElementCount)") ) continue;

            // Get current mixer's output format
            AudioStreamBasicDescription currentMixerOutputDescription;
            UInt32 size = sizeof(currentMixerOutputDescription);
            checkResult(AudioUnitGetProperty(subgroup->mixerAudioUnit, kAudioUnitProperty_StreamFormat, kAudioUnitScope_Output, 0, &currentMixerOutputDescription, &size), "AudioUnitGetProperty(kAudioUnitProperty_StreamFormat)");
            
            // Determine what the output format should be (use TAAE's audio description if client code will see the audio)
            AudioStreamBasicDescription mixerOutputDescription = !subgroup->converterNode ? _audioDescription : currentMixerOutputDescription;
            mixerOutputDescription.mSampleRate = _audioDescription.mSampleRate;
            
            if ( memcmp(&currentMixerOutputDescription, &mixerOutputDescription, sizeof(mixerOutputDescription)) != 0 ) {
                // Assign the output format if necessary
                OSStatus result = AudioUnitSetProperty(subgroup->mixerAudioUnit, kAudioUnitProperty_StreamFormat, kAudioUnitScope_Output, 0, &mixerOutputDescription, sizeof(mixerOutputDescription));
                
                if ( hasUpstreamInteraction ) {
                    // Disconnect node to force reconnection, in order to apply new audio format
                    checkResult(AUGraphDisconnectNodeInput(_audioGraph, targetNode, targetBus), "AUGraphDisconnectNodeInput");
                    hasUpstreamInteraction = NO;
                }
                
                if ( !subgroup->converterNode && result == kAudioUnitErr_FormatNotSupported ) {
                    // The mixer only supports a subset of formats. If it doesn't support this one, then we'll add an audio converter
                    currentMixerOutputDescription.mSampleRate = mixerOutputDescription.mSampleRate;
                    AEAudioStreamBasicDescriptionSetChannelsPerFrame(&currentMixerOutputDescription, mixerOutputDescription.mChannelsPerFrame);
                    
                    if ( !checkResult(result=AudioUnitSetProperty(subgroup->mixerAudioUnit, kAudioUnitProperty_StreamFormat, kAudioUnitScope_Output, 0, &currentMixerOutputDescription, size), "AudioUnitSetProperty") ) {
                        AUGraphRemoveNode(_audioGraph, subgroup->mixerNode);
                        subgroup->mixerNode = 0;
                        hasFilters = hasReceivers = NO;
                    } else {
                        AudioComponentDescription audioConverterDescription = AEAudioComponentDescriptionMake(kAudioUnitManufacturer_Apple, kAudioUnitType_FormatConverter, kAudioUnitSubType_AUConverter);
                        if ( !checkResult(AUGraphAddNode(_audioGraph, &audioConverterDescription, &subgroup->converterNode), "AUGraphAddNode") ||
                             !checkResult(AUGraphNodeInfo(_audioGraph, subgroup->converterNode, NULL, &subgroup->converterUnit), "AUGraphNodeInfo") ) {
                            AUGraphRemoveNode(_audioGraph, subgroup->converterNode);
                            subgroup->converterNode = 0;
                            subgroup->converterUnit = NULL;
                            hasFilters = hasReceivers = NO;
                        }
                        
                        // Set the audio unit to handle up to 4096 frames per slice to keep rendering during screen lock
                        checkResult(AudioUnitSetProperty(subgroup->converterUnit, kAudioUnitProperty_MaximumFramesPerSlice, kAudioUnitScope_Global, 0, &kMaxFramesPerSlice, sizeof(kMaxFramesPerSlice)),
                                    "AudioUnitSetProperty(kAudioUnitProperty_MaximumFramesPerSlice)");
                        
                        if ( channel->setRenderNotification ) {
                            checkResult(AudioUnitRemoveRenderNotify(subgroup->mixerAudioUnit, &groupRenderNotifyCallback, channel), "AudioUnitRemoveRenderNotify");
                            channel->setRenderNotification = NO;
                        }
                        
                        checkResult(AUGraphConnectNodeInput(_audioGraph, subgroup->mixerNode, 0, subgroup->converterNode, 0), "AUGraphConnectNodeInput");
                    }
                } else {
                    checkResult(result, "AudioUnitSetProperty(kAudioUnitProperty_StreamFormat)");
                }
            }
            
            if ( subgroup->converterNode ) {
                // Set the audio converter stream format
                checkResult(AudioUnitSetProperty(subgroup->converterUnit, kAudioUnitProperty_StreamFormat, kAudioUnitScope_Input, 0, &currentMixerOutputDescription, sizeof(AudioStreamBasicDescription)), "AudioUnitSetProperty(kAudioUnitProperty_StreamFormat)");
                checkResult(AudioUnitSetProperty(subgroup->converterUnit, kAudioUnitProperty_StreamFormat, kAudioUnitScope_Output, 0, &_audioDescription, sizeof(AudioStreamBasicDescription)), "AudioUnitSetProperty(kAudioUnitProperty_StreamFormat)");
                channel->audioDescription = _audioDescription;
            } else {
                channel->audioDescription = mixerOutputDescription;
            }
            
            if ( channel->audiobusFloatConverter ) {
                // Update Audiobus output converter to reflect new audio format
                AudioStreamBasicDescription converterFormat = ((__bridge AEFloatConverter*)channel->audiobusFloatConverter).sourceFormat;
                if ( memcmp(&converterFormat, &channel->audioDescription, sizeof(channel->audioDescription)) != 0 ) {
                    void *newFloatConverter = (__bridge_retained void*)[[AEFloatConverter alloc] initWithSourceFormat:channel->audioDescription];
                    void *oldFloatConverter = channel->audiobusFloatConverter;
                    [self performAsynchronousMessageExchangeWithBlock:^{ channel->audiobusFloatConverter = newFloatConverter; }
                                                        responseBlock:^{ CFBridgingRelease(oldFloatConverter); }];
                }
            }
            
            if ( subgroup->level_monitor_data.monitoringEnabled ) {
                // Update level monitoring converter to reflect new audio format
                AudioStreamBasicDescription converterFormat = ((__bridge AEFloatConverter*)subgroup->level_monitor_data.floatConverter).sourceFormat;
                if ( memcmp(&converterFormat, &channel->audioDescription, sizeof(channel->audioDescription)) != 0 ) {
                    void *newFloatConverter = (__bridge_retained void*)[[AEFloatConverter alloc] initWithSourceFormat:channel->audioDescription];
                    void *oldFloatConverter = subgroup->level_monitor_data.floatConverter;
                    [self performAsynchronousMessageExchangeWithBlock:^{ subgroup->level_monitor_data.floatConverter = newFloatConverter; }
                                                        responseBlock:^{ CFBridgingRelease(oldFloatConverter); }];
                }
            }
            
            AUNode sourceNode = subgroup->converterNode ? subgroup->converterNode : subgroup->mixerNode;
            AudioUnit sourceUnit = subgroup->converterUnit ? subgroup->converterUnit : subgroup->mixerAudioUnit;
            
            if ( hasFilters || channel->audiobusSenderPort ) {
                // We need to use our own render callback, because we're either filtering, or sending via Audiobus (and we may need to adjust timestamp)
                
                if ( channel->setRenderNotification ) {
                    // Remove render notification if there was one set
                    checkResult(AudioUnitRemoveRenderNotify(sourceUnit, &groupRenderNotifyCallback, channel), "AudioUnitRemoveRenderNotify");
                    channel->setRenderNotification = NO;
                }
                
                // Set input format for callback
                checkResult(AudioUnitSetProperty(targetUnit, kAudioUnitProperty_StreamFormat, kAudioUnitScope_Input, targetBus, &channel->audioDescription, sizeof(channel->audioDescription)), "AudioUnitSetProperty(kAudioUnitProperty_StreamFormat)");
                
                // Set render callback
                AURenderCallbackStruct rcbs;
                rcbs.inputProc = &renderCallback;
                rcbs.inputProcRefCon = channel;
                if ( !hasUpstreamInteraction || upstreamInteraction.nodeInteractionType != kAUNodeInteraction_InputCallback || memcmp(&upstreamInteraction.nodeInteraction.inputCallback.cback, &rcbs, sizeof(rcbs)) != 0 ) {
                    if ( hasUpstreamInteraction ) {
                        checkResult(AUGraphDisconnectNodeInput(_audioGraph, targetNode, targetBus), "AUGraphDisconnectNodeInput");
                    }
                    checkResult(AUGraphSetNodeInputCallback(_audioGraph, targetNode, targetBus, &rcbs), "AUGraphSetNodeInputCallback");
                    upstreamInteraction.nodeInteractionType = kAUNodeInteraction_InputCallback;
                }
                
            } else {
                // Connect output of mixer/converter directly to the upstream node
                if ( !hasUpstreamInteraction || upstreamInteraction.nodeInteractionType != kAUNodeInteraction_Connection || upstreamInteraction.nodeInteraction.connection.sourceNode != sourceNode ) {
                    if ( hasUpstreamInteraction ) {
                        checkResult(AUGraphDisconnectNodeInput(_audioGraph, targetNode, targetBus), "AUGraphDisconnectNodeInput");
                    }
                    checkResult(AUGraphConnectNodeInput(_audioGraph, sourceNode, 0, targetNode, targetBus), "AUGraphConnectNodeInput");
                    upstreamInteraction.nodeInteractionType = kAUNodeInteraction_Connection;
                }
                
                if ( hasReceivers || subgroup->level_monitor_data.monitoringEnabled ) {
                    if ( !channel->setRenderNotification ) {
                        // We need to register a callback to be notified when the mixer renders, to pass on the audio
                        checkResult(AudioUnitAddRenderNotify(sourceUnit, &groupRenderNotifyCallback, channel), "AudioUnitAddRenderNotify");
                        channel->setRenderNotification = YES;
                    }
                } else {
                    if ( channel->setRenderNotification ) {
                        // Remove render notification callback
                        checkResult(AudioUnitRemoveRenderNotify(sourceUnit, &groupRenderNotifyCallback, channel), "AudioUnitRemoveRenderNotify");
                        channel->setRenderNotification = NO;
                    }
                }
            }
            
            [self configureChannelsInRange:NSMakeRange(0, busCount) forGroup:subgroup];
        }
        
        
        if ( group ) {
            // Set volume
            AudioUnitParameterValue volumeValue = channel->muted ? 0.0 : channel->volume;
            checkResult(AudioUnitSetParameter(group->mixerAudioUnit, kMultiChannelMixerParam_Volume, kAudioUnitScope_Input, i, volumeValue, 0),
                        "AudioUnitSetParameter(kMultiChannelMixerParam_Volume)");
            
            // Set pan
            AudioUnitParameterValue panValue = channel->pan;
            checkResult(AudioUnitSetParameter(group->mixerAudioUnit, kMultiChannelMixerParam_Pan, kAudioUnitScope_Input, i, panValue, 0),
                        "AudioUnitSetParameter(kMultiChannelMixerParam_Pan)");
            
            // Set enabled
            AudioUnitParameterValue enabledValue = channel->playing;
            checkResult(AudioUnitSetParameter(group->mixerAudioUnit, kMultiChannelMixerParam_Enable, kAudioUnitScope_Input, i, enabledValue, 0),
                        "AudioUnitSetParameter(kMultiChannelMixerParam_Enable)");
            
            if ( upstreamInteraction.nodeInteractionType == kAUNodeInteraction_InputCallback ) {
                // Set audio description
                checkResult(AudioUnitSetProperty(group->mixerAudioUnit, kAudioUnitProperty_StreamFormat, kAudioUnitScope_Input, i, &channel->audioDescription, sizeof(channel->audioDescription)),
                            "AudioUnitSetProperty(kAudioUnitProperty_StreamFormat)");
            }
        }
    }
}

static void removeChannelsFromGroup(__unsafe_unretained AEAudioController *THIS, AEChannelGroupRef group, void **ptrs, void **objects, AEChannelRef *outChannelReferences, int count) {
    // Disable matching channels first
    for ( int i=0; i < count; i++ ) {
        // Find the channel in our fixed array
        int index = 0;
        for ( index=0; index < group->channelCount; index++ ) {
            if ( group->channels[index] && group->channels[index]->ptr == ptrs[i] && group->channels[index]->object == objects[i] ) {
                // Disable this channel until we update the graph
                AudioUnitParameterValue enabledValue = 0;
                checkResult(AudioUnitSetParameter(group->mixerAudioUnit, kMultiChannelMixerParam_Enable, kAudioUnitScope_Input, index, enabledValue, 0),
                            "AudioUnitSetParameter(kMultiChannelMixerParam_Enable)");
            }
        }
    }
    
    // Now remove the matching channels from the array
    int outChannelReferencesCount = 0;
    for ( int i=0; i < count; i++ ) {
        
        // Find the channel in our channel array
        int index = 0;
        for ( index=0; index < group->channelCount; index++ ) {
            if ( group->channels[index] && group->channels[index]->ptr == ptrs[i] && group->channels[index]->object == objects[i] ) {
                if ( outChannelReferences && outChannelReferencesCount < count ) {
                    outChannelReferences[outChannelReferencesCount++] = group->channels[index];
                }
                
                // Shuffle the later elements backwards one space
                for ( int j=index; j<group->channelCount-1; j++ ) {
                    group->channels[j] = group->channels[j+1];
                }
                
                group->channels[group->channelCount-1] = NULL;
                group->channelCount--;
            }
        }
    }
}

- (void)gatherChannelsFromGroup:(AEChannelGroupRef)group intoArray:(NSMutableArray*)array {
    for ( int i=0; i<group->channelCount; i++ ) {
        AEChannelRef channel = group->channels[i];
        if ( !channel ) continue;
        if ( channel->type == kChannelTypeGroup ) {
            [self gatherChannelsFromGroup:(AEChannelGroupRef)channel->ptr intoArray:array];
        } else {
            [array addObject:(__bridge id)channel->object];
        }
    }
}

- (AEChannelGroupRef)searchForGroupContainingChannelMatchingPtr:(void*)ptr userInfo:(void*)userInfo withinGroup:(AEChannelGroupRef)group index:(int*)index {
    // Find the matching channel in the table for the given group
    for ( int i=0; i < group->channelCount; i++ ) {
        AEChannelRef channel = group->channels[i];
        if ( !channel ) continue;
        if ( channel->ptr == ptr && channel->object == userInfo ) {
            if ( index ) *index = i;
            return group;
        }
        if ( channel->type == kChannelTypeGroup ) {
            AEChannelGroupRef match = [self searchForGroupContainingChannelMatchingPtr:ptr userInfo:userInfo withinGroup:channel->ptr index:index];
            if ( match ) return match;
        }
    }
    
    return NULL;
}

- (AEChannelGroupRef)searchForGroupContainingChannelMatchingPtr:(void*)ptr userInfo:(void*)userInfo index:(int*)index {
    return [self searchForGroupContainingChannelMatchingPtr:ptr userInfo:userInfo withinGroup:_topGroup index:(int*)index];
}

- (void)iterateChannelsBeneathGroup:(AEChannelGroupRef)group block:(void(^)(AEChannelRef channel))block {
    for ( int i=0; i<group->channelCount; i++ ) {
        if ( group->channels[i] ) {
            if ( group->channels[i]->type == kChannelTypeChannel ) {
                block(group->channels[i]);
            } else if ( group->channels[i]->type == kChannelTypeGroup ) {
                [self iterateChannelsBeneathGroup:(AEChannelGroupRef)group->channels[i]->ptr block:block];
            }
        }
    }
}

- (void)sendTeardownToChannelsAndFilters {
    [self iterateChannelsBeneathGroup:_topGroup block:^(AEChannelRef channel) {
        for ( id<AEAudioFilter> filter in [self associatedObjectsFromTable:&channel->callbacks matchingFlag:kFilterFlag] ) {
            if ( [filter respondsToSelector:@selector(teardown)] ) {
                [filter teardown];
            }
        }
        if ( [(__bridge id<AEAudioPlayable>)channel->object respondsToSelector:@selector(teardown)] ) {
            [(__bridge id<AEAudioPlayable>)channel->object teardown];
        }
    }];
}

- (void)sendSetupToChannelsAndFilters {
    [self iterateChannelsBeneathGroup:_topGroup block:^(AEChannelRef channel) {
        for ( id<AEAudioFilter> filter in [self associatedObjectsFromTable:&channel->callbacks matchingFlag:kFilterFlag] ) {
            if ( [filter respondsToSelector:@selector(setupWithAudioController:)] ) {
                [filter setupWithAudioController:self];
            }
        }
        if ( [(__bridge id<AEAudioPlayable>)channel->object respondsToSelector:@selector(setupWithAudioController:)] ) {
            [(__bridge id<AEAudioPlayable>)channel->object setupWithAudioController:self];
        }
    }];
}

- (void)releaseResourcesForChannel:(AEChannelRef)channel {
    for ( id<AEAudioFilter> filter in [self associatedObjectsFromTable:&channel->callbacks matchingFlag:kFilterFlag] ) {
        if ( [filter respondsToSelector:@selector(teardown)] ) {
            [filter teardown];
        }
    }
    for ( id object in [self associatedObjectsFromTable:&channel->callbacks matchingFlag:0] ) {
        CFBridgingRelease((__bridge CFTypeRef)object);
    }
    
    if ( channel->audiobusSenderPort ) {
        CFBridgingRelease(channel->audiobusSenderPort);
        channel->audiobusSenderPort = NULL;
        AEFreeAudioBufferList(channel->audiobusScratchBuffer);
        channel->audiobusScratchBuffer = NULL;
        CFBridgingRelease(channel->audiobusFloatConverter);
        channel->audiobusFloatConverter = NULL;
    }
    
    if ( channel->type == kChannelTypeGroup ) {
        [self releaseResourcesForGroup:(AEChannelGroupRef)channel->ptr];
    } else if ( channel->type == kChannelTypeChannel ) {
        for ( NSString *property in @[@"volume", @"pan", @"channelIsPlaying", @"channelIsMuted", @"audioDescription"] ) {
            [(__bridge NSObject*)channel->object removeObserver:self forKeyPath:property];
        }
        if ( [(__bridge id<AEAudioPlayable>)channel->object respondsToSelector:@selector(teardown)] ) {
            [(__bridge id<AEAudioPlayable>)channel->object teardown];
        }
        CFBridgingRelease(channel->object);
    }
    
    free(channel);
}

- (void)releaseResourcesForGroup:(AEChannelGroupRef)group {
    if ( group->mixerNode ) {
        checkResult(AUGraphRemoveNode(_audioGraph, group->mixerNode), "AUGraphRemoveNode");
        group->mixerNode = 0;
        group->mixerAudioUnit = NULL;
    }

    if ( group->converterNode ) {
        checkResult(AUGraphRemoveNode(_audioGraph, group->converterNode), "AUGraphRemoveNode");
        group->converterNode = 0;
        group->converterUnit = NULL;
    }
    
    // Release channel resources too
    for ( int i=0; i<group->channelCount; i++ ) {
        if ( group->channels[i] ) {
            [self releaseResourcesForChannel:group->channels[i]];
        }
    }
    
    free(group);
}

- (void)markGroupTorndown:(AEChannelGroupRef)group {
    group->mixerNode = 0;
    group->mixerAudioUnit = NULL;
    group->converterUnit = NULL;
    group->converterNode = 0;
    memset(&group->channel->audioDescription, 0, sizeof(AudioStreamBasicDescription));
    if ( group->level_monitor_data.scratchBuffer ) {
        AEFreeAudioBufferList(group->level_monitor_data.scratchBuffer);
    }
    if ( group->level_monitor_data.floatConverter ) {
        CFBridgingRelease(group->level_monitor_data.floatConverter);
    }
    memset(&group->level_monitor_data, 0, sizeof(audio_level_monitor_t));
    
    for ( int i=0; i<group->channelCount; i++ ) {
        AEChannelRef channel = group->channels[i];
        if ( !channel ) continue;
        if ( channel->type == kChannelTypeGroup ) {
            [self markGroupTorndown:(AEChannelGroupRef)channel->ptr];
        }
    }
}

- (BOOL)usingVPIO {
    return _voiceProcessingEnabled && _inputEnabled && (!_voiceProcessingOnlyForSpeakerAndMicrophone || _playingThroughDeviceSpeaker);
}

- (BOOL)attemptRecoveryFromSystemError:(NSError**)error thenStart:(BOOL)start {
    int retries = 3;
    while ( retries > 0 ) {
        NSLog(@"TAAE: Trying to recover from system error (%d retries remain)", retries);
        retries--;
        
        [self stopInternal];
        [self sendTeardownToChannelsAndFilters];
        [self teardown];
        
        [NSThread sleepForTimeInterval:0.5];

#if TARGET_OS_IPHONE
        if ( [self initAudioSession] && [self setup] ) {
#else
        if ( [self setup] ) {
#endif
            [self sendSetupToChannelsAndFilters];
            [[NSNotificationCenter defaultCenter] postNotificationName:AEAudioControllerDidRecreateGraphNotification object:self];
            
            if ( !start || [self start:error recoveringFromErrors:NO] ) {
                NSLog(@"TAAE: Successfully recovered from system error");
                _hasSystemError = NO;
                return YES;
            }
        }
    }
    
    NSLog(@"TAAE: Could not recover from system error.");
    if ( error ) *error = self.lastError;
    _hasSystemError = YES;
    return NO;
}

#pragma mark - Callback management

static callback_t *addCallbackToTable(__unsafe_unretained AEAudioController *THIS, callback_table_t *table, void *callback, void *userInfo, int flags) {
    callback_t *callback_struct = &table->callbacks[table->count];
    callback_struct->callback = callback;
    callback_struct->userInfo = userInfo;
    callback_struct->flags = flags;
    table->count++;
    return callback_struct;
}

static void removeCallbackFromTable(__unsafe_unretained AEAudioController *THIS, callback_table_t *table, void *callback, void *userInfo, BOOL *found_p) {
    BOOL found = NO;
    
    // Find the item in our fixed array
    int index = 0;
    for ( index=0; index<table->count; index++ ) {
        if ( table->callbacks[index].callback == callback && table->callbacks[index].userInfo == userInfo ) {
            found = YES;
            break;
        }
    }
    if ( found ) {
        // Now shuffle the later elements backwards one space
        table->count--;
        for ( int i=index; i<table->count; i++ ) {
            table->callbacks[i] = table->callbacks[i+1];
        }
    }
    
    if ( found_p ) *found_p = found;
}

- (NSArray *)associatedObjectsFromTable:(callback_table_t*)table matchingFlag:(uint8_t)flag {
    // Construct NSArray response
    NSMutableArray *result = [NSMutableArray array];
    for ( int i=0; i<table->count; i++ ) {
        if ( flag && !(table->callbacks[i].flags & flag) ) continue;
        
        [result addObject:(__bridge id)table->callbacks[i].userInfo];
    }
    
    return result;
}

- (BOOL)addCallback:(void*)callback userInfo:(void*)userInfo flags:(uint8_t)flags forChannel:(id<AEAudioPlayable>)channelObj {
    int index=0;
    AEChannelGroupRef parentGroup = [self searchForGroupContainingChannelMatchingPtr:channelObj.renderCallback userInfo:(__bridge void*)channelObj index:&index];
    NSAssert(parentGroup != NULL, @"Channel not found");
    
    AEChannelRef channel = parentGroup->channels[index];
    
    if ( channel->callbacks.count == kMaximumCallbacksPerSource ) {
        NSLog(@"TAAE: Warning: Maximum number of callbacks reached");
        return NO;
    }
    
    [self performSynchronousMessageExchangeWithBlock:^{
        addCallbackToTable(self, &channel->callbacks, callback, userInfo, flags);
    }];
    
    return YES;
}

- (BOOL)addCallback:(void*)callback userInfo:(void*)userInfo flags:(uint8_t)flags forChannelGroup:(AEChannelGroupRef)group {
    if ( group->channel->callbacks.count == kMaximumCallbacksPerSource ) {
        NSLog(@"TAAE: Warning: Maximum number of callbacks reached");
        return NO;
    }
    
    [self performSynchronousMessageExchangeWithBlock:^{
        addCallbackToTable(self, &group->channel->callbacks, callback, userInfo, flags);
    }];

    AEChannelGroupRef parentGroup = NULL;
    int index=0;
    if ( group != _topGroup ) {
        parentGroup = [self searchForGroupContainingChannelMatchingPtr:group userInfo:NULL index:&index];
        NSAssert(parentGroup != NULL, @"Channel group not found");
    }
    
    [self configureChannelsInRange:NSMakeRange(index, 1) forGroup:parentGroup];
    checkResult([self updateGraph], "Update graph");
    
    return YES;
}

- (BOOL)addCallback:(void*)callback userInfo:(void*)userInfo flags:(uint8_t)flags forInputChannels:(NSArray*)channels {
    callback_table_t *callbackTable = NULL;
    input_callback_table_t *inputCallbacks = NULL;
    int inputCallbackCount = _inputCallbackCount;
    input_callback_table_t *oldMultichannelInputCallbacks = _inputCallbacks;
    
    if ( !channels ) {
        callbackTable = &_inputCallbacks[0].callbacks;
    } else {
        for ( int i=1; i<_inputCallbackCount; i++ ) {
            // Compare channel maps to find a match
            if ( [(__bridge NSArray*)_inputCallbacks[i].channelMap isEqualToArray:channels] ) {
                callbackTable = &_inputCallbacks[i].callbacks;
            }
        }
        
        if ( !callbackTable ) {
            // Create new callback entry
            inputCallbacks = malloc(sizeof(input_callback_table_t) * (_inputCallbackCount+1));
            memcpy(inputCallbacks, _inputCallbacks, _inputCallbackCount * sizeof(input_callback_table_t));
            input_callback_table_t *newCallbackTable = &inputCallbacks[_inputCallbackCount];
            memset(newCallbackTable, 0, sizeof(input_callback_table_t));
            
            newCallbackTable->channelMap = (__bridge_retained void*)[channels copy];
            
            callbackTable = &newCallbackTable->callbacks;
            
            inputCallbackCount = _inputCallbackCount+1;
        }
    }
    
    if ( callbackTable->count == kMaximumCallbacksPerSource ) {
        NSLog(@"TAAE: Warning: Maximum number of callbacks reached");
        return NO;
    }
    [self performSynchronousMessageExchangeWithBlock:^{
        if ( inputCallbacks ) {
            _inputCallbacks = inputCallbacks;
            _inputCallbackCount = inputCallbackCount;
        }
        
        addCallbackToTable(self, callbackTable, callback, userInfo, flags);
    }];
    
    if ( inputCallbacks ) {
        free(oldMultichannelInputCallbacks);
        if ( _inputEnabled ) {
            [self updateInputDeviceStatus];
        }
    }
    
    return YES;
}

- (BOOL)removeCallback:(void*)callback userInfo:(void*)userInfo fromChannel:(id<AEAudioPlayable>)channelObj {
    int index=0;
    AEChannelGroupRef parentGroup = [self searchForGroupContainingChannelMatchingPtr:channelObj.renderCallback userInfo:(__bridge void*)channelObj index:&index];
    NSAssert(parentGroup != NULL, @"Channel not found");
    
    AEChannelRef channel = parentGroup->channels[index];
    
    __block BOOL found = NO;
    [self performSynchronousMessageExchangeWithBlock:^{
        removeCallbackFromTable(self, &channel->callbacks, callback, userInfo, &found);
    }];
    
    return found;
}

- (BOOL)removeCallback:(void*)callback userInfo:(void*)userInfo fromChannelGroup:(AEChannelGroupRef)group {
    __block BOOL found = NO;
    [self performSynchronousMessageExchangeWithBlock:^{
        removeCallbackFromTable(self, &group->channel->callbacks, callback, userInfo, &found);
    }];
    
    if ( !found ) return NO;
    
    AEChannelGroupRef parentGroup = NULL;
    int index=0;
    if ( group != _topGroup ) {
        parentGroup = [self searchForGroupContainingChannelMatchingPtr:group userInfo:NULL index:&index];
        NSAssert(parentGroup != NULL, @"Channel group not found");
    }
    
    [self configureChannelsInRange:NSMakeRange(index, 1) forGroup:parentGroup];
    checkResult([self updateGraph], "Update graph");
    
    return YES;
}

- (NSArray*)associatedObjectsWithFlags:(uint8_t)flags {
    return [self associatedObjectsFromTable:&_topChannel->callbacks matchingFlag:flags];
}

- (NSArray*)associatedObjectsWithFlags:(uint8_t)flags forChannel:(id<AEAudioPlayable>)channelObj {
    int index=0;
    AEChannelGroupRef parentGroup = [self searchForGroupContainingChannelMatchingPtr:channelObj.renderCallback userInfo:(__bridge void*)channelObj index:&index];
    NSAssert(parentGroup != NULL, @"Channel not found");
    
    AEChannelRef channel = parentGroup->channels[index];
    
    return [self associatedObjectsFromTable:&channel->callbacks matchingFlag:flags];
}

- (NSArray*)associatedObjectsWithFlags:(uint8_t)flags forChannelGroup:(AEChannelGroupRef)group {
    if ( !group->channel ) return @[];
    return [self associatedObjectsFromTable:&group->channel->callbacks matchingFlag:flags];
}

static void handleCallbacksForChannel(AEChannelRef channel, const AudioTimeStamp *inTimeStamp, UInt32 inNumberFrames, AudioBufferList *ioData) {
    // Pass audio to output callbacks
    for ( int i=0; i<channel->callbacks.count; i++ ) {
        callback_t *callback = &channel->callbacks.callbacks[i];
        if ( callback->flags & kReceiverFlag ) {
            ((AEAudioControllerAudioCallback)callback->callback)((__bridge id)callback->userInfo, (__bridge AEAudioController*)channel->audioController, channel->ptr, inTimeStamp, inNumberFrames, ioData);
        }
    }
}

#pragma mark - Assorted helpers

static void performLevelMonitoring(audio_level_monitor_t* monitor, AudioBufferList *buffer, UInt32 numberFrames) {
    if ( !monitor->floatConverter || !monitor->scratchBuffer ) return;
    
    if ( monitor->reset ) {
        monitor->reset  = NO;
        monitor->meanBlockCount  = 0;
        monitor->chanMeanBlockCount  = 0;
        monitor->meanAccumulator = 0;
        monitor->average         = 0;
        monitor->peak            = 0;
        for (int i=0; i < kMaximumMonitoringChannels; ++i) {
            monitor->chanMeanAccumulator[i] = 0;
            monitor->chanAverage[i]         = 0;
            monitor->chanPeak[i]            = 0;
        }
    }
    
    UInt32 monitorFrames = min(numberFrames, kLevelMonitorScratchBufferSize);
    AEFloatConverterToFloatBufferList((__bridge AEFloatConverter *)monitor->floatConverter, buffer, monitor->scratchBuffer, monitorFrames);

    for ( int i=0; i<monitor->scratchBuffer->mNumberBuffers && i < kMaximumMonitoringChannels; i++ ) {
        float peak = 0.0;
        vDSP_maxmgv((float*)monitor->scratchBuffer->mBuffers[i].mData, 1, &peak, monitorFrames);
        if ( peak > monitor->chanPeak[i] ) monitor->chanPeak[i] = peak;
        if ( peak > monitor->peak ) monitor->peak = peak;
        
        float avg = 0.0;
        vDSP_meamgv((float*)monitor->scratchBuffer->mBuffers[i].mData, 1, &avg, monitorFrames);
        monitor->chanMeanAccumulator[i] += avg;
        if ( i == 0 ) monitor->chanMeanBlockCount++;
        monitor->meanAccumulator += avg;
        monitor->meanBlockCount++;
        
        monitor->chanAverage[i] = monitor->chanMeanAccumulator[i] / (double)monitor->chanMeanBlockCount;
        monitor->average = monitor->meanAccumulator / (double)monitor->meanBlockCount;
    }
}

- (BOOL)hasAudiobusSenderForUpstreamChannels:(AEChannelRef)channel {
    if ( !channel->parentGroup ) return NO;
    
    AEChannelRef parentGroupChannel = channel->parentGroup->channel;
    if ( parentGroupChannel->audiobusSenderPort ) {
        return YES;
    }
    
    return [self hasAudiobusSenderForUpstreamChannels:parentGroupChannel];
}

static BOOL upstreamChannelsMutedByAudiobus(AEChannelRef channel) {
    if ( !channel->parentGroup ) return NO;
    
    AEChannelRef parentGroupChannel = channel->parentGroup->channel;
    if ( parentGroupChannel->audiobusSenderPort && ABSenderPortIsMuted((__bridge id)parentGroupChannel->audiobusSenderPort) ) {
        return YES;
    }
    
    return upstreamChannelsMutedByAudiobus(parentGroupChannel);
}

static BOOL upstreamChannelsConnectedToAudiobus(AEChannelRef channel) {
    if ( !channel->parentGroup ) return NO;
    
    AEChannelRef parentGroupChannel = channel->parentGroup->channel;
    if ( parentGroupChannel->audiobusSenderPort && ABSenderPortIsConnected((__bridge id)parentGroupChannel->audiobusSenderPort) ) {
        return YES;
    }
    
    return upstreamChannelsConnectedToAudiobus(parentGroupChannel);
}

#if TARGET_OS_IPHONE
static void * firstUpstreamAudiobusSenderPort(AEChannelRef channel) {
    if ( channel->audiobusSenderPort ) {
        return channel->audiobusSenderPort;
    }
    
    if ( !channel->parentGroup ) return nil;
    
    return firstUpstreamAudiobusSenderPort(channel->parentGroup->channel);
}
#endif

#if TARGET_OS_IPHONE
- (void)housekeeping {
    Float32 bufferDuration = [((AVAudioSession*)[AVAudioSession sharedInstance]) IOBufferDuration];
    if ( _currentBufferDuration != bufferDuration ) self.currentBufferDuration = bufferDuration;
}

- (NSString*)stringFromRouteDescription:(AVAudioSessionRouteDescription*)routeDescription {
    
    NSMutableString *inputsString = [NSMutableString string];
    for ( AVAudioSessionPortDescription *port in routeDescription.inputs ) {
        [inputsString appendFormat:@"%@%@", inputsString.length > 0 ? @", " : @"", port.portName];
    }
    NSMutableString *outputsString = [NSMutableString string];
    for ( AVAudioSessionPortDescription *port in routeDescription.outputs ) {
        [outputsString appendFormat:@"%@%@", outputsString.length > 0 ? @", " : @"", port.portName];
    }
    
    return [NSString stringWithFormat:@"%@%@%@", inputsString, inputsString.length > 0 && outputsString.length > 0 ? @" and " : @"", outputsString];
}
#endif

@end

#pragma mark -

@implementation AEAudioControllerProxy
- (id)initWithAudioController:(AEAudioController *)audioController {
    _audioController = audioController;
    return self;
}
- (NSMethodSignature *)methodSignatureForSelector:(SEL)selector {
    return [_audioController methodSignatureForSelector:selector];
}
- (void)forwardInvocation:(NSInvocation *)invocation {
    [invocation setTarget:_audioController];
    [invocation invoke];
}
@end

@interface AEAudioControllerMessagePollThread () {
    AEAudioController *_audioController;
}
@end
@implementation AEAudioControllerMessagePollThread
@synthesize pollInterval = _pollInterval;
- (id)initWithAudioController:(AEAudioController *)audioController {
    if ( !(self = [super init]) ) return nil;
    _audioController = audioController;
    return self;
}
-(void)main {
    @autoreleasepool {
        pthread_setname_np("com.theamazingaudioengine.AEAudioControllerMessagePollThread");
        while ( ![self isCancelled] ) {
            @autoreleasepool {
                if ( AEAudioControllerHasPendingMainThreadMessages(_audioController) ) {
                    [_audioController performSelectorOnMainThread:@selector(pollForMessageResponses) withObject:nil waitUntilDone:NO];
                }
                usleep(_pollInterval*1.0e6);
            }
        }
    }
}
@end<|MERGE_RESOLUTION|>--- conflicted
+++ resolved
@@ -541,7 +541,6 @@
     return noErr;
 }
 
-#if TARGET_OS_IPHONE
 static OSStatus inputAvailableCallback(void *inRefCon, AudioUnitRenderActionFlags *ioActionFlags, const AudioTimeStamp *inTimeStamp, UInt32 inBusNumber, UInt32 inNumberFrames, AudioBufferList *ioData) {
     __unsafe_unretained AEAudioController *THIS = (__bridge AEAudioController *)inRefCon;
     
@@ -559,7 +558,6 @@
     
     return noErr;
 }
-#endif
 
 static OSStatus groupRenderNotifyCallback(void *inRefCon, AudioUnitRenderActionFlags *ioActionFlags, const AudioTimeStamp *inTimeStamp, UInt32 inBusNumber, UInt32 inNumberFrames, AudioBufferList *ioData) {
     AEChannelRef channel = (AEChannelRef)inRefCon;
@@ -2829,8 +2827,6 @@
         OSStatus result = AudioUnitSetProperty(_ioAudioUnit, kAudioOutputUnitProperty_EnableIO, kAudioUnitScope_Input, 1, &enableInputFlag, sizeof(enableInputFlag));
         checkResult(result, "AudioUnitSetProperty(kAudioOutputUnitProperty_EnableIO)");
     }
-<<<<<<< HEAD
-=======
 #else
     if ( _inputEnabled ) {
         // Enable input for OSX
@@ -2886,7 +2882,6 @@
         result = AudioUnitInitialize(_iAudioUnit);
         checkResult(result, "AudioUnitInitialize");
     }
->>>>>>> 48af0e9d
 #endif
 
     if (!_outputEnabled) {
@@ -2928,14 +2923,11 @@
     checkResult(AudioUnitSetProperty(_ioAudioUnit, kAudioUnitProperty_MaximumFramesPerSlice, kAudioUnitScope_Global, 0, &kMaxFramesPerSlice, sizeof(kMaxFramesPerSlice)),
                 "AudioUnitSetProperty(kAudioUnitProperty_MaximumFramesPerSlice)");
 
-<<<<<<< HEAD
-=======
 #if !TARGET_OS_IPHONE
     checkResult(AudioUnitSetProperty(_iAudioUnit, kAudioUnitProperty_MaximumFramesPerSlice, kAudioUnitScope_Global, 0, &kMaxFramesPerSlice, sizeof(kMaxFramesPerSlice)),
                 "AudioUnitSetProperty(kAudioUnitProperty_MaximumFramesPerSlice)");
 #endif
     
->>>>>>> 48af0e9d
 #if TARGET_OS_IPHONE
     checkResult(AudioUnitAddPropertyListener(_ioAudioUnit, kAudioUnitProperty_IsInterAppConnected, interAppConnectedChangeCallback, (__bridge void*)self),
                 "AudioUnitAddPropertyListener(kAudioUnitProperty_IsInterAppConnected)");
@@ -3031,17 +3023,8 @@
     if ( !_audioGraph ) return NO;
     NSAssert(_inputEnabled, @"Input must be enabled");
     
-#if !TARGET_OS_IPHONE
-    NSLog(@"TAAE: Warning: Audio input is not yet implemented on OS X");
-    return NO;
-#endif
-    
     BOOL success = YES;
-<<<<<<< HEAD
-    BOOL inputAvailable = NO;
-=======
     BOOL inputAvailable = YES;
->>>>>>> 48af0e9d
     BOOL hardwareInputAvailable = NO;
 #if TARGET_OS_IPHONE
     AVAudioSession *audioSession = [AVAudioSession sharedInstance];
