//
//  AEAudioController.m
//  The Amazing Audio Engine
//
//  Created by Michael Tyson on 25/11/2011.
//
//  This software is provided 'as-is', without any express or implied
//  warranty.  In no event will the authors be held liable for any damages
//  arising from the use of this software.
//
//  Permission is granted to anyone to use this software for any purpose,
//  including commercial applications, and to alter it and redistribute it
//  freely, subject to the following restrictions:
//
//  1. The origin of this software must not be misrepresented; you must not
//     claim that you wrote the original software. If you use this software
//     in a product, an acknowledgment in the product documentation would be
//     appreciated but is not required.
//
//  2. Altered source versions must be plainly marked as such, and must not be
//     misrepresented as being the original software.
//
//  3. This notice may not be removed or altered from any source distribution.
//

#import "AEAudioController.h"
#import "AEUtilities.h"
#if TARGET_OS_IPHONE
#import <UIKit/UIKit.h>
#endif
#import <AVFoundation/AVFoundation.h>
#import <libkern/OSAtomic.h>
#import "TPCircularBuffer.h"
#include <sys/types.h>
#include <sys/sysctl.h>
#import <Accelerate/Accelerate.h>
#import "AEAudioController+Audiobus.h"
#import "AEAudioController+AudiobusStub.h"
#import "AEFloatConverter.h"
#import "AEBlockChannel.h"
#import <pthread.h>

// Uncomment the following or define the following symbol as part of your build process to enable per-second performance reports
// #define TAAE_REPORT_RENDER_TIME

static const int kMaximumChannelsPerGroup              = 100;
static const int kMaximumCallbacksPerSource            = 15;
static const int kMessageBufferLength                  = 8192;
static const NSTimeInterval kIdleMessagingPollDuration = 0.1;
static const UInt32 kMaxFramesPerSlice                 = 4096;
static const int kScratchBufferFrames                  = kMaxFramesPerSlice;
static const int kInputAudioBufferFrames               = kMaxFramesPerSlice;
static const int kLevelMonitorScratchBufferSize        = kMaxFramesPerSlice;
static const int kMaximumMonitoringChannels            = 16;
#if TARGET_OS_IPHONE
static const NSTimeInterval kMaxBufferDurationWithVPIO = 0.01;
static const float kBoostForBuiltInMicInMeasurementMode= 4.0;
static const Float32 kNoValue                          = -1.0;
#endif
#define kNoAudioErr                            -2222

static void * kChannelPropertyChanged = &kChannelPropertyChanged;

#if TARGET_OS_IPHONE
static Float32 __cachedInputLatency = kNoValue;
static Float32 __cachedOutputLatency = kNoValue;
#endif

NSString * const AEAudioControllerSessionInterruptionBeganNotification = @"com.theamazingaudioengine.AEAudioControllerSessionInterruptionBeganNotification";
NSString * const AEAudioControllerSessionInterruptionEndedNotification = @"com.theamazingaudioengine.AEAudioControllerSessionInterruptionEndedNotification";
NSString * const AEAudioControllerSessionRouteChangeNotification = @"com.theamazingaudioengine.AEAudioControllerRouteChangeNotification";
NSString * const AEAudioControllerDidRecreateGraphNotification = @"com.theamazingaudioengine.AEAudioControllerDidRecreateGraphNotification";
NSString * const AEAudioControllerErrorOccurredNotification = @"com.theamazingaudioengine.AEAudioControllerErrorOccurredNotification";

NSString * const AEAudioControllerErrorKey = @"error";

NSString * const AEAudioControllerErrorDomain = @"com.theamazingaudioengine.errors";

const NSString *kAEAudioControllerCallbackKey = @"callback";
const NSString *kAEAudioControllerUserInfoKey = @"userinfo";

static inline int min(int a, int b) { return a>b ? b : a; }

static BOOL __AEAllocated = NO;

static inline void AEAudioControllerError(OSStatus result, const char *operation, const char* file, int line) {
    int fourCC = CFSwapInt32HostToBig(result);
    @autoreleasepool {
        NSLog(@"TAAE: %s:%d: %s result %d %08X %4.4s\n", file, line, operation, (int)result, (int)result, (char*)&fourCC);
    }
}

static inline BOOL AEAudioControllerRateLimit() {
    static uint64_t lastMessage = 0;
    static int messageCount=0;
    uint64_t now = AECurrentTimeInHostTicks();
    if ( AESecondsFromHostTicks(now-lastMessage) > 2 ) {
        messageCount = 0;
    }
    lastMessage = now;
    if ( ++messageCount >= 10 ) {
        if ( messageCount == 10 ) {
            @autoreleasepool {
                NSLog(@"TAAE: Suppressing some messages");
            }
        }
        if ( messageCount%500 != 0 ) {
            return NO;
        }
    }
    return YES;
}

#define checkResult(result,operation) (_checkResult((result),(operation),strrchr(__FILE__, '/')+1,__LINE__))
static inline BOOL _checkResult(OSStatus result, const char *operation, const char* file, int line) {
    if ( result != noErr ) {
        if ( AEAudioControllerRateLimit() ) {
            AEAudioControllerError(result, operation, file, line);
        }
        return NO;
    }
    return YES;
}

@interface NSError (AEAudioControllerAdditions)
+ (NSError*)audioControllerErrorWithMessage:(NSString*)message OSStatus:(OSStatus)status;
@end
@implementation NSError (AEAudioControllerAdditions)
+ (NSError*)audioControllerErrorWithMessage:(NSString*)message OSStatus:(OSStatus)status {
    int fourCC = CFSwapInt32HostToBig(status);
    return [NSError errorWithDomain:NSOSStatusErrorDomain
                               code:status
                           userInfo:@{NSLocalizedDescriptionKey: [NSString stringWithFormat:@"%@ (error %d/%4.4s)", message, (int)status, (char*)&fourCC]}];
}
@end

#pragma mark - Core types

enum {
    kFilterFlag               = 1<<0,
    kReceiverFlag             = 1<<1,
    kAudiobusSenderPortFlag   = 1<<3
};

/*!
 * Callback
 */
typedef struct __callback_t {
    void *callback;
    void *userInfo;
    uint8_t flags;
} callback_t;

/*!
 * Callback table
 */
typedef struct __callback_table_t {
    int count;
    callback_t callbacks[kMaximumCallbacksPerSource];
} callback_table_t;

/*!
 * Mulichannel input callback table
 */
typedef struct __input_callback_table_t {
    callback_table_t    callbacks;
    void               *channelMap;
    AudioStreamBasicDescription audioDescription;
    AudioBufferList    *audioBufferList;
    AudioConverterRef   audioConverter;
} input_callback_table_t;


/*!
 * Audio level monitoring data
 */
typedef struct __audio_level_monitor_t {
    BOOL                monitoringEnabled;
    double              meanAccumulator;
    double              chanMeanAccumulator[kMaximumMonitoringChannels];
    int                 meanBlockCount;
    int                 chanMeanBlockCount;
    float               chanPeak[kMaximumMonitoringChannels];
    float               chanAverage[kMaximumMonitoringChannels];
    float               peak;
    float               average;
    void                *floatConverter;
    AudioBufferList    *scratchBuffer;
    int                 channels;
    BOOL                reset;
} audio_level_monitor_t;

/*!
 * Source types
 */
typedef enum {
    kChannelTypeChannel,
    kChannelTypeGroup
} ChannelType;

/*!
 * Channel
 */
typedef struct __channel_t {
    ChannelType      type;
    void            *ptr;
    void            *object;
    AEChannelGroupRef parentGroup;
    BOOL             playing;
    float            volume;
    float            pan;
    BOOL             muted;
    AudioStreamBasicDescription audioDescription;
    callback_table_t callbacks;
    AudioTimeStamp   timeStamp;
    
    BOOL             setRenderNotification;
    
    void             *audioController;
    void             *audiobusSenderPort;
    void             *audiobusFloatConverter;
    AudioBufferList *audiobusScratchBuffer;
} channel_t, *AEChannelRef;

/*!
 * Channel group
 */
typedef struct _channel_group_t {
    AEChannelRef        channel;
    AUNode              mixerNode;
    AudioUnit           mixerAudioUnit;
    AEChannelRef        channels[kMaximumChannelsPerGroup];
    int                 channelCount;
    AUNode              converterNode;
    AudioUnit           converterUnit;
    audio_level_monitor_t level_monitor_data;
} channel_group_t;

#pragma mark Messaging

/*!
 * Message 
 */
typedef struct {
    void                           *block;
    void                           *responseBlock;
    AEAudioControllerMainThreadMessageHandler handler;
    void                           *userInfoByReference;
    int                             userInfoLength;
    pthread_t                       sourceThread;
    BOOL                            replyServiced;
} message_t;


#pragma mark -

@interface AEAudioControllerProxy : NSProxy
- (id)initWithAudioController:(AEAudioController*)audioController;
@property (nonatomic, weak) AEAudioController *audioController;
@end

@interface AEAudioControllerMessagePollThread : NSThread
- (id)initWithAudioController:(AEAudioController*)audioController;
@property (nonatomic, assign) NSTimeInterval pollInterval;
@end

@interface AEAudioController () {
    AUGraph             _audioGraph;
    AUNode              _ioNode;
    AudioUnit           _ioAudioUnit;
    BOOL                _started;
    BOOL                _interrupted;
    BOOL                _inputEnabled;
    BOOL                _outputEnabled;
    BOOL                _hardwareInputAvailable;
    BOOL                _hasSystemError;
    
    AEChannelGroupRef   _topGroup;
    AEChannelRef        _topChannel;
    
    callback_table_t    _timingCallbacks;
    
    input_callback_table_t *_inputCallbacks;
    int                 _inputCallbackCount;
    AudioStreamBasicDescription _rawInputAudioDescription;
    AudioBufferList    *_inputAudioBufferList;
#if TARGET_OS_IPHONE
    AudioBufferList    *_inputAudioScratchBufferList;
    AEFloatConverter   *_inputAudioFloatConverter;
#endif
    AudioTimeStamp      _lastInputBusTimeStamp;
    AudioTimeStamp      _lastInputOrOutputBusTimeStamp;
    
    TPCircularBuffer    _realtimeThreadMessageBuffer;
    TPCircularBuffer    _mainThreadMessageBuffer;
    AEAudioControllerMessagePollThread *_pollThread;
    int                 _pendingResponses;
    
    audio_level_monitor_t _inputLevelMonitorData;
    BOOL                _usingAudiobusInput;
    AEChannelRef        _channelBeingRendered;
    
    AudioBufferList    *_audiobusMonitorBuffer;
    pthread_t           _renderThread;
    
#ifdef DEBUG
    uint64_t            _renderStartTime[2];
    uint64_t            _renderDuration[2];
#endif
}

- (BOOL)mustUpdateVoiceProcessingSettings;
- (void)replaceIONode;
- (BOOL)updateInputDeviceStatus;

@property (nonatomic, assign, readwrite) NSTimeInterval currentBufferDuration;
@property (nonatomic, strong) NSError *lastError;
#if TARGET_OS_IPHONE
@property (nonatomic, strong) NSTimer *housekeepingTimer;
#endif
@property (nonatomic, strong) ABReceiverPort *audiobusReceiverPort;
@property (nonatomic, strong) ABFilterPort *audiobusFilterPort;
@property (nonatomic, strong) ABSenderPort *audiobusSenderPort;
@property (nonatomic, strong) AEBlockChannel *audiobusMonitorChannel;
@end

@implementation AEAudioController
#if TARGET_OS_IPHONE
@synthesize audioSessionCategory = _audioSessionCategory, audioUnit = _ioAudioUnit;
#endif
@dynamic running, inputGainAvailable, inputGain, audiobusSenderPort, inputAudioDescription, inputChannelSelection;

#pragma mark -
#pragma mark Input and render callbacks

struct fillComplexBufferInputProc_t { AudioBufferList *bufferList; UInt32 frames;  };
static OSStatus fillComplexBufferInputProc(AudioConverterRef             inAudioConverter,
                                           UInt32                        *ioNumberDataPackets,
                                           AudioBufferList               *ioData,
                                           AudioStreamPacketDescription  **outDataPacketDescription,
                                           void                          *inUserData) {
    struct fillComplexBufferInputProc_t *arg = inUserData;
    for ( int i=0; i<ioData->mNumberBuffers; i++ ) {
        ioData->mBuffers[i].mData = arg->bufferList->mBuffers[i].mData;
        ioData->mBuffers[i].mDataByteSize = arg->bufferList->mBuffers[i].mDataByteSize;
    }
    *ioNumberDataPackets = arg->frames;
    return noErr;
}

typedef struct __channel_producer_arg_t {
    AEChannelRef channel;
    AudioTimeStamp timeStamp;
    AudioTimeStamp originalTimeStamp;
    AudioUnitRenderActionFlags *ioActionFlags;
    int nextFilterIndex;
} channel_producer_arg_t;

static OSStatus channelAudioProducer(void *userInfo, AudioBufferList *audio, UInt32 *frames) {
    channel_producer_arg_t *arg = (channel_producer_arg_t*)userInfo;
    AEChannelRef channel = arg->channel;
    
    OSStatus status = noErr;
    
    // See if there's another filter
    for ( int i=channel->callbacks.count-1, filterIndex=0; i>=0; i-- ) {
        callback_t *callback = &channel->callbacks.callbacks[i];
        if ( callback->flags & kFilterFlag ) {
            if ( filterIndex == arg->nextFilterIndex ) {
                // Run this filter
                channel_producer_arg_t filterArg = *arg;
                filterArg.nextFilterIndex = filterIndex+1;
                return ((AEAudioControllerFilterCallback)callback->callback)((__bridge id)callback->userInfo, (__bridge AEAudioController *)channel->audioController, &channelAudioProducer, (void*)&filterArg, &arg->timeStamp, *frames, audio);
            }
            filterIndex++;
        }
    }

    for ( int i=0; i<audio->mNumberBuffers; i++ ) {
        memset(audio->mBuffers[i].mData, 0, audio->mBuffers[i].mDataByteSize);
    }
    
    if ( channel->type == kChannelTypeChannel ) {
        AEAudioControllerRenderCallback callback = (AEAudioControllerRenderCallback) channel->ptr;
        __unsafe_unretained id<AEAudioPlayable> channelObj = (__bridge id<AEAudioPlayable>) channel->object;
        
        status = callback(channelObj, (__bridge AEAudioController*)channel->audioController, &channel->timeStamp, *frames, audio);
        channel->timeStamp.mSampleTime += *frames;
        
    } else if ( channel->type == kChannelTypeGroup ) {
        AEChannelGroupRef group = (AEChannelGroupRef)channel->ptr;
        
        // Tell mixer/mixer's converter unit to render into audio
        status = AudioUnitRender(group->converterUnit ? group->converterUnit : group->mixerAudioUnit, arg->ioActionFlags, &arg->originalTimeStamp, 0, *frames, audio);
        if ( !checkResult(status, "AudioUnitRender") ) return status;
        
        if ( group->level_monitor_data.monitoringEnabled ) {
            performLevelMonitoring(&group->level_monitor_data, audio, *frames);
        }
        
        // Advance the sample time, to make sure we continue to render if we're called again with the same arguments
        arg->timeStamp.mSampleTime += *frames;
        arg->originalTimeStamp.mSampleTime += *frames;
    }
    
    return status;
}

static OSStatus renderCallback(void *inRefCon, AudioUnitRenderActionFlags *ioActionFlags, const AudioTimeStamp *inTimeStamp, UInt32 inBusNumber, UInt32 inNumberFrames, AudioBufferList *ioData) {
    AEChannelRef channel = (AEChannelRef)inRefCon;
    
    __unsafe_unretained AEAudioController * THIS = (__bridge AEAudioController*)channel->audioController;

    if ( channel == NULL || channel->ptr == NULL || !channel->playing ) {
        *ioActionFlags |= kAudioUnitRenderAction_OutputIsSilence;
        for ( int i=0; i<ioData->mNumberBuffers; i++ ) memset(ioData->mBuffers[i].mData, 0, ioData->mBuffers[i].mDataByteSize);
        return noErr;
    }
    
    AudioTimeStamp timestamp = *inTimeStamp;
#if TARGET_OS_IPHONE
    if ( THIS->_automaticLatencyManagement ) {
        // Adjust timestamp to factor in hardware output latency
        timestamp.mHostTime += AEHostTicksFromSeconds(AEAudioControllerOutputLatency(THIS));
    }
#endif
    
    if ( channel->timeStamp.mFlags == 0 ) {
        channel->timeStamp = timestamp;
    } else {
        channel->timeStamp.mHostTime = timestamp.mHostTime;
    }
    
    channel_producer_arg_t arg = {
        .channel = channel,
        .timeStamp = timestamp,
        .originalTimeStamp = *inTimeStamp,
        .ioActionFlags = ioActionFlags,
        .nextFilterIndex = 0
    };
    
    THIS->_channelBeingRendered = channel;
    
    OSStatus result = channelAudioProducer((void*)&arg, ioData, &inNumberFrames);
    
    handleCallbacksForChannel(channel, &timestamp, inNumberFrames, ioData);
    
    THIS->_channelBeingRendered = NULL;
    
    if ( channel->audiobusSenderPort && ABSenderPortIsConnected((__bridge id)channel->audiobusSenderPort) && channel->audiobusFloatConverter ) {
        // Convert the audio to float, and apply volume/pan if necessary
        if ( AEFloatConverterToFloatBufferList((__bridge AEFloatConverter*)channel->audiobusFloatConverter, ioData, channel->audiobusScratchBuffer, inNumberFrames) ) {
            if ( fabs(1.0 - channel->volume) > 0.01 || fabs(0.0 - channel->pan) > 0.01 ) {
                float volume = channel->volume;
                for ( int i=0; i<channel->audiobusScratchBuffer->mNumberBuffers; i++ ) {
                    float gain = (channel->audiobusScratchBuffer->mNumberBuffers == 2 ?
                                  i == 0 ? (channel->pan <= 0.0 ? 1.0 : (1.0-((channel->pan/2)+0.5))*2.0) :
                                  i == 1 ? (channel->pan >= 0.0 ? 1.0 : ((channel->pan/2)+0.5)*2.0) :
                                  1 : 1) * volume;
                    vDSP_vsmul(channel->audiobusScratchBuffer->mBuffers[i].mData, 1, &gain, channel->audiobusScratchBuffer->mBuffers[i].mData, 1, inNumberFrames);
                }
            }
        }
        
        // Send via Audiobus
        ABSenderPortSend((__bridge id)channel->audiobusSenderPort, channel->audiobusScratchBuffer, inNumberFrames, &timestamp);
        
        if ( !ABSenderPortIsMuted((__bridge id)channel->audiobusSenderPort)
                && upstreamChannelsMutedByAudiobus(channel)
                && THIS->_audiobusMonitorBuffer ) {
            
            // Mix with monitoring buffer, as we need to monitor this channel but an upstream channel is muted by Audiobus
            AudioBufferList *monitorBuffer = THIS->_audiobusMonitorBuffer;
            for ( int i=0; i<MIN(monitorBuffer->mNumberBuffers, channel->audiobusScratchBuffer->mNumberBuffers); i++ ) {
                vDSP_vadd((float*)monitorBuffer->mBuffers[i].mData, 1, (float*)channel->audiobusScratchBuffer->mBuffers[i].mData, 1, (float*)monitorBuffer->mBuffers[i].mData, 1, MIN(inNumberFrames, kMaxFramesPerSlice));
            }
        }
    }
    
    if ( channel->audiobusSenderPort && ABSenderPortIsMuted((__bridge id)channel->audiobusSenderPort) && !upstreamChannelsConnectedToAudiobus(channel) ) {
        // Silence output
        *ioActionFlags |= kAudioUnitRenderAction_OutputIsSilence;
        for ( int i=0; i<ioData->mNumberBuffers; i++ ) memset(ioData->mBuffers[i].mData, 0, ioData->mBuffers[i].mDataByteSize);
    }
    
    return result;
}

typedef struct __input_producer_arg_t {
    void *THIS;
    input_callback_table_t *table;
    AudioTimeStamp inTimeStamp;
    AudioUnitRenderActionFlags *ioActionFlags;
    int nextFilterIndex;
} input_producer_arg_t;

static OSStatus inputAudioProducer(void *userInfo, AudioBufferList *audio, UInt32 *frames) {
    input_producer_arg_t *arg = (input_producer_arg_t*)userInfo;
    __unsafe_unretained AEAudioController *THIS = (__bridge AEAudioController*)arg->THIS;
    
    // See if there's another filter
    for ( int i=arg->table->callbacks.count-1, filterIndex=0; i>=0; i-- ) {
        callback_t *callback = &arg->table->callbacks.callbacks[i];
        if ( callback->flags & kFilterFlag ) {
            if ( filterIndex == arg->nextFilterIndex ) {
                // Run this filter
                input_producer_arg_t filterArg = *arg;
                filterArg.nextFilterIndex = filterIndex+1;
                return ((AEAudioControllerFilterCallback)callback->callback)((__bridge id)callback->userInfo, THIS, &inputAudioProducer, (void*)&filterArg, &arg->inTimeStamp, *frames, audio);
            }
            filterIndex++;
        }
    }
    
    if ( !THIS->_inputAudioBufferList ) {
        return noErr;
    }
    
    if ( arg->table->audioConverter ) {
        // Perform conversion
        assert(THIS->_inputAudioBufferList->mBuffers[0].mData && THIS->_inputAudioBufferList->mBuffers[0].mDataByteSize > 0);
        assert(audio->mBuffers[0].mData && audio->mBuffers[0].mDataByteSize > 0);
        
        OSStatus result = AudioConverterFillComplexBuffer(arg->table->audioConverter,
                                                          fillComplexBufferInputProc,
                                                          &(struct fillComplexBufferInputProc_t) { .bufferList = THIS->_inputAudioBufferList, .frames = *frames },
                                                          frames,
                                                          audio,
                                                          NULL);
        checkResult(result, "AudioConverterConvertComplexBuffer");
    } else {
        for ( int i=0; i<audio->mNumberBuffers && i<THIS->_inputAudioBufferList->mNumberBuffers; i++ ) {
            audio->mBuffers[i].mDataByteSize = MIN(audio->mBuffers[i].mDataByteSize, THIS->_inputAudioBufferList->mBuffers[i].mDataByteSize);
            memcpy(audio->mBuffers[i].mData, THIS->_inputAudioBufferList->mBuffers[i].mData, audio->mBuffers[i].mDataByteSize);
        }
    }

    return noErr;
}

#if TARGET_OS_IPHONE
static OSStatus inputAvailableCallback(void *inRefCon, AudioUnitRenderActionFlags *ioActionFlags, const AudioTimeStamp *inTimeStamp, UInt32 inBusNumber, UInt32 inNumberFrames, AudioBufferList *ioData) {
    __unsafe_unretained AEAudioController *THIS = (__bridge AEAudioController *)inRefCon;
    
    // Take note of timestamp, for use when we actually service the input
    THIS->_lastInputBusTimeStamp = *inTimeStamp;
    
    if ( !THIS->_outputEnabled ) {
        // If output isn't enabled, service the input from here
        serviceAudioInput(THIS, NULL, inTimeStamp, inNumberFrames);
    }
    
    return noErr;
}
#endif

static OSStatus groupRenderNotifyCallback(void *inRefCon, AudioUnitRenderActionFlags *ioActionFlags, const AudioTimeStamp *inTimeStamp, UInt32 inBusNumber, UInt32 inNumberFrames, AudioBufferList *ioData) {
    AEChannelRef channel = (AEChannelRef)inRefCon;
    AEChannelGroupRef group = (AEChannelGroupRef)channel->ptr;
    __unsafe_unretained AEAudioController * THIS = (__bridge AEAudioController*)channel->audioController;
    
    if ( !(*ioActionFlags & kAudioUnitRenderAction_PreRender) ) {
        // After render
        THIS->_channelBeingRendered = channel;
        
        handleCallbacksForChannel(channel, inTimeStamp, inNumberFrames, ioData);
        
        THIS->_channelBeingRendered = NULL;
        
        if ( group->level_monitor_data.monitoringEnabled ) {
            performLevelMonitoring(&group->level_monitor_data, ioData, inNumberFrames);
        }
    }
    
    return noErr;
}

static OSStatus topRenderNotifyCallback(void *inRefCon, AudioUnitRenderActionFlags *ioActionFlags, const AudioTimeStamp *inTimeStamp, UInt32 inBusNumber, UInt32 inNumberFrames, AudioBufferList *ioData) {
    
    __unsafe_unretained AEAudioController *THIS = (__bridge AEAudioController *)inRefCon;

    if ( !THIS->_renderThread ) {
        THIS->_renderThread = pthread_self();
    }
    
    if ( *ioActionFlags & kAudioUnitRenderAction_PreRender ) {
        // Before main render: first service input
        if ( THIS->_inputEnabled ) {
            serviceAudioInput(THIS, inTimeStamp, &THIS->_lastInputBusTimeStamp, inNumberFrames);
        }
        
        // Perform timing callbacks
        AudioTimeStamp timestamp = *inTimeStamp;
#if TARGET_OS_IPHONE
        if ( THIS->_automaticLatencyManagement ) {
            // Adjust timestamp to factor in hardware output latency
            timestamp.mHostTime += AEHostTicksFromSeconds(AEAudioControllerOutputLatency(THIS));
        }
#endif
        
        THIS->_lastInputOrOutputBusTimeStamp = timestamp;
        
        for ( int i=0; i<THIS->_timingCallbacks.count; i++ ) {
            callback_t *callback = &THIS->_timingCallbacks.callbacks[i];
            ((AEAudioControllerTimingCallback)callback->callback)((__bridge id)callback->userInfo, THIS, &timestamp, inNumberFrames, AEAudioTimingContextOutput);
        }
    } else {
        // After render
        if ( THIS->_muteOutput ) {
            for ( int i=0; i<ioData->mNumberBuffers; i++ ) {
                memset(ioData->mBuffers[i].mData, 0, ioData->mBuffers[i].mDataByteSize);
            }
        }
        
        processPendingMessagesOnRealtimeThread(THIS);
    }
    
    return noErr;
}

static void serviceAudioInput(__unsafe_unretained AEAudioController * THIS, const AudioTimeStamp *outputBusTimeStamp, const AudioTimeStamp *inputBusTimeStamp, UInt32 inNumberFrames) {
    
    if ( !THIS->_inputAudioBufferList ) {
        // If we're not yet prepared to receive audio, skip for now
        return;
    }
    
#ifdef DEBUG
    THIS->_renderStartTime[1] = AECurrentTimeInHostTicks();
#endif
    
    AudioTimeStamp timestamp;
    
    BOOL useAudiobusReceiverPort = THIS->_audiobusReceiverPort && THIS->_usingAudiobusInput;
    if ( useAudiobusReceiverPort ) {
        // If Audiobus is connected, then serve Audiobus queue rather than serving system input queue
        timestamp = outputBusTimeStamp ? *outputBusTimeStamp : *inputBusTimeStamp;
#if TARGET_OS_IPHONE
        if ( outputBusTimeStamp && THIS->_automaticLatencyManagement ) {
            // Adjust timestamp to factor in hardware output latency
            timestamp.mHostTime += AEHostTicksFromSeconds(AEAudioControllerOutputLatency(THIS));
        }
#endif
        static Float64 __sampleTime = 0;
        ABReceiverPortReceive(THIS->_audiobusReceiverPort, nil, THIS->_inputAudioBufferList, inNumberFrames, &timestamp);
        timestamp.mSampleTime = __sampleTime;
        __sampleTime += inNumberFrames;
    } else {
        timestamp = *inputBusTimeStamp;
#if TARGET_OS_IPHONE
        if ( THIS->_automaticLatencyManagement ) {
            // Adjust timestamp to factor in hardware input latency
            timestamp.mHostTime -= AEHostTicksFromSeconds(AEAudioControllerInputLatency(THIS));
        }
#endif
    }
    
    THIS->_lastInputOrOutputBusTimeStamp = timestamp;
    
    for ( int i=0; i<THIS->_timingCallbacks.count; i++ ) {
        callback_t *callback = &THIS->_timingCallbacks.callbacks[i];
        ((AEAudioControllerTimingCallback)callback->callback)((__bridge id)callback->userInfo, THIS, &timestamp, inNumberFrames, AEAudioTimingContextInput);
    }
    
    OSStatus result = noErr;
    
    // Render audio into buffer
    if ( !useAudiobusReceiverPort ) {
        for ( int i=0; i<THIS->_inputAudioBufferList->mNumberBuffers; i++ ) {
            THIS->_inputAudioBufferList->mBuffers[i].mDataByteSize = MIN(inNumberFrames, kInputAudioBufferFrames) * THIS->_rawInputAudioDescription.mBytesPerFrame;
        }
        AudioUnitRenderActionFlags flags = 0;
        OSStatus err = AudioUnitRender(THIS->_ioAudioUnit, &flags, &timestamp, 1, inNumberFrames, THIS->_inputAudioBufferList);
        if ( !checkResult(err, "AudioUnitRender") ) {
            result = err;
        }
        
#if TARGET_OS_IPHONE
        if ( THIS->_recordingThroughDeviceMicrophone && THIS->_useMeasurementMode && THIS->_boostBuiltInMicGainInMeasurementMode && THIS->_inputAudioFloatConverter ) {
            // Boost input volume
            AEFloatConverterToFloatBufferList(THIS->_inputAudioFloatConverter, THIS->_inputAudioBufferList, THIS->_inputAudioScratchBufferList, inNumberFrames);
            for ( int i=0; i<THIS->_inputAudioScratchBufferList->mNumberBuffers; i++ ) {
                vDSP_vsmul(THIS->_inputAudioScratchBufferList->mBuffers[i].mData, 1, &kBoostForBuiltInMicInMeasurementMode, THIS->_inputAudioScratchBufferList->mBuffers[i].mData, 1, inNumberFrames);
            }
            AEFloatConverterFromFloatBufferList(THIS->_inputAudioFloatConverter, THIS->_inputAudioScratchBufferList, THIS->_inputAudioBufferList, inNumberFrames);
        }
#endif
    }
    
    if ( result == noErr && inNumberFrames == 0 ) {
        result = kNoAudioErr;
    }
    
    if ( result == noErr ) {
        for ( int tableIndex = 0; tableIndex < THIS->_inputCallbackCount; tableIndex++ ) {
            input_callback_table_t *table = &THIS->_inputCallbacks[tableIndex];
            
            if ( !table->audioBufferList ) continue;
            
            input_producer_arg_t arg = {
                .THIS = (__bridge void*)THIS,
                .table = table,
                .inTimeStamp = timestamp,
                .ioActionFlags = 0,
                .nextFilterIndex = 0
            };
            
            for ( int i=0; i<table->audioBufferList->mNumberBuffers; i++ ) {
                table->audioBufferList->mBuffers[i].mDataByteSize = inNumberFrames * table->audioDescription.mBytesPerFrame;
            }
            
            result = inputAudioProducer((void*)&arg, table->audioBufferList, &inNumberFrames);
            
            // Pass audio to callbacks
            for ( int i=0; i<table->callbacks.count; i++ ) {
                callback_t *callback = &table->callbacks.callbacks[i];
                if ( !(callback->flags & kReceiverFlag) ) continue;
                
                ((AEAudioControllerAudioCallback)callback->callback)((__bridge id)callback->userInfo, THIS, AEAudioSourceInput, &timestamp, inNumberFrames, table->audioBufferList);
            }
        }
        
        // Perform input metering
        if ( THIS->_inputLevelMonitorData.monitoringEnabled ) {
            performLevelMonitoring(&THIS->_inputLevelMonitorData, THIS->_inputAudioBufferList, inNumberFrames);
        }
    }
    
    // Only do the pending messages here if our output isn't enabled
    if ( !THIS->_outputEnabled ) {
        processPendingMessagesOnRealtimeThread(THIS);
    }
    
#ifdef DEBUG
    uint64_t renderEndTime = AECurrentTimeInHostTicks();
    THIS->_renderDuration[1] = renderEndTime - THIS->_renderStartTime[1];
#endif
}

#ifdef DEBUG

// Performance monitoring in debug mode
static OSStatus ioUnitRenderNotifyCallback(void *inRefCon, AudioUnitRenderActionFlags *ioActionFlags, const AudioTimeStamp *inTimeStamp, UInt32 inBusNumber, UInt32 inNumberFrames, AudioBufferList *ioData) {
    
    __unsafe_unretained AEAudioController * THIS = (__bridge AEAudioController*)inRefCon;
    
    if ( inBusNumber == 0 && *ioActionFlags & kAudioUnitRenderAction_PreRender ) {
        // Remember the time we started rendering
        THIS->_renderStartTime[0] = AECurrentTimeInHostTicks();
        
    } else if ( inBusNumber == 0 && *ioActionFlags & kAudioUnitRenderAction_PostRender ) {
        // Calculate total render duration
        uint64_t renderEndTime = AECurrentTimeInHostTicks();
        THIS->_renderDuration[0] = renderEndTime - THIS->_renderStartTime[MIN(1, inBusNumber)];
        
        if ( THIS->_renderDuration[0] && (!THIS->_inputEnabled || THIS->_renderDuration[1]) ) {
            // Got render duration for all buses
            uint64_t duration = THIS->_renderDuration[0] + THIS->_renderDuration[1];
            THIS->_renderDuration[0] = THIS->_renderDuration[1] = THIS->_renderStartTime[0] = THIS->_renderStartTime[1] = 0;
            // Warn if total render takes longer than 50% of buffer duration (gives us a bit of headroom)
            NSTimeInterval threshold = THIS->_currentBufferDuration * 0.5;
            if ( duration >= AEHostTicksFromSeconds(threshold) && AEAudioControllerRateLimit() ) {
                dispatch_async(dispatch_get_main_queue(), ^{
                    NSLog(@"TAAE: Warning: render took too long (%lfs, should be less than %lfs). Expect glitches.", AESecondsFromHostTicks(duration), threshold);
                });
            }
        
#ifdef TAAE_REPORT_RENDER_TIME
            // Define the above symbol to report ongoing (max) render time every second
            static uint64_t max = 0;
            static uint64_t lastReport = 0;
            if ( duration > max ) {
                max = duration;
            }
            if ( renderEndTime > lastReport + AEHostTicksFromSeconds(1.0) ) {
                uint64_t value = max;
                dispatch_async(dispatch_get_main_queue(), ^{
                    NSLog(@"TAAE: Render time %lfs", AESecondsFromHostTicks(value));
                });
                lastReport = renderEndTime;
                max = 0;
            }
#endif
        }
    }
    
    return noErr;
}

#endif

#pragma mark - Setup and start/stop

+ (AudioStreamBasicDescription)interleaved16BitStereoAudioDescription {
    AudioStreamBasicDescription audioDescription;
    memset(&audioDescription, 0, sizeof(audioDescription));
    audioDescription.mFormatID          = kAudioFormatLinearPCM;
    audioDescription.mFormatFlags       = kAudioFormatFlagIsSignedInteger | kAudioFormatFlagIsPacked | kAudioFormatFlagsNativeEndian;
    audioDescription.mChannelsPerFrame  = 2;
    audioDescription.mBytesPerPacket    = sizeof(SInt16)*audioDescription.mChannelsPerFrame;
    audioDescription.mFramesPerPacket   = 1;
    audioDescription.mBytesPerFrame     = sizeof(SInt16)*audioDescription.mChannelsPerFrame;
    audioDescription.mBitsPerChannel    = 8 * sizeof(SInt16);
    audioDescription.mSampleRate        = 44100.0;
    return audioDescription;
}

+ (AudioStreamBasicDescription)nonInterleaved16BitStereoAudioDescription {
    AudioStreamBasicDescription audioDescription;
    memset(&audioDescription, 0, sizeof(audioDescription));
    audioDescription.mFormatID          = kAudioFormatLinearPCM;
    audioDescription.mFormatFlags       = kAudioFormatFlagIsSignedInteger | kAudioFormatFlagIsPacked | kAudioFormatFlagsNativeEndian | kAudioFormatFlagIsNonInterleaved;
    audioDescription.mChannelsPerFrame  = 2;
    audioDescription.mBytesPerPacket    = sizeof(SInt16);
    audioDescription.mFramesPerPacket   = 1;
    audioDescription.mBytesPerFrame     = sizeof(SInt16);
    audioDescription.mBitsPerChannel    = 8 * sizeof(SInt16);
    audioDescription.mSampleRate        = 44100.0;
    return audioDescription;
}

+ (AudioStreamBasicDescription)nonInterleavedFloatStereoAudioDescription {
    AudioStreamBasicDescription audioDescription;
    memset(&audioDescription, 0, sizeof(audioDescription));
    audioDescription.mFormatID          = kAudioFormatLinearPCM;
    audioDescription.mFormatFlags       = kAudioFormatFlagIsFloat | kAudioFormatFlagIsPacked | kAudioFormatFlagIsNonInterleaved;
    audioDescription.mChannelsPerFrame  = 2;
    audioDescription.mBytesPerPacket    = sizeof(float);
    audioDescription.mFramesPerPacket   = 1;
    audioDescription.mBytesPerFrame     = sizeof(float);
    audioDescription.mBitsPerChannel    = 8 * sizeof(float);
    audioDescription.mSampleRate        = 44100.0;
    return audioDescription;
}

+ (BOOL)voiceProcessingAvailable {
    // Determine platform name
    static NSString *platform = nil;
    if ( !platform ) {
        size_t size;
        sysctlbyname("hw.machine", NULL, &size, NULL, 0);
        char *machine = malloc(size);
        sysctlbyname("hw.machine", machine, &size, NULL, 0);
        platform = @(machine);
        free(machine);
    }
    
    // These devices aren't fast enough to do voice processing effectively
    NSArray *badDevices = @[@"iPhone1,1", @"iPhone1,2", @"iPhone2,1", @"iPod1,1", @"iPod2,1", @"iPod3,1"];
    return ![badDevices containsObject:platform];
}

- (id)initWithAudioDescription:(AudioStreamBasicDescription)audioDescription {
    return [self initWithAudioDescription:audioDescription inputEnabled:NO useVoiceProcessing:NO];
}

- (id)initWithAudioDescription:(AudioStreamBasicDescription)audioDescription inputEnabled:(BOOL)enableInput {
    return [self initWithAudioDescription:audioDescription inputEnabled:enableInput useVoiceProcessing:NO];
}

- (id)initWithAudioDescription:(AudioStreamBasicDescription)audioDescription inputEnabled:(BOOL)enableInput useVoiceProcessing:(BOOL)useVoiceProcessing {
    return [self initWithAudioDescription:audioDescription inputEnabled:enableInput useVoiceProcessing:useVoiceProcessing outputEnabled:YES];
}

- (id)initWithAudioDescription:(AudioStreamBasicDescription)audioDescription inputEnabled:(BOOL)enableInput useVoiceProcessing:(BOOL)useVoiceProcessing outputEnabled:(BOOL)enableOutput {

    if ( !(self = [super init]) ) return nil;

    NSAssert([NSThread isMainThread], @"Should be initialized on the main thread");
    NSAssert(!__AEAllocated, @"You may only use one TAAE instance at a time");
    __AEAllocated = YES;
    
    NSAssert(audioDescription.mFormatID == kAudioFormatLinearPCM, @"Only linear PCM supported");

#if TARGET_OS_IPHONE
    _audioSessionCategory = enableInput ? (enableOutput ? AVAudioSessionCategoryPlayAndRecord : AVAudioSessionCategoryRecord) : AVAudioSessionCategoryPlayback;
    _allowMixingWithOtherApps = enableOutput ? YES : NO;
<<<<<<< HEAD
    _avoidMeasurementModeForBuiltInMic = YES;
=======
    _boostBuiltInMicGainInMeasurementMode = YES;
>>>>>>> a2da442b
#endif
    _audioDescription = audioDescription;
    _inputEnabled = enableInput;
    _outputEnabled = enableOutput;
    _masterOutputVolume = 1.0;
    _voiceProcessingEnabled = useVoiceProcessing;
    _inputMode = AEInputModeFixedAudioFormat;
    _voiceProcessingOnlyForSpeakerAndMicrophone = YES;
    _inputCallbacks = (input_callback_table_t*)calloc(sizeof(input_callback_table_t), 1);
    _inputCallbackCount = 1;
    
#if TARGET_OS_IPHONE
    [[NSNotificationCenter defaultCenter] addObserver:self selector:@selector(applicationWillEnterForeground:) name:UIApplicationWillEnterForegroundNotification object:nil];
#endif
    
    if ( ABConnectionsChangedNotification ) {
        [[NSNotificationCenter defaultCenter] addObserver:self selector:@selector(audiobusConnectionsChanged:) name:ABConnectionsChangedNotification object:nil];
    }
    
    TPCircularBufferInit(&_realtimeThreadMessageBuffer, kMessageBufferLength);
    TPCircularBufferInit(&_mainThreadMessageBuffer, kMessageBufferLength);

#if TARGET_OS_IPHONE
    // Register for notifications
    [[NSNotificationCenter defaultCenter] addObserver:self selector:@selector(interruptionNotification:) name:AVAudioSessionInterruptionNotification object:nil];
    [[NSNotificationCenter defaultCenter] addObserver:self selector:@selector(audioRouteChangeNotification:) name:AVAudioSessionRouteChangeNotification object:nil];
    [[NSNotificationCenter defaultCenter] addObserver:self selector:@selector(mediaServiceResetNotification:) name:AVAudioSessionMediaServicesWereResetNotification object:nil];

    
    if ( ![self initAudioSession] || ![self setup] ) {
        _audioGraph = NULL;
    }
    
    self.housekeepingTimer = [NSTimer scheduledTimerWithTimeInterval:1.0 target:[[AEAudioControllerProxy alloc] initWithAudioController:self] selector:@selector(housekeeping) userInfo:nil repeats:YES];
#else
    if ( ![self setup] ) {
        _audioGraph = NULL;
    }
#endif

    return self;
}


- (BOOL)updateWithAudioDescription:(AudioStreamBasicDescription)audioDescription inputEnabled:(BOOL)enableInput useVoiceProcessing:(BOOL)useVoiceProcessing outputEnabled:(BOOL)enableOutput {

    NSAssert([NSThread isMainThread], @"Should be executed on the main thread");

    BOOL wasStarted = _started;
    if ( _started ) {
        [self stopInternal];
    }
    [self teardown];

    [NSThread sleepForTimeInterval:0.5];

#if TARGET_OS_IPHONE
    _audioSessionCategory = enableInput ? (enableOutput ? AVAudioSessionCategoryPlayAndRecord : AVAudioSessionCategoryRecord) : AVAudioSessionCategoryPlayback;
    _allowMixingWithOtherApps = enableOutput ? YES : NO;
<<<<<<< HEAD
    _avoidMeasurementModeForBuiltInMic = YES;
=======
    _boostBuiltInMicGainInMeasurementMode = YES;
>>>>>>> a2da442b
#endif
    _audioDescription = audioDescription;
    _inputEnabled = enableInput;
    _outputEnabled = enableOutput;
    _masterOutputVolume = 1.0;
    _voiceProcessingEnabled = useVoiceProcessing;
    _inputMode = AEInputModeFixedAudioFormat;
    _voiceProcessingOnlyForSpeakerAndMicrophone = YES;

#if TARGET_OS_IPHONE
    if ( ![self initAudioSession] || ![self setup] ) {
        NSLog(@"TAAE: error setting up audio session");
        _audioGraph = NULL;
        return NO;
    }
#else
    if ( ![self setup] ) {
        NSLog(@"TAAE: error with setup");
        _audioGraph = NULL;
        return NO;
    }
#endif

    if (wasStarted) {
        if( ![self start:nil] ) {
            NSLog(@"TAEE: error restarting controller");
            return NO;
        }
    }

    return YES;
}




- (void)dealloc {
    __AEAllocated = NO;
    
#if TARGET_OS_IPHONE
    [_housekeepingTimer invalidate];
    self.housekeepingTimer = nil;
#endif
    
    [[NSNotificationCenter defaultCenter] removeObserver:self];
    
    [self stop];
    [self teardown];
    
    [self releaseResourcesForChannel:_topChannel];
    
    TPCircularBufferCleanup(&_realtimeThreadMessageBuffer);
    TPCircularBufferCleanup(&_mainThreadMessageBuffer);
    
    if ( _inputLevelMonitorData.scratchBuffer ) {
        AEFreeAudioBufferList(_inputLevelMonitorData.scratchBuffer);
    }
    
    if ( _inputLevelMonitorData.floatConverter ) {
        CFBridgingRelease(_inputLevelMonitorData.floatConverter);
    }
    
    if ( _inputAudioBufferList ) {
        AEFreeAudioBufferList(_inputAudioBufferList);
    }
    
#if TARGET_OS_IPHONE
    if ( _inputAudioScratchBufferList ) {
        AEFreeAudioBufferList(_inputAudioScratchBufferList);
    }
#endif
    
    for ( int i=0; i<_inputCallbackCount; i++ ) {
        if ( _inputCallbacks[i].channelMap ) {
            CFBridgingRelease(_inputCallbacks[i].channelMap);
        }
    }
    free(_inputCallbacks);
    
    if ( _audiobusMonitorBuffer ) AEFreeAudioBufferList(_audiobusMonitorBuffer);
}

-(BOOL)start:(NSError **)error {
    return [self start:error recoveringFromErrors:YES];
}

-(BOOL)start:(NSError**)error recoveringFromErrors:(BOOL)recoverFromErrors {
    OSStatus status;
    
    NSLog(@"TAAE: Starting Engine");
    
    if ( !_audioGraph ) {
        if ( error ) *error = _lastError;
        self.lastError = nil;
        return NO;
    }
    
#if TARGET_OS_IPHONE
    AVAudioSession *audioSession = [AVAudioSession sharedInstance];
    
    if ( ![audioSession setActive:YES error:error] ) {
        return NO;
    }
    
    NSTimeInterval bufferDuration = audioSession.IOBufferDuration;
    if ( _currentBufferDuration != bufferDuration ) self.currentBufferDuration = bufferDuration;
    
    if ( _inputEnabled ) {
        __cachedInputLatency = audioSession.inputLatency;
    }
    if ( _outputEnabled ) {
        __cachedOutputLatency = audioSession.outputLatency;
    }
#else
    UInt32 bufferFrameSize;
    UInt32 sizeParam = sizeof(UInt32);
    AudioUnitGetProperty(_ioAudioUnit, kAudioDevicePropertyBufferFrameSize, kAudioUnitScope_Global, 0, &bufferFrameSize, &sizeParam);
    NSTimeInterval bufferDuration = (double)bufferFrameSize / (double)self.audioDescription.mSampleRate;
    if ( _currentBufferDuration != bufferDuration ) self.currentBufferDuration = bufferDuration;
#endif
    
    _interrupted = NO;
    
    if ( !_pollThread ) {
        // Start messaging poll thread
        _pollThread = [[AEAudioControllerMessagePollThread alloc] initWithAudioController:self];
        _pollThread.pollInterval = kIdleMessagingPollDuration;
        OSMemoryBarrier();
        [_pollThread start];
    }
    
    _renderThread = NULL;
    
    @synchronized ( self ) {
        status = AUGraphStart(_audioGraph);
    }
    
    // Start things up
    if ( !checkResult(status, "AUGraphStart") ) {
        if ( !recoverFromErrors || ![self attemptRecoveryFromSystemError:error thenStart:YES] ) {
            NSError *startError = [NSError audioControllerErrorWithMessage:@"Couldn't start audio engine" OSStatus:status];
            if ( error && !*error ) *error = startError;
            [[NSNotificationCenter defaultCenter] postNotificationName:AEAudioControllerErrorOccurredNotification object:self userInfo:@{ AEAudioControllerErrorKey: startError}];
            return NO;
        }
    }
    
    if ( !self.running ) {
        @synchronized ( self ) {
            // Ensure top IO unit is running (AUGraphStart may fail to start it)
            checkResult(AudioOutputUnitStart(_ioAudioUnit), "AudioOutputUnitStart");
        }
    }

#if TARGET_OS_IPHONE
    if ( _inputEnabled ) {
        if ( [audioSession respondsToSelector:@selector(requestRecordPermission:)] ) {
            [audioSession requestRecordPermission:^(BOOL granted) {
                dispatch_async(dispatch_get_main_queue(), ^{
                    if ( granted ) {
                        [self updateInputDeviceStatus];
                    } else {
                        [[NSNotificationCenter defaultCenter] postNotificationName:AEAudioControllerErrorOccurredNotification
                                                                            object:self
                                                                          userInfo:@{ AEAudioControllerErrorKey: [NSError errorWithDomain:AEAudioControllerErrorDomain
                                                                                                                                     code:AEAudioControllerErrorInputAccessDenied
                                                                                                                                 userInfo:nil]}];
                    }
                });
            }];
        } else {
            [self updateInputDeviceStatus];
        }
    }
#endif

    
    _started = YES;
    
    return YES;
}

- (void)stop {
    [self stopInternal];
    _started = NO;
}

- (void)stopInternal {
    NSLog(@"TAAE: Stopping Engine");
    
    checkResult(AUGraphStop(_audioGraph), "AUGraphStop");
    
    if ( self.running ) {
        // Ensure top IO unit is stopped (AUGraphStop may fail to stop it)
        checkResult(AudioOutputUnitStop(_ioAudioUnit), "AudioOutputUnitStop");
    }
    
#if TARGET_OS_IPHONE
    if ( !_interrupted ) {
        NSError *error = nil;
        if ( ![((AVAudioSession*)[AVAudioSession sharedInstance]) setActive:NO error:&error] ) {
            NSLog(@"TAAE: Couldn't deactivate audio session: %@", error);
        }
    }
#endif
    
    processPendingMessagesOnRealtimeThread(self);
    
    if ( _pollThread ) {
        [_pollThread cancel];
        while ( [_pollThread isExecuting] ) {
            [NSThread sleepForTimeInterval:0.01];
        }
        _pollThread = nil;
    }
}

#pragma mark - Channel and channel group management

- (void)addChannels:(NSArray*)channels {
    [self addChannels:channels toChannelGroup:_topGroup];
}

- (void)addChannels:(NSArray*)channels toChannelGroup:(AEChannelGroupRef)group {
    // Remove the channels from the system, if they're already added
    [self removeChannels:channels];
    
    // Add to group's channel array
    for ( id<AEAudioPlayable> channel in channels ) {
        if ( group->channelCount == kMaximumChannelsPerGroup ) {
            NSLog(@"TAAE: Warning: Channel limit reached");
            break;
        }
        
        if ( [channel respondsToSelector:@selector(setupWithAudioController:)] ) {
            [channel setupWithAudioController:self];
        }
        
        for ( NSString *property in @[@"volume", @"pan", @"channelIsPlaying", @"channelIsMuted", @"audioDescription"] ) {
            [(NSObject*)channel addObserver:self forKeyPath:property options:0 context:kChannelPropertyChanged];
        }
        
        AEChannelRef channelElement = (AEChannelRef)calloc(1, sizeof(channel_t));
        channelElement->type        = kChannelTypeChannel;
        channelElement->ptr         = channel.renderCallback;
        channelElement->object      = (__bridge_retained void*)channel;
        channelElement->parentGroup = group;
        channelElement->playing     = [channel respondsToSelector:@selector(channelIsPlaying)] ? channel.channelIsPlaying : YES;
        channelElement->volume      = [channel respondsToSelector:@selector(volume)] ? channel.volume : 1.0;
        channelElement->pan         = [channel respondsToSelector:@selector(pan)] ? channel.pan : 0.0;
        channelElement->muted       = [channel respondsToSelector:@selector(channelIsMuted)] ? channel.channelIsMuted : NO;
        channelElement->audioDescription = [channel respondsToSelector:@selector(audioDescription)] && channel.audioDescription.mSampleRate ? channel.audioDescription : _audioDescription;
        memset(&channelElement->timeStamp, 0, sizeof(channelElement->timeStamp));
        channelElement->audioController = (__bridge void*)self;
        
        group->channels[group->channelCount++] = channelElement;
    }

    // Configure each channel
    [self configureChannelsInRange:NSMakeRange(group->channelCount - channels.count, channels.count) forGroup:group];
    
    checkResult([self updateGraph], "Update graph");
}

- (void)removeChannels:(NSArray *)channels {
    // Find parent groups of each channel, and remove channels (in batches, if possible)
    NSMutableArray *siblings = [NSMutableArray array];
    AEChannelGroupRef lastGroup = NULL;
    for ( id<AEAudioPlayable> channel in channels ) {
        AEChannelGroupRef group = [self searchForGroupContainingChannelMatchingPtr:channel.renderCallback userInfo:(__bridge void*)channel index:NULL];
        
        if ( group == NULL ) continue;
        
        if ( group != lastGroup ) {
            if ( lastGroup != NULL ) {
                [self removeChannels:siblings fromChannelGroup:lastGroup];
            }
            [siblings removeAllObjects];
            lastGroup = group;
        }
        
        [siblings addObject:channel];
    }
    
    if ( [siblings count] > 0 ) {
        [self removeChannels:siblings fromChannelGroup:lastGroup];
    }
}

- (void)removeChannels:(NSArray*)channels fromChannelGroup:(AEChannelGroupRef)group {
    
    // Remove the channels from the tables, on the core audio thread
    int count = (int)[channels count];
    
    if ( count == 0 ) return;
    
    void** ptrMatchArray = malloc(count * sizeof(void*));
    void** objectMatchArray = malloc(count * sizeof(void*));
    for ( int i=0; i<count; i++ ) {
        ptrMatchArray[i] = ((id<AEAudioPlayable>)channels[i]).renderCallback;
        objectMatchArray[i] = (__bridge void *)(channels[i]);
    }
    AEChannelRef removedChannels[count];
    memset(removedChannels, 0, sizeof(removedChannels));
    AEChannelRef *removedChannels_p = removedChannels;
    int priorCount = group->channelCount;
    [self performSynchronousMessageExchangeWithBlock:^{
        removeChannelsFromGroup(self, group, ptrMatchArray, objectMatchArray, removedChannels_p, count);
    }];
    free(ptrMatchArray);
    free(objectMatchArray);
    
    [self configureChannelsInRange:NSMakeRange(0, priorCount) forGroup:group];
    
    checkResult([self updateGraph], "Update graph");
    
    // Set new bus count of group
    UInt32 busCount = group->channelCount;
    if ( !checkResult(AudioUnitSetProperty(group->mixerAudioUnit, kAudioUnitProperty_ElementCount, kAudioUnitScope_Input, 0, &busCount, sizeof(busCount)),
                      "AudioUnitSetProperty(kAudioUnitProperty_ElementCount)") ) return;

    
    // Release channel resources
    for ( int i=0; i<count; i++ ) {
        if ( removedChannels[i] ) {
            [self releaseResourcesForChannel:removedChannels[i]];
        }
    }
}

- (void)removeChannelGroup:(AEChannelGroupRef)group {
    
    // Find group's parent
    int index;
    AEChannelGroupRef parentGroup = (group == _topGroup ? NULL : [self searchForGroupContainingChannelMatchingPtr:group userInfo:NULL index:&index]);
    NSAssert(group == _topGroup || parentGroup != NULL, @"Channel group not found");
    
    if ( parentGroup ) {
        // Remove the group from the parent group's table, on the core audio thread
        [self performSynchronousMessageExchangeWithBlock:^{
            removeChannelsFromGroup(self, parentGroup, (void*[1]){ group }, (void*[1]){ NULL }, NULL, 1);
        }];
        [self configureChannelsInRange:NSMakeRange(0, parentGroup->channelCount) forGroup:parentGroup];
        
        checkResult([self updateGraph], "Update graph");
    }
    
    [self releaseResourcesForChannel:group->channel];
}

-(NSArray *)channels {
    NSMutableArray *channels = [NSMutableArray array];
    [self gatherChannelsFromGroup:_topGroup intoArray:channels];
    return channels;
}

- (NSArray*)channelsInChannelGroup:(AEChannelGroupRef)group {
    NSMutableArray *channels = [NSMutableArray array];
    for ( int i=0; i<group->channelCount; i++ ) {
        if ( group->channels[i] && group->channels[i]->type == kChannelTypeChannel ) {
            [channels addObject:(__bridge id)group->channels[i]->object];
        }
    }
    return channels;
}


- (AEChannelGroupRef)createChannelGroup {
    return [self createChannelGroupWithinChannelGroup:_topGroup];
}

- (AEChannelGroupRef)createChannelGroupWithinChannelGroup:(AEChannelGroupRef)parentGroup {
    if ( parentGroup->channelCount == kMaximumChannelsPerGroup ) {
        NSLog(@"TAAE: Maximum channels reached in group %p\n", parentGroup);
        return NULL;
    }
    
    // Allocate group
    AEChannelGroupRef group = (AEChannelGroupRef)calloc(1, sizeof(channel_group_t));
    
    // Add group as a channel to the parent group
    int groupIndex = parentGroup->channelCount;
    
    AEChannelRef channel = (AEChannelRef)calloc(1, sizeof(channel_t));
    
    channel->type    = kChannelTypeGroup;
    channel->ptr     = group;
    channel->parentGroup = parentGroup;
    channel->playing = YES;
    channel->volume  = 1.0;
    channel->pan     = 0.0;
    channel->muted   = NO;
    channel->audioController = (__bridge void *)self;
    
    parentGroup->channels[groupIndex] = channel;
    group->channel   = channel;
    
    parentGroup->channelCount++;
    
    // Set bus count
    UInt32 busCount = parentGroup->channelCount;
    OSStatus result = AudioUnitSetProperty(parentGroup->mixerAudioUnit, kAudioUnitProperty_ElementCount, kAudioUnitScope_Input, 0, &busCount, sizeof(busCount));
    if ( !checkResult(result, "AudioUnitSetProperty(kAudioUnitProperty_ElementCount)") ) return NULL;

    [self configureChannelsInRange:NSMakeRange(groupIndex, 1) forGroup:parentGroup];
    checkResult([self updateGraph], "Update graph");
    
    return group;
}

- (NSArray*)topLevelChannelGroups {
    return [self channelGroupsInChannelGroup:_topGroup];
}

- (NSArray*)channelGroupsInChannelGroup:(AEChannelGroupRef)group {
    NSMutableArray *groups = [NSMutableArray array];
    for ( int i=0; i<group->channelCount; i++ ) {
        if ( group->channels[i] && group->channels[i]->type == kChannelTypeGroup ) {
            [groups addObject:[NSValue valueWithPointer:group->channels[i]->ptr]];
        }
    }
    return groups;
}

- (void)setVolume:(float)volume forChannelGroup:(AEChannelGroupRef)group {
    int index;
    AEChannelGroupRef parentGroup = [self searchForGroupContainingChannelMatchingPtr:group userInfo:NULL index:&index];
    NSAssert(parentGroup != NULL, @"Channel not found");
    
    AudioUnitParameterValue value = group->channel->volume = volume;
    OSStatus result = AudioUnitSetParameter(parentGroup->mixerAudioUnit, kMultiChannelMixerParam_Volume, kAudioUnitScope_Input, index, value, 0);
    checkResult(result, "AudioUnitSetParameter(kMultiChannelMixerParam_Volume)");
}

-(float)volumeForChannelGroup:(AEChannelGroupRef)group {
    return group->channel->volume;
}

- (void)setPan:(float)pan forChannelGroup:(AEChannelGroupRef)group {
    int index;
    AEChannelGroupRef parentGroup = [self searchForGroupContainingChannelMatchingPtr:group userInfo:NULL index:&index];
    NSAssert(parentGroup != NULL, @"Channel not found");
    
    AudioUnitParameterValue value = group->channel->pan = pan;
    OSStatus result = AudioUnitSetParameter(parentGroup->mixerAudioUnit, kMultiChannelMixerParam_Pan, kAudioUnitScope_Input, index, value, 0);
    checkResult(result, "AudioUnitSetParameter(kMultiChannelMixerParam_Pan)");
}

-(float)panForChannelGroup:(AEChannelGroupRef)group {
    return group->channel->pan;
}

- (void)setPlaying:(BOOL)playing forChannelGroup:(AEChannelGroupRef)group {
    int index;
    AEChannelGroupRef parentGroup = [self searchForGroupContainingChannelMatchingPtr:group userInfo:NULL index:&index];
    NSAssert(parentGroup != NULL, @"Channel not found");
    group->channel->playing = playing;
    AudioUnitParameterValue value = group->channel->playing;
    OSStatus result = AudioUnitSetParameter(parentGroup->mixerAudioUnit, kMultiChannelMixerParam_Enable, kAudioUnitScope_Input, index, value, 0);
    checkResult(result, "AudioUnitSetParameter(kMultiChannelMixerParam_Enable)");
}

-(BOOL)channelGroupIsPlaying:(AEChannelGroupRef)group {
    return group->channel->playing;
}

- (void)setMuted:(BOOL)muted forChannelGroup:(AEChannelGroupRef)group {
    int index;
    AEChannelGroupRef parentGroup = [self searchForGroupContainingChannelMatchingPtr:group userInfo:NULL index:&index];
    NSAssert(parentGroup != NULL, @"Channel not found");
    group->channel->muted = muted;
    AudioUnitParameterValue value = muted ? 0.0 : group->channel->volume;
    OSStatus result = AudioUnitSetParameter(parentGroup->mixerAudioUnit, kMultiChannelMixerParam_Volume, kAudioUnitScope_Input, index, value, 0);
    checkResult(result, "AudioUnitSetParameter(kMultiChannelMixerParam_Volume)");
}

-(BOOL)channelGroupIsMuted:(AEChannelGroupRef)group {
    return group->channel->muted;
}

#pragma mark - Filters

- (void)addFilter:(id<AEAudioFilter>)filter {
    if ( [filter respondsToSelector:@selector(setupWithAudioController:)] ) {
        [filter setupWithAudioController:self];
    }
    if ( [self addCallback:filter.filterCallback userInfo:(__bridge void *)filter flags:kFilterFlag forChannelGroup:_topGroup] ) {
        CFBridgingRetain(filter);
    }
}

- (void)addFilter:(id<AEAudioFilter>)filter toChannel:(id<AEAudioPlayable>)channel {
    if ( [filter respondsToSelector:@selector(setupWithAudioController:)] ) {
        [filter setupWithAudioController:self];
    }
    if ( [self addCallback:filter.filterCallback userInfo:(__bridge void *)filter flags:kFilterFlag forChannel:channel] ) {
        CFBridgingRetain(filter);
    }
}

- (void)addFilter:(id<AEAudioFilter>)filter toChannelGroup:(AEChannelGroupRef)group {
    if ( [filter respondsToSelector:@selector(setupWithAudioController:)] ) {
        [filter setupWithAudioController:self];
    }
    if ( [self addCallback:filter.filterCallback userInfo:(__bridge void *)filter flags:kFilterFlag forChannelGroup:group] ) {
        CFBridgingRetain(filter);
    }
}

- (void)addInputFilter:(id<AEAudioFilter>)filter {
    if ( [filter respondsToSelector:@selector(setupWithAudioController:)] ) {
        [filter setupWithAudioController:self];
    }
    [self addInputFilter:filter forChannels:nil];
}

- (void)addInputFilter:(id<AEAudioFilter>)filter forChannels:(NSArray *)channels {
    if ( [filter respondsToSelector:@selector(setupWithAudioController:)] ) {
        [filter setupWithAudioController:self];
    }
    void *callback = filter.filterCallback;
    if ( [self addCallback:callback userInfo:(__bridge void *)filter flags:kFilterFlag forInputChannels:channels] ) {
        CFBridgingRetain(filter);
    }
}

- (void)removeFilter:(id<AEAudioFilter>)filter {
    if ( [self removeCallback:filter.filterCallback userInfo:(__bridge void *)filter fromChannelGroup:_topGroup] ) {
        if ( [filter respondsToSelector:@selector(teardown)] ) {
            [filter teardown];
        }
        CFBridgingRelease((__bridge CFTypeRef)filter);
    }
}

- (void)removeFilter:(id<AEAudioFilter>)filter fromChannel:(id<AEAudioPlayable>)channel {
    if ( [self removeCallback:filter.filterCallback userInfo:(__bridge void *)filter fromChannel:channel] ) {
        if ( [filter respondsToSelector:@selector(teardown)] ) {
            [filter teardown];
        }
        CFBridgingRelease((__bridge CFTypeRef)filter);
    }
}

- (void)removeFilter:(id<AEAudioFilter>)filter fromChannelGroup:(AEChannelGroupRef)group {
    if ( [self removeCallback:filter.filterCallback userInfo:(__bridge void *)filter fromChannelGroup:group] ) {
        if ( [filter respondsToSelector:@selector(teardown)] ) {
            [filter teardown];
        }
        CFBridgingRelease((__bridge CFTypeRef)filter);
    }
}

- (void)removeInputFilter:(id<AEAudioFilter>)filter {
    void *callback = filter.filterCallback;
    __block BOOL found = NO;
    [self performSynchronousMessageExchangeWithBlock:^{
        for ( int i=0; i<_inputCallbackCount; i++ ) {
            removeCallbackFromTable(self, &_inputCallbacks[i].callbacks, callback, (__bridge void *)filter, &found);
        }
    }];
    
    if ( found ) {
        if ( [filter respondsToSelector:@selector(teardown)] ) {
            [filter teardown];
        }
        CFBridgingRelease((__bridge CFTypeRef)filter);
    }
}

- (NSArray*)filters {
    return [self associatedObjectsWithFlags:kFilterFlag];
}

- (NSArray*)filtersForChannel:(id<AEAudioPlayable>)channel {
    return [self associatedObjectsWithFlags:kFilterFlag forChannel:channel];
}

- (NSArray*)filtersForChannelGroup:(AEChannelGroupRef)group {
    return [self associatedObjectsWithFlags:kFilterFlag forChannelGroup:group];
}

-(NSArray *)inputFilters {
    NSMutableArray *result = [NSMutableArray array];
    for ( int i=0; i<_inputCallbackCount; i++ ) {
        [result addObjectsFromArray:[self associatedObjectsFromTable:&_inputCallbacks[i].callbacks matchingFlag:kFilterFlag]];
    }
    return result;
}

#pragma mark - Output receivers

- (void)addOutputReceiver:(id<AEAudioReceiver>)receiver {
    if ( [self addCallback:receiver.receiverCallback userInfo:(__bridge void *)receiver flags:kReceiverFlag forChannelGroup:_topGroup] ) {
        CFBridgingRetain(receiver);
    }
}

- (void)addOutputReceiver:(id<AEAudioReceiver>)receiver forChannel:(id<AEAudioPlayable>)channel {
    if ( [self addCallback:receiver.receiverCallback userInfo:(__bridge void *)receiver flags:kReceiverFlag forChannel:channel] ) {
        CFBridgingRetain(receiver);
    }
}

- (void)addOutputReceiver:(id<AEAudioReceiver>)receiver forChannelGroup:(AEChannelGroupRef)group {
    if ( [self addCallback:receiver.receiverCallback userInfo:(__bridge void *)receiver flags:kReceiverFlag forChannelGroup:group] ) {
        CFBridgingRetain(receiver);
    }
}

- (void)removeOutputReceiver:(id<AEAudioReceiver>)receiver {
    if ( [self removeCallback:receiver.receiverCallback userInfo:(__bridge void *)receiver fromChannelGroup:_topGroup] ) {
        CFBridgingRelease((__bridge CFTypeRef)receiver);
    }
}

- (void)removeOutputReceiver:(id<AEAudioReceiver>)receiver fromChannel:(id<AEAudioPlayable>)channel {
    if ( [self removeCallback:receiver.receiverCallback userInfo:(__bridge void *)receiver fromChannel:channel] ) {
        CFBridgingRelease((__bridge CFTypeRef)receiver);
    }
}

- (void)removeOutputReceiver:(id<AEAudioReceiver>)receiver fromChannelGroup:(AEChannelGroupRef)group {
    if ( [self removeCallback:receiver.receiverCallback userInfo:(__bridge void *)receiver fromChannelGroup:group] ) {
        CFBridgingRelease((__bridge CFTypeRef)receiver);
    }
}

- (NSArray*)outputReceivers {
    return [self associatedObjectsWithFlags:kReceiverFlag];
}

- (NSArray*)outputReceiversForChannel:(id<AEAudioPlayable>)channel {
    return [self associatedObjectsWithFlags:kReceiverFlag forChannel:channel];
}

- (NSArray*)outputReceiversForChannelGroup:(AEChannelGroupRef)group {
    return [self associatedObjectsWithFlags:kReceiverFlag forChannelGroup:group];
}

#pragma mark - Input receivers

- (void)addInputReceiver:(id<AEAudioReceiver>)receiver {
    [self addInputReceiver:receiver forChannels:nil];
}

- (void)addInputReceiver:(id<AEAudioReceiver>)receiver forChannels:(NSArray *)channels {
    void *callback = receiver.receiverCallback;
    
    if ( [self addCallback:callback userInfo:(__bridge void *)receiver flags:kReceiverFlag forInputChannels:channels] ) {
        CFBridgingRetain(receiver);
    }
}

- (void)removeInputReceiver:(id<AEAudioReceiver>)receiver {
    void *callback = receiver.receiverCallback;
    __block BOOL found = NO;
    [self performSynchronousMessageExchangeWithBlock:^{
        for ( int i=0; i<_inputCallbackCount; i++ ) {
            removeCallbackFromTable(self, &_inputCallbacks[i].callbacks, callback, (__bridge void *)receiver, &found);
        }
    }];
    
    if ( found ) {
        CFBridgingRelease((__bridge CFTypeRef)receiver);
    }
}

-(NSArray *)inputReceivers {
    NSMutableArray *result = [NSMutableArray array];
    for ( int i=0; i<_inputCallbackCount; i++ ) {
        [result addObjectsFromArray:[self associatedObjectsFromTable:&_inputCallbacks[i].callbacks matchingFlag:kReceiverFlag]];
    }
    return result;
}

#pragma mark - Timing receivers

- (void)addTimingReceiver:(id<AEAudioTimingReceiver>)receiver {
    if ( _timingCallbacks.count == kMaximumCallbacksPerSource ) {
        NSLog(@"TAAE: Warning: Maximum number of callbacks reached");
        return;
    }
    
    CFBridgingRetain(receiver);
    
    void *callback = receiver.timingReceiverCallback;
    [self performSynchronousMessageExchangeWithBlock:^{
        addCallbackToTable(self, &_timingCallbacks, callback, (__bridge void *)receiver, 0);
    }];
}

- (void)removeTimingReceiver:(id<AEAudioTimingReceiver>)receiver {
    void *callback = receiver.timingReceiverCallback;
    __block BOOL found = NO;
    [self performSynchronousMessageExchangeWithBlock:^{
        removeCallbackFromTable(self, &_timingCallbacks, callback, (__bridge void *)receiver, &found);
    }];
    
    if ( found ) {
        CFBridgingRelease((__bridge CFTypeRef)receiver);
    }
}

-(NSArray *)timingReceivers {
    return [self associatedObjectsFromTable:&_timingCallbacks matchingFlag:0];
}

#pragma mark - Main thread-realtime thread message sending

static void processPendingMessagesOnRealtimeThread(__unsafe_unretained AEAudioController *THIS) {
    // Only call this from the Core Audio thread, or the main thread if audio system is not yet running
    int32_t availableBytes;
    message_t *buffer = TPCircularBufferTail(&THIS->_realtimeThreadMessageBuffer, &availableBytes);
    message_t *end = (message_t*)((char*)buffer + availableBytes);
    message_t message;
    
    while ( buffer < end ) {
        assert(buffer->userInfoLength == 0);
        
        memcpy(&message, buffer, sizeof(message));
        TPCircularBufferConsume(&THIS->_realtimeThreadMessageBuffer, sizeof(message_t));
        
        if ( message.block ) {
#ifdef DEBUG
            uint64_t start = AECurrentTimeInHostTicks();
#endif
            ((__bridge void(^)())message.block)();
#ifdef DEBUG
            uint64_t end = AECurrentTimeInHostTicks();
            uint64_t duration = end - start;
            if ( duration >= AEHostTicksFromSeconds(THIS->_currentBufferDuration * 0.5) ) {
                dispatch_async(dispatch_get_main_queue(), ^{
                    NSLog(@"TAAE: Warning: Block perform on realtime thread took too long (%0.4lfs)", AESecondsFromHostTicks(duration));
                });
            }
#endif
        }

        int32_t availableBytes;
        message_t *reply = TPCircularBufferHead(&THIS->_mainThreadMessageBuffer, &availableBytes);
        assert(availableBytes >= sizeof(message_t));
        memcpy(reply, &message, sizeof(message_t));
        TPCircularBufferProduce(&THIS->_mainThreadMessageBuffer, sizeof(message_t));
        
        buffer++;
    }
}

-(void)pollForMessageResponses {
    pthread_t thread = pthread_self();
    while ( 1 ) {
        message_t *message = NULL;
        @synchronized ( self ) {
            // Look for pending messages
            int32_t availableBytes;
            message_t *buffer = TPCircularBufferTail(&_mainThreadMessageBuffer, &availableBytes);
            if ( !buffer ) {
                break;
            }
            
            message_t *bufferEnd = (message_t*)(((char*)buffer)+availableBytes);
            BOOL hasUnservicedMessages = NO;
            
            // Look through pending messages
            while ( buffer < bufferEnd && !message ) {
                int messageLength = sizeof(message_t) + (buffer->userInfoLength && !buffer->userInfoByReference ? buffer->userInfoLength : 0);
                
                if ( !buffer->replyServiced ) {
                    // This is a message that hasn't yet been serviced
                    
                    if ( buffer->sourceThread && buffer->sourceThread != thread ) {
                        // Skip this message, it's for a different thread
                        hasUnservicedMessages = YES;
                    } else {
                        // Service this message
                        message = (message_t*)malloc(messageLength);
                        memcpy(message, buffer, messageLength);
                        buffer->replyServiced = YES;
                    }
                }
                
                // Advance to next message
                buffer = (message_t*)(((char*)buffer)+messageLength);
                
                if ( !hasUnservicedMessages ) {
                    // If we're done with all message records so far, free up the buffer
                    TPCircularBufferConsume(&_mainThreadMessageBuffer, messageLength);
                }
            }
        }
        
        if ( !message ) {
            break;
        }
        
        if ( message->responseBlock ) {
            ((__bridge void(^)())message->responseBlock)();
            CFBridgingRelease(message->responseBlock);
            
            _pendingResponses--;
            if ( _pollThread && _pendingResponses == 0 ) {
                _pollThread.pollInterval = kIdleMessagingPollDuration;
            }
        } else if ( message->handler ) {
            message->handler(self, 
                             message->userInfoLength > 0
                             ? (message->userInfoByReference ? message->userInfoByReference : message+1) 
                             : NULL, 
                             message->userInfoLength);
        }
        
        if ( message->block ) {
            CFBridgingRelease(message->block);
        }
        
        free(message);
    }
}

- (void)performAsynchronousMessageExchangeWithBlock:(void (^)())block
                                      responseBlock:(void (^)())responseBlock
                                       sourceThread:(pthread_t)sourceThread {
    @synchronized ( self ) {

        int32_t availableBytes;
        message_t *message = TPCircularBufferHead(&_realtimeThreadMessageBuffer, &availableBytes);
        
        if ( availableBytes < sizeof(message_t) ) {
            NSLog(@"TAAE: Unable to perform message exchange - queue is full.");
            return;
        }
        
        if ( responseBlock ) {
            _pendingResponses++;
            
            if ( self.running && _pollThread.pollInterval == kIdleMessagingPollDuration ) {
                // Perform more rapid active polling while we expect a response
                _pollThread.pollInterval = _preferredBufferDuration ? _preferredBufferDuration : 0.01;
            }
        }
        
        memset(message, 0, sizeof(message_t));
        message->block         = block ? (__bridge_retained void*)[block copy] : NULL;
        message->responseBlock = responseBlock ? (__bridge_retained void*)[responseBlock copy] : NULL;
        message->sourceThread  = sourceThread;
        
        TPCircularBufferProduce(&_realtimeThreadMessageBuffer, sizeof(message_t));
        
        if ( !self.running ) {
            if ( [NSThread isMainThread] ) {
                processPendingMessagesOnRealtimeThread(self);
                [self pollForMessageResponses];
            } else {
                dispatch_async(dispatch_get_main_queue(), ^{
                    processPendingMessagesOnRealtimeThread(self);
                    [self pollForMessageResponses];
                });
            }
        }
    }
}

- (void)performAsynchronousMessageExchangeWithBlock:(void (^)())block responseBlock:(void (^)())responseBlock {
    [self performAsynchronousMessageExchangeWithBlock:block responseBlock:responseBlock sourceThread:NULL];
}

- (void)performSynchronousMessageExchangeWithBlock:(void (^)())block {
    __block BOOL finished = NO;
    [self performAsynchronousMessageExchangeWithBlock:block
                                        responseBlock:^{ finished = YES; }
                                         sourceThread:pthread_self()];
    
    // Wait for response
    uint64_t giveUpTime = AECurrentTimeInHostTicks() + AEHostTicksFromSeconds(1.0);
    while ( !finished && AECurrentTimeInHostTicks() < giveUpTime && self.running ) {
        [self pollForMessageResponses];
        if ( finished ) break;
        [NSThread sleepForTimeInterval:_preferredBufferDuration ? _preferredBufferDuration : 0.01];
    }
    
    if ( !finished ) {
        if ( self.running ) {
            NSLog(@"TAAE: Timed out while performing message exchange");
        }
        @synchronized ( self ) {
            processPendingMessagesOnRealtimeThread(self);
            [self pollForMessageResponses];
        }
    }
}

void AEAudioControllerSendAsynchronousMessageToMainThread(__unsafe_unretained AEAudioController *THIS,
                                                          AEAudioControllerMainThreadMessageHandler    handler, 
                                                          void                              *userInfo,
                                                          int                                userInfoLength) {
    
    int32_t availableBytes;
    message_t *message = TPCircularBufferHead(&THIS->_mainThreadMessageBuffer, &availableBytes);
    assert(availableBytes >= sizeof(message_t) + userInfoLength);
    memset(message, 0, sizeof(message_t));
    message->handler                = handler;
    message->userInfoLength         = userInfoLength;
    
    if ( userInfoLength > 0 ) {
        memcpy((message+1), userInfo, userInfoLength);
    }
    
    TPCircularBufferProduce(&THIS->_mainThreadMessageBuffer, sizeof(message_t) + userInfoLength);
}

static BOOL AEAudioControllerHasPendingMainThreadMessages(__unsafe_unretained AEAudioController *THIS) {
    int32_t ignore;
    return TPCircularBufferTail(&THIS->_mainThreadMessageBuffer, &ignore) != NULL;
}

#pragma mark - Metering

- (void)outputAveragePowerLevel:(Float32*)averagePower peakHoldLevel:(Float32*)peakLevel {
    return [self averagePowerLevel:averagePower peakHoldLevel:peakLevel forGroup:_topGroup];
}

- (void)outputAveragePowerLevels:(Float32*)averagePowers peakHoldLevels:(Float32*)peakLevels channelCount:(UInt32)count {
    return [self averagePowerLevels:averagePowers peakHoldLevels:peakLevels forGroup:_topGroup channelCount:count];
}

- (void)averagePowerLevel:(Float32*)averagePower peakHoldLevel:(Float32*)peakLevel forGroup:(AEChannelGroupRef)group {
    if ( !group->level_monitor_data.monitoringEnabled ) {
        if ( ![NSThread isMainThread] ) {
            dispatch_async(dispatch_get_main_queue(), ^{ [self averagePowerLevel:NULL peakHoldLevel:NULL forGroup:group]; });
        } else {
            AEFloatConverter *floatConverter = [[AEFloatConverter alloc] initWithSourceFormat:group->channel->audioDescription];
            group->level_monitor_data.channels = group->channel->audioDescription.mChannelsPerFrame;
            group->level_monitor_data.floatConverter = (__bridge_retained void*)floatConverter;
            group->level_monitor_data.scratchBuffer = AEAllocateAndInitAudioBufferList(floatConverter.floatingPointAudioDescription, kLevelMonitorScratchBufferSize);
            OSMemoryBarrier();
            group->level_monitor_data.monitoringEnabled = YES;
            
            AEChannelGroupRef parentGroup = NULL;
            int index=0;
            if ( group != _topGroup ) {
                parentGroup = [self searchForGroupContainingChannelMatchingPtr:group userInfo:NULL index:&index];
                NSAssert(parentGroup != NULL, @"Channel group not found");
            }
            
            [self configureChannelsInRange:NSMakeRange(index, 1) forGroup:parentGroup];
            checkResult([self updateGraph], "Update graph");
        }
    }
    
    if ( averagePower ) *averagePower = 20.0f * log10f(group->level_monitor_data.average);
    if ( peakLevel ) *peakLevel = 20.0f * log10f(group->level_monitor_data.peak);
    
    group->level_monitor_data.reset = YES;
}

- (void)averagePowerLevels:(Float32*)averagePowers peakHoldLevels:(Float32*)peakLevels forGroup:(AEChannelGroupRef)group channelCount:(UInt32)count {
    if ( !group->level_monitor_data.monitoringEnabled ) {
        if ( ![NSThread isMainThread] ) {
            dispatch_async(dispatch_get_main_queue(), ^{ [self averagePowerLevels:NULL peakHoldLevels:NULL forGroup:group channelCount:0]; });
        } else {
            AEFloatConverter *floatConverter = [[AEFloatConverter alloc] initWithSourceFormat:group->channel->audioDescription];
            group->level_monitor_data.channels = group->channel->audioDescription.mChannelsPerFrame;
            group->level_monitor_data.floatConverter = (__bridge_retained void*)floatConverter;
            group->level_monitor_data.scratchBuffer = AEAllocateAndInitAudioBufferList(floatConverter.floatingPointAudioDescription, kLevelMonitorScratchBufferSize);
            OSMemoryBarrier();
            group->level_monitor_data.monitoringEnabled = YES;

            AEChannelGroupRef parentGroup = NULL;
            int index=0;
            if ( group != _topGroup ) {
                parentGroup = [self searchForGroupContainingChannelMatchingPtr:group userInfo:NULL index:&index];
                NSAssert(parentGroup != NULL, @"Channel group not found");
            }

            [self configureChannelsInRange:NSMakeRange(index, 1) forGroup:parentGroup];
            checkResult([self updateGraph], "Update graph");
        }
    }

    if ( averagePowers && count > 0) {
        for (UInt32 i=0; i < count && i < kMaximumMonitoringChannels; ++i) {
            averagePowers[i] = 20.0f * log10f(group->level_monitor_data.chanAverage[i]);
        }
    }
    if ( peakLevels && count > 0) {
        for (UInt32 i=0; i < count && i < kMaximumMonitoringChannels; ++i) {
            peakLevels[i] = 20.0f * log10f(group->level_monitor_data.chanPeak[i]);
        }
    }

    group->level_monitor_data.reset = YES;
}

- (void)inputAveragePowerLevels:(Float32*)averagePowers peakHoldLevels:(Float32*)peakLevels channelCount:(UInt32)count {
    if ( !_inputLevelMonitorData.monitoringEnabled ) {
        AEFloatConverter *floatConverter = [[AEFloatConverter alloc] initWithSourceFormat:_rawInputAudioDescription];
        _inputLevelMonitorData.channels = _rawInputAudioDescription.mChannelsPerFrame;
        _inputLevelMonitorData.floatConverter = (__bridge_retained void*)floatConverter;
        _inputLevelMonitorData.scratchBuffer = AEAllocateAndInitAudioBufferList(floatConverter.floatingPointAudioDescription, kLevelMonitorScratchBufferSize);
        OSMemoryBarrier();
        _inputLevelMonitorData.monitoringEnabled = YES;
    }

    if ( averagePowers && count > 0) {
        for (UInt32 i=0; i < count && i < kMaximumMonitoringChannels; ++i) {
            averagePowers[i] = 20.0f * log10f(_inputLevelMonitorData.chanAverage[i]);
        }
    }

    if ( peakLevels && count > 0) {
        for (UInt32 i=0; i < count && i < kMaximumMonitoringChannels; ++i) {
            peakLevels[i] = 20.0f * log10f(_inputLevelMonitorData.chanPeak[i]);
        }
    }

    _inputLevelMonitorData.reset = YES;
}

- (void)inputAveragePowerLevel:(Float32*)averagePower peakHoldLevel:(Float32*)peakLevel {
    if ( !_inputLevelMonitorData.monitoringEnabled ) {
        AEFloatConverter *floatConverter = [[AEFloatConverter alloc] initWithSourceFormat:_rawInputAudioDescription];
        _inputLevelMonitorData.channels = _rawInputAudioDescription.mChannelsPerFrame;
        _inputLevelMonitorData.floatConverter = (__bridge_retained void*)floatConverter;
        _inputLevelMonitorData.scratchBuffer = AEAllocateAndInitAudioBufferList(floatConverter.floatingPointAudioDescription, kLevelMonitorScratchBufferSize);
        OSMemoryBarrier();
        _inputLevelMonitorData.monitoringEnabled = YES;
    }
    
    if ( averagePower ) *averagePower = 20.0f * log10f(_inputLevelMonitorData.average);
    if ( peakLevel ) *peakLevel = 20.0f * log10f(_inputLevelMonitorData.peak);
    
    _inputLevelMonitorData.reset = YES;
}

#pragma mark - Utilities

AudioStreamBasicDescription *AEAudioControllerAudioDescription(__unsafe_unretained AEAudioController *THIS) {
    return &THIS->_audioDescription;
}

AudioStreamBasicDescription *AEAudioControllerInputAudioDescription(__unsafe_unretained AEAudioController *THIS) {
    return &THIS->_inputCallbacks[0].audioDescription;
}

long AEConvertSecondsToFrames(__unsafe_unretained AEAudioController *THIS, NSTimeInterval seconds) {
    return round(seconds * THIS->_audioDescription.mSampleRate);
}

NSTimeInterval AEConvertFramesToSeconds(__unsafe_unretained AEAudioController *THIS, long frames) {
    return (double)frames / THIS->_audioDescription.mSampleRate;
}

#pragma mark - Setters, getters

#if TARGET_OS_IPHONE
-(void)setAudioSessionCategory:(NSString *)audioSessionCategory {
    AVAudioSession *audioSession = [AVAudioSession sharedInstance];
    
    if ( ![audioSession.category isEqualToString:audioSessionCategory] ) {
        NSLog(@"TAAE: Setting audio session category to %@", audioSessionCategory);
    }
    
    _audioSessionCategory = audioSessionCategory;
    
    if ( !_audioInputAvailable && ([_audioSessionCategory isEqualToString:AVAudioSessionCategoryPlayAndRecord] || [_audioSessionCategory isEqualToString:AVAudioSessionCategoryRecord]) ) {
        NSLog(@"TAAE: No input available. Using AVAudioSessionCategoryPlayback category instead.");
        _audioSessionCategory = AVAudioSessionCategoryPlayback;
    }
    
    int options = 0;
    
    if ( [_audioSessionCategory isEqualToString:AVAudioSessionCategoryPlayAndRecord] ) {
        options |= AVAudioSessionCategoryOptionDefaultToSpeaker;
    }
    
    options |= _enableBluetoothInput ? AVAudioSessionCategoryOptionAllowBluetooth : 0;
    
    if ( [_audioSessionCategory isEqualToString:AVAudioSessionCategoryPlayAndRecord] || [_audioSessionCategory isEqualToString:AVAudioSessionCategoryPlayback] ) {
        options |= _allowMixingWithOtherApps ? AVAudioSessionCategoryOptionMixWithOthers : 0;
    }
    
    NSError *error = nil;
    if ( ![audioSession setCategory:_audioSessionCategory withOptions:options error:&error] ) {
        NSLog(@"TAAE: Error setting audio session category: %@", error);
    }
}

-(NSString *)audioSessionCategory {
    return ( !_audioInputAvailable && ([_audioSessionCategory isEqualToString:AVAudioSessionCategoryPlayAndRecord] || [_audioSessionCategory isEqualToString:AVAudioSessionCategoryRecord]) )
                ? AVAudioSessionCategoryPlayback
                : _audioSessionCategory;
}

-(void)setAllowMixingWithOtherApps:(BOOL)allowMixingWithOtherApps {
    _allowMixingWithOtherApps = allowMixingWithOtherApps;
    
    [self setAudioSessionCategory:_audioSessionCategory];
}

-(void)setUseMeasurementMode:(BOOL)useMeasurementMode {
    _useMeasurementMode = useMeasurementMode;
    
    AVAudioSession *audioSession = [AVAudioSession sharedInstance];
    
    NSError *error = nil;
    if ( ![audioSession setMode:_useMeasurementMode ? AVAudioSessionModeMeasurement : AVAudioSessionModeDefault error:&error] ) {
        NSLog(@"TAAE: Couldn't set audio session mode: %@", error);
    } else {
        if ( ![audioSession setPreferredIOBufferDuration:_preferredBufferDuration error:&error] ) {
            NSLog(@"TAAE: Couldn't set preferred IO buffer duration: %@", error);
        }
    }
    
    [self updateInputDeviceStatus];
}
#endif

- (void)setBoostBuiltInMicGainInMeasurementMode:(BOOL)boostBuiltInMicGainInMeasurementMode {
    _boostBuiltInMicGainInMeasurementMode = boostBuiltInMicGainInMeasurementMode;
    
    [self updateInputDeviceStatus];
}
#endif

-(void)setMasterOutputVolume:(float)masterOutputVolume {
    _masterOutputVolume = masterOutputVolume;
    
    AudioUnitParameterValue value = _masterOutputVolume;
    OSStatus result = AudioUnitSetParameter(_topGroup->mixerAudioUnit, kMultiChannelMixerParam_Volume, kAudioUnitScope_Output, 0, value, 0);
    checkResult(result, "AudioUnitSetParameter(kMultiChannelMixerParam_Volume)");
}

- (BOOL)running {
    Boolean topAudioUnitIsRunning;
    UInt32 size = sizeof(topAudioUnitIsRunning);
    if ( checkResult(AudioUnitGetProperty(_ioAudioUnit, kAudioOutputUnitProperty_IsRunning, kAudioUnitScope_Global, 0, &topAudioUnitIsRunning, &size), "kAudioOutputUnitProperty_IsRunning") ) {
        return topAudioUnitIsRunning;
    } else {
        return NO;
    }
}

#if TARGET_OS_IPHONE
-(void)setEnableBluetoothInput:(BOOL)enableBluetoothInput {
    _enableBluetoothInput = enableBluetoothInput;

    [self setAudioSessionCategory:_audioSessionCategory];
}

-(BOOL)inputGainAvailable {
    return [((AVAudioSession*)[AVAudioSession sharedInstance]) isInputGainSettable];
}

-(float)inputGain {
    return [((AVAudioSession*)[AVAudioSession sharedInstance]) inputGain];
}
#endif

-(AudioStreamBasicDescription)inputAudioDescription {
    return _inputCallbacks[0].audioDescription;
}

#if TARGET_OS_IPHONE
-(void)setInputGain:(float)inputGain {
    NSError *error = NULL;
    if ( ![((AVAudioSession*)[AVAudioSession sharedInstance]) setInputGain:inputGain error:&error] ) {
        NSLog(@"TAAE: Couldn't set input gain: %@", error);
    }
}
#endif

-(void)setInputMode:(AEInputMode)inputMode {
    _inputMode = inputMode;
    if ( _inputEnabled ) {
        [self updateInputDeviceStatus];
    }
}

-(NSArray *)inputChannelSelection {
    if ( _inputCallbacks[0].channelMap ) return (__bridge NSArray *)_inputCallbacks[0].channelMap;
    NSMutableArray *selection = [NSMutableArray array];
    for ( int i=0; i<MIN(_numberOfInputChannels, _inputCallbacks[0].audioDescription.mChannelsPerFrame); i++ ) {
        [selection addObject:@(i)];
    }
    return selection;
}

-(void)setInputChannelSelection:(NSArray *)inputChannelSelection {
    if ( (!inputChannelSelection && !_inputCallbacks[0].channelMap) || [inputChannelSelection isEqualToArray:(__bridge NSArray *)_inputCallbacks[0].channelMap] ) return;
    
    CFBridgingRelease(_inputCallbacks[0].channelMap);
    _inputCallbacks[0].channelMap = (__bridge_retained void*)inputChannelSelection;
    
    if ( _inputEnabled ) {
        [self updateInputDeviceStatus];
    }
}

#if TARGET_OS_IPHONE
-(void)setPreferredBufferDuration:(NSTimeInterval)preferredBufferDuration {
    if ( _preferredBufferDuration == preferredBufferDuration ) return;
    
    _preferredBufferDuration = preferredBufferDuration;
    
    AVAudioSession *audioSession = [AVAudioSession sharedInstance];
    NSError *error = nil;
    if ( ![audioSession setPreferredIOBufferDuration:_preferredBufferDuration error:&error] ) {
        NSLog(@"TAAE: Couldn't set preferred IO buffer duration: %@", error);
    }

    NSTimeInterval grantedBufferSize = audioSession.IOBufferDuration;

    if ( _currentBufferDuration != grantedBufferSize ) self.currentBufferDuration = grantedBufferSize;
    
    NSLog(@"TAAE: Buffer duration %0.2g, %d frames (requested %0.2gs, %d frames)",
          grantedBufferSize, (int)round(grantedBufferSize*_audioDescription.mSampleRate),
          _preferredBufferDuration, (int)round(_preferredBufferDuration*_audioDescription.mSampleRate));
}

-(NSTimeInterval)inputLatency {
    return AEAudioControllerInputLatency(self);
}

NSTimeInterval AEAudioControllerInputLatency(__unsafe_unretained AEAudioController *THIS) {
    if ( !THIS->_inputEnabled ) return 0.0;
    
    if ( (THIS->_audiobusReceiverPort && ABReceiverPortIsConnected(THIS->_audiobusReceiverPort))
        || (THIS->_audiobusFilterPort && ABFilterPortIsConnected(THIS->_audiobusFilterPort)) ) {
        return 0.0;
    }
    
    if ( __cachedInputLatency == kNoValue ) {
        __cachedInputLatency = [((AVAudioSession*)[AVAudioSession sharedInstance]) inputLatency];
    }
    return __cachedInputLatency;
}

-(NSTimeInterval)outputLatency {
    return AEAudioControllerOutputLatency(self);
}

NSTimeInterval AEAudioControllerOutputLatency(__unsafe_unretained AEAudioController *THIS) {
    if ( THIS->_renderThread == pthread_self() ) {
        AEChannelRef channelBeingRendered = THIS->_channelBeingRendered;
        if ( !channelBeingRendered ) channelBeingRendered = THIS->_topChannel;
        
        __unsafe_unretained ABSenderPort * upstreamSenderPort = (__bridge ABSenderPort*)firstUpstreamAudiobusSenderPort(channelBeingRendered);
        if ( upstreamSenderPort && ABSenderPortIsMuted(upstreamSenderPort) ) {
            // We're sending via the sender port, and the receiver plays live - offset the timestamp by the reported latency
            return ABSenderPortGetAverageLatency(upstreamSenderPort);
        }
    }
    
    if ( __cachedOutputLatency == kNoValue) {
        if ( THIS->_outputEnabled ) {
            __cachedOutputLatency = [((AVAudioSession*)[AVAudioSession sharedInstance]) outputLatency];
        }
        else {
            __cachedOutputLatency = 0.0;
        }
    }
    return __cachedOutputLatency;
}
#endif

AudioTimeStamp AEAudioControllerCurrentAudioTimestamp(__unsafe_unretained AEAudioController *THIS) {
    return THIS->_lastInputOrOutputBusTimeStamp;
}

-(void)setVoiceProcessingEnabled:(BOOL)voiceProcessingEnabled {
    if ( _voiceProcessingEnabled == voiceProcessingEnabled ) return;
    
    _voiceProcessingEnabled = voiceProcessingEnabled;
    if ( [self mustUpdateVoiceProcessingSettings] ) {
        [self replaceIONode];
    }
}

-(void)setVoiceProcessingOnlyForSpeakerAndMicrophone:(BOOL)voiceProcessingOnlyForSpeakerAndMicrophone {
    _voiceProcessingOnlyForSpeakerAndMicrophone = voiceProcessingOnlyForSpeakerAndMicrophone;
    if ( [self mustUpdateVoiceProcessingSettings] ) {
        [self replaceIONode];
    }
}

#pragma mark - Audiobus

-(void)setAudiobusReceiverPort:(ABReceiverPort *)audiobusReceiverPort {
    _audiobusReceiverPort = audiobusReceiverPort;
    
    if ( _inputEnabled ) {
        [self updateInputDeviceStatus];
    }
}

-(void)setAudiobusFilterPort:(ABFilterPort *)audiobusFilterPort {
    _audiobusFilterPort = audiobusFilterPort;
    
    if ( _inputEnabled ) {
        [self updateInputDeviceStatus];
    }
}

-(void)setAudiobusSenderPort:(ABSenderPort *)audiobusSenderPort {
    if ( _topChannel->audiobusSenderPort == (__bridge void *)audiobusSenderPort ) return;
    
    if ( [(id<AEAudiobusForwardDeclarationsProtocol>)audiobusSenderPort audioUnit] == _ioAudioUnit ) {
        NSLog(@"TAAE: You cannot use ABSenderPort's audio unit initialiser with TAAE.\n"
               "Either (a) use ABSenderPort's audio unit initialiser, and don't use the audiobusSenderPort property or "
               "(b) use the audio unit initialiser but don't use the audiobusSenderProperty, but not both.\n");
        abort();
    }
    
    [self setAudiobusSenderPort:audiobusSenderPort forChannelElement:_topChannel];
}

- (ABSenderPort*)audiobusSenderPort {
    return (__bridge ABSenderPort *)(_topChannel->audiobusSenderPort);
}

-(void)setAudiobusSenderPort:(ABSenderPort *)audiobusSenderPort forChannelElement:(AEChannelRef)channelElement {
    if ( channelElement->audiobusSenderPort == (__bridge void*)audiobusSenderPort ) return;
    
    if ( [(id<AEAudiobusForwardDeclarationsProtocol>)audiobusSenderPort audioUnit] == _ioAudioUnit ) {
        NSLog(@"TAAE: You cannot use ABSenderPort's audio unit initialiser with TAAE.");
        abort();
    }
    
    if ( [self hasAudiobusSenderForUpstreamChannels:channelElement] && !_audiobusMonitorChannel ) {
        _audiobusMonitorBuffer = AEAllocateAndInitAudioBufferList([AEAudioController nonInterleavedFloatStereoAudioDescription], kMaxFramesPerSlice);
        AudioBufferList *monitorBuffer = _audiobusMonitorBuffer;
        _audiobusMonitorChannel = [AEBlockChannel channelWithBlock:^(const AudioTimeStamp *time, UInt32 frames, AudioBufferList *audio) {
            for ( int i=0; i<MIN(audio->mNumberBuffers, monitorBuffer->mNumberBuffers); i++ ) {
                memcpy(audio->mBuffers[i].mData, monitorBuffer->mBuffers[i].mData, MIN(monitorBuffer->mBuffers[i].mDataByteSize, audio->mBuffers[i].mDataByteSize));
                memset(monitorBuffer->mBuffers[i].mData, 0, monitorBuffer->mBuffers[i].mDataByteSize);
            }
        }];
        _audiobusMonitorChannel.audioDescription = [AEAudioController nonInterleavedFloatStereoAudioDescription];
        [self addChannels:@[_audiobusMonitorChannel]];
    }
    
    if ( audiobusSenderPort == nil ) {
        [self performSynchronousMessageExchangeWithBlock:^{
            channelElement->audiobusSenderPort = nil;
        }];
        AEFreeAudioBufferList(channelElement->audiobusScratchBuffer);
        channelElement->audiobusScratchBuffer = NULL;
        CFBridgingRelease(channelElement->audiobusFloatConverter);
        channelElement->audiobusFloatConverter = nil;
    } else {
        channelElement->audiobusSenderPort = (__bridge_retained void*)audiobusSenderPort;
        if ( !channelElement->audiobusFloatConverter ) {
            channelElement->audiobusFloatConverter = (__bridge_retained void*)[[AEFloatConverter alloc] initWithSourceFormat:channelElement->audioDescription];
        }
        if ( !channelElement->audiobusScratchBuffer ) {
            channelElement->audiobusScratchBuffer = AEAllocateAndInitAudioBufferList(((__bridge AEFloatConverter*)channelElement->audiobusFloatConverter).floatingPointAudioDescription, kScratchBufferFrames);
        }
        [(id<AEAudiobusForwardDeclarationsProtocol>)audiobusSenderPort setClientFormat:((__bridge AEFloatConverter*)channelElement->audiobusFloatConverter).floatingPointAudioDescription];
        if ( channelElement->type == kChannelTypeGroup ) {
            AEChannelGroupRef parentGroup = NULL;
            int index=0;
            if ( channelElement != _topChannel ) {
                parentGroup = [self searchForGroupContainingChannelMatchingPtr:channelElement->ptr userInfo:NULL index:&index];
                NSAssert(parentGroup != NULL, @"Channel group not found");
            }
            
            [self configureChannelsInRange:NSMakeRange(index, 1) forGroup:parentGroup];
            checkResult([self updateGraph], "Update graph");
        }
    }
}

-(void)setAudiobusSenderPort:(ABSenderPort *)senderPort forChannel:(id<AEAudioPlayable>)channel {
    int index;
    AEChannelGroupRef group = [self searchForGroupContainingChannelMatchingPtr:channel.renderCallback userInfo:(__bridge void*)channel index:&index];
    if ( !group ) return;
    [self setAudiobusSenderPort:senderPort forChannelElement:group->channels[index]];
}

-(void)setAudiobusSenderPort:(ABSenderPort *)senderPort forChannelGroup:(AEChannelGroupRef)channelGroup {
    [self setAudiobusSenderPort:senderPort forChannelElement:channelGroup->channel];
}

#pragma mark - Events

-(void) observeValueForKeyPath:(NSString *)keyPath ofObject:(id)object change:(NSDictionary *)change context:(void *)context {
    if ( context == kChannelPropertyChanged ) {
        id<AEAudioPlayable> channel = (id<AEAudioPlayable>)object;
        
        int index;
        AEChannelGroupRef group = [self searchForGroupContainingChannelMatchingPtr:channel.renderCallback userInfo:(__bridge void*)channel index:&index];
        if ( !group ) return;
        
        AEChannelRef channelElement = group->channels[index];
        
        if ( [keyPath isEqualToString:@"volume"] ) {
            channelElement->volume = channel.volume;
            
            if ( group->mixerAudioUnit ) {
                AudioUnitParameterValue value = channelElement->volume;
                OSStatus result = AudioUnitSetParameter(group->mixerAudioUnit, kMultiChannelMixerParam_Volume, kAudioUnitScope_Input, index, value, 0);
                checkResult(result, "AudioUnitSetParameter(kMultiChannelMixerParam_Volume)");
            }
            
        } else if ( [keyPath isEqualToString:@"pan"] ) {
            channelElement->pan = channel.pan;
            
            if ( group->mixerAudioUnit ) {
                AudioUnitParameterValue value = channelElement->pan;
                OSStatus result = AudioUnitSetParameter(group->mixerAudioUnit, kMultiChannelMixerParam_Pan, kAudioUnitScope_Input, index, value, 0);
                checkResult(result, "AudioUnitSetParameter(kMultiChannelMixerParam_Pan)");
            }

        } else if ( [keyPath isEqualToString:@"channelIsPlaying"] ) {
            channelElement->playing = channel.channelIsPlaying;
            AudioUnitParameterValue value = channel.channelIsPlaying && (![channel respondsToSelector:@selector(channelIsMuted)] || !channel.channelIsMuted);
            
            if ( group->mixerAudioUnit ) {
                OSStatus result = AudioUnitSetParameter(group->mixerAudioUnit, kMultiChannelMixerParam_Enable, kAudioUnitScope_Input, index, value, 0);
                checkResult(result, "AudioUnitSetParameter(kMultiChannelMixerParam_Enable)");
            }
            
            group->channels[index]->playing = value;
            
        }  else if ( [keyPath isEqualToString:@"channelIsMuted"] ) {
            channelElement->muted = channel.channelIsMuted;
            
            if ( group->mixerAudioUnit ) {
                AudioUnitParameterValue value = channelElement->muted ? 0.0 : channelElement->volume;
                OSStatus result = AudioUnitSetParameter(group->mixerAudioUnit, kMultiChannelMixerParam_Volume, kAudioUnitScope_Input, index, value, 0);
                checkResult(result, "AudioUnitSetParameter(kMultiChannelMixerParam_Volume)");
            }
            
        } else if ( [keyPath isEqualToString:@"audioDescription"] ) {
            channelElement->audioDescription = channel.audioDescription;
            
            if ( group->mixerAudioUnit ) {
                OSStatus result = AudioUnitSetProperty(group->mixerAudioUnit, kAudioUnitProperty_StreamFormat, kAudioUnitScope_Input, index, &channelElement->audioDescription, sizeof(AudioStreamBasicDescription));
                checkResult(result, "AudioUnitSetProperty(kAudioUnitProperty_StreamFormat)");
            }
            
            if ( channelElement->audiobusFloatConverter ) {
                void *newFloatConverter = (__bridge_retained void*)[[AEFloatConverter alloc] initWithSourceFormat:channel.audioDescription];
                void *oldFloatConverter = channelElement->audiobusFloatConverter;
                [self performSynchronousMessageExchangeWithBlock:^{ channelElement->audiobusFloatConverter = newFloatConverter; }];
                CFBridgingRelease(oldFloatConverter);
            }
        }
    } else {
        [super observeValueForKeyPath:keyPath ofObject:object change:change context:context];
    }
}

#if TARGET_OS_IPHONE
- (void)applicationWillEnterForeground:(NSNotification*)notification {
    NSError *error = nil;
    if ( ![((AVAudioSession*)[AVAudioSession sharedInstance]) setActive:YES error:&error] ) {
        NSLog(@"TAAE: Couldn't activate audio session: %@", error);
    }
    
    if ( _interrupted ) {
        _interrupted = NO;
        
        if ( _started && !self.running ) {
            [self start:NULL];
        }
        
        [[NSNotificationCenter defaultCenter] postNotificationName:AEAudioControllerSessionInterruptionEndedNotification object:self];
    }
    
    if ( _hasSystemError ) [self attemptRecoveryFromSystemError:NULL thenStart:YES];
}
#endif

-(void)audiobusConnectionsChanged:(NSNotification*)notification {
    if ( _inputEnabled ) {
        [self updateInputDeviceStatus];
    }
    if ( [(id<AEAudiobusForwardDeclarationsProtocol>)notification.object connected] && !self.running ) {
        [self start:NULL];
    }
}

#if TARGET_OS_IPHONE
- (void)interruptionNotification:(NSNotification*)notification {
    dispatch_async(dispatch_get_main_queue(), ^{
        if ( [notification.userInfo[AVAudioSessionInterruptionTypeKey] intValue] == AVAudioSessionInterruptionTypeEnded ) {
            NSLog(@"TAAE: Audio session interruption ended");
            _interrupted = NO;
            
            if ( [[UIApplication sharedApplication] applicationState] != UIApplicationStateBackground || _started ) {
                // make sure we are again the active session
                NSError *error = nil;
                if ( ![((AVAudioSession*)[AVAudioSession sharedInstance]) setActive:YES error:&error] ) {
                    NSLog(@"TAAE: Couldn't activate audio session: %@", error);
                }
            }
            
            if ( _started && !self.running ) {
                [self start:NULL];
            }
            
            [[NSNotificationCenter defaultCenter] postNotificationName:AEAudioControllerSessionInterruptionEndedNotification object:self];
        } else if ( [notification.userInfo[AVAudioSessionInterruptionTypeKey] intValue] == AVAudioSessionInterruptionTypeBegan ) {
            if ( _interrupted ) return;
            
            NSLog(@"TAAE: Audio session interrupted");
            _interrupted = YES;
            
            [self stopInternal];

            UInt32 iaaConnected;
            UInt32 size = sizeof(iaaConnected);
            AudioUnitGetProperty(_ioAudioUnit, kAudioUnitProperty_IsInterAppConnected, kAudioUnitScope_Global, 0, &iaaConnected, &size);
            if ( iaaConnected ) {
                NSLog(@"TAAE: Audio session interrupted while connected to IAA, restarting");
                [self start:NULL];
                return;
            }
            
            [[NSNotificationCenter defaultCenter] postNotificationName:AEAudioControllerSessionInterruptionBeganNotification object:self];
            
            processPendingMessagesOnRealtimeThread(self);
        }
    });
}

- (void)audioRouteChangeNotification:(NSNotification*)notification {
    dispatch_async(dispatch_get_main_queue(), ^{
        if ( _interrupted || !self.running ) return;
        
        AVAudioSession *audioSession = [AVAudioSession sharedInstance];
        AVAudioSessionRouteDescription *currentRoute = audioSession.currentRoute;
        NSLog(@"TAAE: Changed audio route to %@", [self stringFromRouteDescription:currentRoute]);
        
        BOOL playingThroughSpeaker;
        if ( [currentRoute.outputs filteredArrayUsingPredicate:[NSPredicate predicateWithFormat:@"portType = %@", AVAudioSessionPortBuiltInSpeaker]].count > 0 ) {
            playingThroughSpeaker = YES;
        } else {
            playingThroughSpeaker = NO;
        }
        
        BOOL updatedVP = NO;
        if ( _playingThroughDeviceSpeaker != playingThroughSpeaker ) {
            [self willChangeValueForKey:@"playingThroughDeviceSpeaker"];
            _playingThroughDeviceSpeaker = playingThroughSpeaker;
            [self didChangeValueForKey:@"playingThroughDeviceSpeaker"];
            
            if ( _voiceProcessingEnabled && _voiceProcessingOnlyForSpeakerAndMicrophone ) {
                if ( [self mustUpdateVoiceProcessingSettings] ) {
                    [self replaceIONode];
                    updatedVP = YES;
                }
            }
        }
        
        BOOL recordingThroughMic;
        if ( [currentRoute.inputs filteredArrayUsingPredicate:[NSPredicate predicateWithFormat:@"portType = %@", AVAudioSessionPortBuiltInMic]].count > 0 ) {
            recordingThroughMic = YES;
        } else {
            recordingThroughMic = NO;
        }
        if ( _recordingThroughDeviceMicrophone != recordingThroughMic ) {
            [self willChangeValueForKey:@"recordingThroughDeviceMicrophone"];
            _recordingThroughDeviceMicrophone = recordingThroughMic;
            [self didChangeValueForKey:@"recordingThroughDeviceMicrophone"];
        }
        
        if ( _inputEnabled ) {
            __cachedInputLatency = audioSession.inputLatency;
        }
        if (_outputEnabled) {
            __cachedOutputLatency = audioSession.outputLatency;
        }
        
        int reason = [notification.userInfo[AVAudioSessionRouteChangeReasonKey] intValue];
        if ( !updatedVP && (reason == AVAudioSessionRouteChangeReasonNewDeviceAvailable || reason == AVAudioSessionRouteChangeReasonOldDeviceUnavailable) && _inputEnabled ) {
            [self updateInputDeviceStatus];
        }
        
        [self willChangeValueForKey:@"inputGainAvailable"];
        [self didChangeValueForKey:@"inputGainAvailable"];
        
        [[NSNotificationCenter defaultCenter] postNotificationName:AEAudioControllerSessionRouteChangeNotification
                                                            object:self
                                                          userInfo:notification.userInfo];
    });
}
#endif

- (void)mediaServiceResetNotification:(NSNotification*)notification {
    NSError * error = nil;
    if ( ![self attemptRecoveryFromSystemError:&error thenStart:YES] ) {
        NSLog(@"TAAE: Unable to recover from system media services reset: %@", error);
        _interrupted = YES;
    }
}

#if TARGET_OS_IPHONE
static void interAppConnectedChangeCallback(void *inRefCon, AudioUnit inUnit, AudioUnitPropertyID inID, AudioUnitScope inScope, AudioUnitElement inElement) {
    @autoreleasepool {
        AEAudioController *THIS = (__bridge AEAudioController*)inRefCon;
        
        UInt32 iaaConnected;
        UInt32 size = sizeof(iaaConnected);
        AudioUnitGetProperty(THIS->_ioAudioUnit, kAudioUnitProperty_IsInterAppConnected, kAudioUnitScope_Global, 0, &iaaConnected, &size);
        if ( !iaaConnected ) {
            if ( [[UIApplication sharedApplication] applicationState] == UIApplicationStateBackground ) {
                THIS->_interrupted = YES;
            } else {
                [THIS start:NULL];
            }
        }
        
        if ( THIS->_inputEnabled ) {
            [THIS updateInputDeviceStatus];
        }
    }
}
#endif

#pragma mark - Graph and audio session configuration

#if TARGET_OS_IPHONE
- (BOOL)initAudioSession {
    AVAudioSession *audioSession = [AVAudioSession sharedInstance];
    NSMutableString *extraInfo = [NSMutableString string];
    NSError *error = nil;
    
    UInt32 inputAvailable = NO;
    if ( _inputEnabled ) {
        // See if input's available
        inputAvailable = audioSession.inputAvailable;
        if ( inputAvailable ) [extraInfo appendFormat:@", input available"];
    }
    _audioInputAvailable = _hardwareInputAvailable = inputAvailable;
    
    // Set category
    [self setAudioSessionCategory:_audioSessionCategory];
    
    // Start session
    if ( ![audioSession setActive:YES error:&error] ) {
        NSLog(@"TAAE: Couldn't activate audio session: %@", error);
    }
    
    // Set sample rate
    Float64 sampleRate = _audioDescription.mSampleRate;
    
    if ( ![audioSession setPreferredSampleRate:sampleRate error:&error] ) {
        NSLog(@"TAAE: Couldn't set preferred sample rate: %@", error);
    }
    
    // Fetch sample rate, in case we didn't get quite what we requested
    Float64 achievedSampleRate = audioSession.sampleRate;
    if ( achievedSampleRate != sampleRate ) {
        NSLog(@"TAAE: Hardware sample rate is %f", achievedSampleRate);
    }

    // Determine audio route
    AVAudioSessionRouteDescription *currentRoute = audioSession.currentRoute;
    [extraInfo appendFormat:@", audio route '%@'", [self stringFromRouteDescription:currentRoute]];
    
    if ( [currentRoute.outputs filteredArrayUsingPredicate:[NSPredicate predicateWithFormat:@"portType = %@", AVAudioSessionPortBuiltInSpeaker]].count > 0 ) {
        _playingThroughDeviceSpeaker = YES;
    } else {
        _playingThroughDeviceSpeaker = NO;
    }

    if ( [currentRoute.inputs filteredArrayUsingPredicate:[NSPredicate predicateWithFormat:@"portType = %@", AVAudioSessionPortBuiltInMic]].count > 0 ) {
        _recordingThroughDeviceMicrophone = YES;
    } else {
        _recordingThroughDeviceMicrophone = NO;
    }
    
    // Determine IO buffer duration
    Float32 bufferDuration = audioSession.IOBufferDuration;
    if ( _currentBufferDuration != bufferDuration ) self.currentBufferDuration = bufferDuration;
    
    NSLog(@"TAAE: Audio session initialized (%@) HW samplerate: %g", [extraInfo stringByTrimmingCharactersInSet:[NSCharacterSet characterSetWithCharactersInString:@", "]], achievedSampleRate);
    return YES;
}
#endif

- (BOOL)setup {
    // Create a new AUGraph
    OSStatus result = NewAUGraph(&_audioGraph);
    if ( !checkResult(result, "NewAUGraph") ) return NO;
    
    BOOL useVoiceProcessing = [self usingVPIO];
    
    OSType componentSubType;
    if ( useVoiceProcessing ) {
        componentSubType = kAudioUnitSubType_VoiceProcessingIO;
    } else {
#if TARGET_OS_IPHONE
        componentSubType = kAudioUnitSubType_RemoteIO;
#else
        componentSubType = kAudioUnitSubType_DefaultOutput;
#endif
    }
    
    // Input/output unit description
    AudioComponentDescription io_desc = {
        .componentType = kAudioUnitType_Output,
        .componentSubType = componentSubType,
        .componentManufacturer = kAudioUnitManufacturer_Apple,
        .componentFlags = 0,
        .componentFlagsMask = 0
    };
    
    // Create a node in the graph that is an AudioUnit, using the supplied AudioComponentDescription to find and open that unit
    result = AUGraphAddNode(_audioGraph, &io_desc, &_ioNode);
    if ( !checkResult(result, "AUGraphAddNode io") ) return NO;
    
    // Open the graph - AudioUnits are open but not initialized (no resource allocation occurs here)
    result = AUGraphOpen(_audioGraph);
    if ( !checkResult(result, "AUGraphOpen") ) return NO;
    
    // Get reference to IO audio unit
    result = AUGraphNodeInfo(_audioGraph, _ioNode, NULL, &_ioAudioUnit);
    if ( !checkResult(result, "AUGraphNodeInfo") ) return NO;

#ifdef DEBUG
    // Add a render notify to the top audio unit, for the purposes of performance profiling
    checkResult(AudioUnitAddRenderNotify(_ioAudioUnit, &ioUnitRenderNotifyCallback, (__bridge void*)self), "AudioUnitAddRenderNotify");
#endif
    
    [self configureAudioUnit];
    
    if ( _inputEnabled ) {
        [self updateInputDeviceStatus];
    }

    if ( !_topGroup ) {
        // Allocate top-level group
        _topChannel = (AEChannelRef)calloc(1, sizeof(channel_t));
        _topGroup = (AEChannelGroupRef)calloc(1, sizeof(channel_group_t));
        _topChannel->type     = kChannelTypeGroup;
        _topChannel->ptr      = _topGroup;
        _topChannel->object = AEAudioSourceMainOutput;
        _topChannel->playing  = YES;
        _topChannel->volume   = 1.0;
        _topChannel->pan      = 0.0;
        _topChannel->muted    = NO;
        _topChannel->audioController = (__bridge void *)self;
        _topGroup->channel   = _topChannel;
        
        UInt32 size = sizeof(_topChannel->audioDescription);
        checkResult(AudioUnitGetProperty(_ioAudioUnit, kAudioUnitProperty_StreamFormat, kAudioUnitScope_Output, 0, &_topChannel->audioDescription, &size),
                   "AudioUnitGetProperty(kAudioUnitProperty_StreamFormat, kAudioUnitScope_Output)");
    }
    
    // Initialise group
    [self configureChannelsInRange:NSMakeRange(0, 1) forGroup:NULL];
    
    // Register a callback to be notified when the main mixer unit renders
    checkResult(AudioUnitAddRenderNotify(_topGroup->mixerAudioUnit, &topRenderNotifyCallback, (__bridge void*)self), "AudioUnitAddRenderNotify");
    
    // Set the master volume
    AudioUnitParameterValue value = _masterOutputVolume;
    checkResult(AudioUnitSetParameter(_topGroup->mixerAudioUnit, kMultiChannelMixerParam_Volume, kAudioUnitScope_Output, 0, value, 0), "AudioUnitSetParameter(kMultiChannelMixerParam_Volume)");
    
    // Initialize the graph
    result = AUGraphInitialize(_audioGraph);
    if ( !checkResult(result, "AUGraphInitialize") ) {
        self.lastError = [NSError audioControllerErrorWithMessage:@"Couldn't create audio graph" OSStatus:result];
        [[NSNotificationCenter defaultCenter] postNotificationName:AEAudioControllerErrorOccurredNotification object:self userInfo:@{ AEAudioControllerErrorKey: _lastError}];
        _hasSystemError = YES;
        return NO;
    }
    
    NSLog(@"TAAE: Engine setup");
    
    return YES;
}

- (void)replaceIONode {
    if ( !_topChannel ) return;
    BOOL useVoiceProcessing = [self usingVPIO];

    OSType componentSubType;
    if ( useVoiceProcessing ) {
        componentSubType = kAudioUnitSubType_VoiceProcessingIO;
    } else {
#if TARGET_OS_IPHONE
        componentSubType = kAudioUnitSubType_RemoteIO;
#else
        componentSubType = kAudioUnitSubType_DefaultOutput;
#endif
    }
    
    AudioComponentDescription io_desc = {
        .componentType = kAudioUnitType_Output,
        .componentSubType = componentSubType,
        .componentManufacturer = kAudioUnitManufacturer_Apple,
        .componentFlags = 0,
        .componentFlagsMask = 0
    };
    
    BOOL wasRunning = self.running;
    
    if ( !checkResult(AUGraphStop(_audioGraph), "AUGraphStop") // Stop graph
            || !checkResult(AUGraphRemoveNode(_audioGraph, _ioNode), "AUGraphRemoveNode") // Remove the old IO node
            || !checkResult(AUGraphAddNode(_audioGraph, &io_desc, &_ioNode), "AUGraphAddNode io") // Create new IO node
            || !checkResult(AUGraphNodeInfo(_audioGraph, _ioNode, NULL, &_ioAudioUnit), "AUGraphNodeInfo") ) { // Get reference to input audio unit
        [self attemptRecoveryFromSystemError:NULL thenStart:YES];
        return;
    }
    
    [self configureAudioUnit];
    
    OSStatus result = AUGraphUpdate(_audioGraph, NULL);
    if ( result != kAUGraphErr_NodeNotFound /* Ignore this error */ && !checkResult(result, "AUGraphUpdate") ) {
        [self attemptRecoveryFromSystemError:NULL thenStart:YES];
        return;
    }

    if ( _inputEnabled ) {
        [self updateInputDeviceStatus];
    }
    
    
    [self configureChannelsInRange:NSMakeRange(0, 1) forGroup:NULL];
    
    checkResult([self updateGraph], "Update graph");
    
    _renderThread = NULL;
    
    if ( wasRunning ) {
        @synchronized ( self ) {
            checkResult(AUGraphStart(_audioGraph), "AUGraphStart");
        }
    }
}

- (void)configureAudioUnit {
#if TARGET_OS_IPHONE
    AVAudioSession *audioSession = [AVAudioSession sharedInstance];
    if ( _inputEnabled ) {
        // Enable input
        UInt32 enableInputFlag = 1;
        OSStatus result = AudioUnitSetProperty(_ioAudioUnit, kAudioOutputUnitProperty_EnableIO, kAudioUnitScope_Input, 1, &enableInputFlag, sizeof(enableInputFlag));
        checkResult(result, "AudioUnitSetProperty(kAudioOutputUnitProperty_EnableIO)");
        
        // Register a callback to receive audio
        AURenderCallbackStruct inRenderProc;
        inRenderProc.inputProc = &inputAvailableCallback;
        inRenderProc.inputProcRefCon = (__bridge void *)self;
        result = AudioUnitSetProperty(_ioAudioUnit, kAudioOutputUnitProperty_SetInputCallback, kAudioUnitScope_Global, 0, &inRenderProc, sizeof(inRenderProc));
        checkResult(result, "AudioUnitSetProperty(kAudioOutputUnitProperty_SetInputCallback)");
    } else {
        // Disable input
        UInt32 enableInputFlag = 0;
        OSStatus result = AudioUnitSetProperty(_ioAudioUnit, kAudioOutputUnitProperty_EnableIO, kAudioUnitScope_Input, 1, &enableInputFlag, sizeof(enableInputFlag));
        checkResult(result, "AudioUnitSetProperty(kAudioOutputUnitProperty_EnableIO)");
    }
#endif

    if (!_outputEnabled) {
        // disable output
        UInt32 enableOutputFlag = 0;
        OSStatus result = AudioUnitSetProperty(_ioAudioUnit, kAudioOutputUnitProperty_EnableIO, kAudioUnitScope_Output, 0, &enableOutputFlag, sizeof(enableOutputFlag));
        checkResult(result, "AudioUnitSetProperty(kAudioOutputUnitProperty_EnableIO) OUTPUT");
    }

    if ( [self usingVPIO] ) {
        // Set quality
        UInt32 quality = 127;
        OSStatus result = AudioUnitSetProperty(_ioAudioUnit, kAUVoiceIOProperty_VoiceProcessingQuality, kAudioUnitScope_Global, 0, &quality, sizeof(quality));
        checkResult(result, "AudioUnitSetProperty(kAUVoiceIOProperty_VoiceProcessingQuality)");

#if TARGET_OS_IPHONE
        if ( _preferredBufferDuration ) {
            // If we're using voice processing, clamp the buffer duration
            Float32 preferredBufferSize = MAX(kMaxBufferDurationWithVPIO, _preferredBufferDuration);
            NSError *error = nil;
            if ( ![audioSession setPreferredIOBufferDuration:preferredBufferSize error:&error] ) {
                NSLog(@"TAAE: Couldn't set preferred IO buffer duration: %@", error);
            }
        }
#endif
    } else {
#if TARGET_OS_IPHONE
        if ( _preferredBufferDuration ) {
            // Set the buffer duration
            NSError *error = nil;
            if ( ![audioSession setPreferredIOBufferDuration:_preferredBufferDuration error:&error] ) {
                NSLog(@"TAAE: Couldn't set preferred IO buffer duration: %@", error);
            }
        }
#endif
    }
    
    // Set the audio unit to handle up to 4096 frames per slice to keep rendering during screen lock
    checkResult(AudioUnitSetProperty(_ioAudioUnit, kAudioUnitProperty_MaximumFramesPerSlice, kAudioUnitScope_Global, 0, &kMaxFramesPerSlice, sizeof(kMaxFramesPerSlice)),
                "AudioUnitSetProperty(kAudioUnitProperty_MaximumFramesPerSlice)");

#if TARGET_OS_IPHONE
    checkResult(AudioUnitAddPropertyListener(_ioAudioUnit, kAudioUnitProperty_IsInterAppConnected, interAppConnectedChangeCallback, (__bridge void*)self),
                "AudioUnitAddPropertyListener(kAudioUnitProperty_IsInterAppConnected)");
#endif
}

- (void)teardown {
    checkResult(AUGraphClose(_audioGraph), "AUGraphClose");
    checkResult(DisposeAUGraph(_audioGraph), "DisposeAUGraph");
    _audioGraph = NULL;
    _ioAudioUnit = NULL;
    
    for ( int i=0; i<_inputCallbackCount; i++ ) {
        if ( _inputCallbacks[i].audioConverter ) {
            AudioConverterDispose(_inputCallbacks[i].audioConverter);
            _inputCallbacks[i].audioConverter = NULL;
        }
        
        if ( _inputCallbacks[i].audioBufferList ) {
            AEFreeAudioBufferList(_inputCallbacks[i].audioBufferList);
            _inputCallbacks[i].audioBufferList = NULL;
        }
    }
    
    if ( _topGroup ) {
        [self markGroupTorndown:_topGroup];
    }
}

- (OSStatus)updateGraph {
    // Only update if graph is running
    if ( self.running ) {
        // Retry a few times (as sometimes the graph will be in the wrong state to update)
        OSStatus err = noErr;
        for ( int retry=0; retry<6; retry++ ) {
            err = AUGraphUpdate(_audioGraph, NULL);
            if ( err != kAUGraphErr_CannotDoInCurrentContext ) break;
            [NSThread sleepForTimeInterval:0.01];
        }
        
        return err;
    }
    return noErr;
}

- (BOOL)mustUpdateVoiceProcessingSettings {
    if ( !_audioGraph ) return NO;
    BOOL useVoiceProcessing = [self usingVPIO];

    OSType componentSubType;
    if ( useVoiceProcessing ) {
        componentSubType = kAudioUnitSubType_VoiceProcessingIO;
    } else {
#if TARGET_OS_IPHONE
        componentSubType = kAudioUnitSubType_RemoteIO;
#else
        componentSubType = kAudioUnitSubType_DefaultOutput;
#endif
    }
    
    AudioComponentDescription target_io_desc = {
        .componentType = kAudioUnitType_Output,
        .componentSubType = componentSubType,
        .componentManufacturer = kAudioUnitManufacturer_Apple,
        .componentFlags = 0,
        .componentFlagsMask = 0
    };
    
    AudioComponentDescription io_desc;
    if ( !checkResult(AUGraphNodeInfo(_audioGraph, _ioNode, &io_desc, NULL), "AUGraphNodeInfo(ioNode)") )
        return NO;
    
    if ( io_desc.componentSubType != target_io_desc.componentSubType ) {
        
        if ( useVoiceProcessing ) {
            NSLog(@"TAAE: Restarting audio system to use VPIO");
        } else {
            NSLog(@"TAAE: Restarting audio system to use normal input unit");
        }
        
        return YES;
    }
    
    return NO;
}

- (BOOL)updateInputDeviceStatus {
    if ( !_audioGraph ) return NO;
    NSAssert(_inputEnabled, @"Input must be enabled");
    
#if !TARGET_OS_IPHONE
    NSLog(@"TAAE: Warning: Audio input is not yet implemented on OS X");
    return NO;
#endif
    
    BOOL success = YES;
    BOOL inputAvailable = NO;
    BOOL hardwareInputAvailable = NO;
#if TARGET_OS_IPHONE
    AVAudioSession *audioSession = [AVAudioSession sharedInstance];
    inputAvailable          = audioSession.inputAvailable;
    hardwareInputAvailable  = inputAvailable;
    UInt32 usingIAA              = NO;
#endif
    int numberOfInputChannels    = _audioDescription.mChannelsPerFrame;
    BOOL usingAudiobus           = NO;

#if TARGET_OS_IPHONE
    UInt32 size = sizeof(usingIAA);
    AudioUnitGetProperty(_ioAudioUnit, kAudioUnitProperty_IsInterAppConnected, kAudioUnitScope_Global, 0, &usingIAA, &size);

    // Determine if audio input is available, and the number of input channels available
    if ( (_audiobusReceiverPort && ABReceiverPortIsConnected(_audiobusReceiverPort)) || (_audiobusFilterPort && ABFilterPortIsConnected(_audiobusFilterPort)) ) {
        inputAvailable          = YES;
        numberOfInputChannels   = 2;
        usingAudiobus           = YES;
    } else if ( usingIAA ) {
        AudioStreamBasicDescription inputDescription;
        UInt32 size = sizeof(inputDescription);
        AudioUnitGetProperty(_ioAudioUnit, kAudioUnitProperty_StreamFormat, kAudioUnitScope_Input, 1, &inputDescription, &size);
        numberOfInputChannels   = inputDescription.mChannelsPerFrame;
        inputAvailable          = numberOfInputChannels > 0;
    } else {
        numberOfInputChannels = 0;
        if ( inputAvailable ) {
            // Check channels on input
            BOOL hasChannelCount = NO;
            NSInteger channels = audioSession.inputNumberOfChannels;
            hasChannelCount = channels < 128 && channels > 0;
            if ( channels == AVAudioSessionErrorCodeIncompatibleCategory ) {
                // Attempt to force category, and try again
                NSString * originalCategory = _audioSessionCategory;
                NSString * testCategory = _outputEnabled ?  AVAudioSessionCategoryPlayAndRecord : AVAudioSessionCategoryRecord;
                self.audioSessionCategory = testCategory;
                channels = audioSession.inputNumberOfChannels;
                hasChannelCount = channels < 128 && channels >= 0;
                if ( !hasChannelCount ) {
                    NSLog(@"TAAE: Audio session error (rdar://13022588). Power-cycling audio session.");
                    [audioSession setActive:NO error:NULL];
                    [audioSession setActive:YES error:NULL];
                    channels = audioSession.inputNumberOfChannels;
                    hasChannelCount = channels < 128 && channels >= 0;
                }
                
                if ( ![originalCategory isEqualToString:testCategory] ) {
                    self.audioSessionCategory = originalCategory;
                }
            }
            
            if ( hasChannelCount ) {
                numberOfInputChannels = (int)channels;
            } else {
                if ( !_lastError ) {
                    self.lastError = [NSError audioControllerErrorWithMessage:@"Audio system error while determining input channel count" OSStatus:(OSStatus)channels];
                    [[NSNotificationCenter defaultCenter] postNotificationName:AEAudioControllerErrorOccurredNotification object:self userInfo:@{ AEAudioControllerErrorKey: _lastError}];
                }
                success = NO;
                inputAvailable = NO;
            }
        }
    }
#endif
    
    AudioStreamBasicDescription rawAudioDescription = _rawInputAudioDescription;
    AudioBufferList *inputAudioBufferList           = _inputAudioBufferList;
    audio_level_monitor_t inputLevelMonitorData     = _inputLevelMonitorData;
#if TARGET_OS_IPHONE
    AudioBufferList *inputAudioScratchBufferList    = _inputAudioScratchBufferList;
    AEFloatConverter *inputAudioFloatConverter      = _inputAudioFloatConverter;
#endif
    
    BOOL inputChannelsChanged = _numberOfInputChannels != numberOfInputChannels;
    BOOL inputDescriptionChanged = inputChannelsChanged;
    BOOL inputAvailableChanged = _audioInputAvailable != inputAvailable;
    
    int inputCallbackCount = _inputCallbackCount;
    input_callback_table_t *inputCallbacks = (input_callback_table_t*)malloc(sizeof(input_callback_table_t) * inputCallbackCount);
    memcpy(inputCallbacks, _inputCallbacks, sizeof(input_callback_table_t) * inputCallbackCount);

    if ( inputAvailable ) {
        rawAudioDescription = _audioDescription;
        AEAudioStreamBasicDescriptionSetChannelsPerFrame(&rawAudioDescription, numberOfInputChannels);
        
        BOOL iOS4ConversionRequired = NO;
        
        // Configure input tables
        for ( int entryIndex = 0; entryIndex < inputCallbackCount; entryIndex++ ) {
            input_callback_table_t *entry = &inputCallbacks[entryIndex];
            
            AudioStreamBasicDescription audioDescription = _audioDescription;
            
            if ( _inputMode == AEInputModeVariableAudioFormat ) {
                audioDescription = rawAudioDescription;
                
                if ( [(__bridge NSArray*)_inputCallbacks[entryIndex].channelMap count] > 0 ) {
                    // Set the target input audio description channels to the number of selected channels
                    AEAudioStreamBasicDescriptionSetChannelsPerFrame(&audioDescription, (int)[(__bridge NSArray*)_inputCallbacks[entryIndex].channelMap count]);
                }
            }
            
            if ( !entry->audioBufferList || memcmp(&audioDescription, &entry->audioDescription, sizeof(audioDescription)) != 0 ) {
                if ( entryIndex == 0 ) {
                    inputDescriptionChanged = YES;
                }
                entry->audioDescription = audioDescription;
                entry->audioBufferList = AEAllocateAndInitAudioBufferList(entry->audioDescription, kInputAudioBufferFrames);
            }
            
            // Determine if conversion is required
            BOOL converterRequired = iOS4ConversionRequired
                                            || entry->audioDescription.mChannelsPerFrame != numberOfInputChannels
                                            || (entry->channelMap && [(__bridge NSArray*)entry->channelMap count] != entry->audioDescription.mChannelsPerFrame);
            if ( !converterRequired && entry->channelMap ) {
                for ( int i=0; i<[(__bridge NSArray*)entry->channelMap count]; i++ ) {
                    id channelEntry = ((__bridge NSArray*)entry->channelMap)[i];
                    if ( ([channelEntry isKindOfClass:[NSArray class]] && ([channelEntry count] > 1 || [channelEntry[0] intValue] != i)) || ([channelEntry isKindOfClass:[NSNumber class]] && [channelEntry intValue] != i) ) {
                        converterRequired = YES;
                        break;
                    }
                }
            }
            
            if ( entryIndex == 0 /* Default input entry */ ) {
                
                if ( !converterRequired ) {
                    // Just change the audio unit's input stream format
                    rawAudioDescription = entry->audioDescription;
                }
                
#if TARGET_OS_IPHONE
                BOOL useVoiceProcessing = [self usingVPIO];
                if ( useVoiceProcessing && (_audioDescription.mFormatFlags & kAudioFormatFlagIsNonInterleaved) && [[[UIDevice currentDevice] systemVersion] floatValue] < 5.0 ) {
                    // iOS 4 cannot handle non-interleaved audio and voice processing. Use interleaved audio and a converter.
                    iOS4ConversionRequired = converterRequired = YES;
                    
                    rawAudioDescription.mFormatFlags &= ~kAudioFormatFlagIsNonInterleaved;
                    rawAudioDescription.mBytesPerFrame *= rawAudioDescription.mChannelsPerFrame;
                    rawAudioDescription.mBytesPerPacket *= rawAudioDescription.mChannelsPerFrame;
                }
#endif
                
                if ( inputLevelMonitorData.monitoringEnabled && memcmp(&_rawInputAudioDescription, &rawAudioDescription, sizeof(_rawInputAudioDescription)) != 0 ) {
                    inputLevelMonitorData.channels = rawAudioDescription.mChannelsPerFrame;
                    inputLevelMonitorData.floatConverter = (__bridge_retained void*)[[AEFloatConverter alloc] initWithSourceFormat:rawAudioDescription];
                    inputLevelMonitorData.scratchBuffer = AEAllocateAndInitAudioBufferList(((__bridge AEFloatConverter*)inputLevelMonitorData.floatConverter).floatingPointAudioDescription, kLevelMonitorScratchBufferSize);
                }
            }
            
            if ( converterRequired ) {
                // Set up conversion
                
                UInt32 channelMapSize = sizeof(SInt32) * entry->audioDescription.mChannelsPerFrame;
                SInt32 *channelMap = (SInt32*)malloc(channelMapSize);
                
                for ( int i=0; i<entry->audioDescription.mChannelsPerFrame; i++ ) {
                    if ( [(__bridge NSArray*)entry->channelMap count] > 0 ) {
                        channelMap[i] = min(numberOfInputChannels-1,
                                               [(__bridge NSArray*)entry->channelMap count] > i
                                               ? [((__bridge NSArray*)entry->channelMap)[i] intValue]
                                               : [[(__bridge NSArray*)entry->channelMap lastObject] intValue]);
                    } else {
                        channelMap[i] = min(numberOfInputChannels-1, i);
                    }
                }

                AudioStreamBasicDescription converterInputFormat;
                AudioStreamBasicDescription converterOutputFormat;
                UInt32 formatSize = sizeof(converterOutputFormat);
                UInt32 currentMappingSize = 0;
                
                if ( entry->audioConverter ) {
                    checkResult(AudioConverterGetPropertyInfo(entry->audioConverter, kAudioConverterChannelMap, &currentMappingSize, NULL),
                                "AudioConverterGetPropertyInfo(kAudioConverterChannelMap)");
                }
                SInt32 *currentMapping = (SInt32*)(currentMappingSize != 0 ? malloc(currentMappingSize) : NULL);
                
                if ( entry->audioConverter ) {
                    checkResult(AudioConverterGetProperty(entry->audioConverter, kAudioConverterCurrentInputStreamDescription, &formatSize, &converterInputFormat),
                                "AudioConverterGetProperty(kAudioConverterCurrentInputStreamDescription)");
                    checkResult(AudioConverterGetProperty(entry->audioConverter, kAudioConverterCurrentOutputStreamDescription, &formatSize, &converterOutputFormat),
                                "AudioConverterGetProperty(kAudioConverterCurrentOutputStreamDescription)");
                    if ( currentMapping ) {
                        checkResult(AudioConverterGetProperty(entry->audioConverter, kAudioConverterChannelMap, &currentMappingSize, currentMapping),
                                    "AudioConverterGetProperty(kAudioConverterChannelMap)");
                    }
                }
                
                if ( !entry->audioConverter
                        || memcmp(&converterInputFormat, &rawAudioDescription, sizeof(AudioStreamBasicDescription)) != 0
                        || memcmp(&converterOutputFormat, &entry->audioDescription, sizeof(AudioStreamBasicDescription)) != 0
                        || (currentMappingSize != channelMapSize || memcmp(currentMapping, channelMap, channelMapSize) != 0) ) {
                    
                    checkResult(AudioConverterNew(&rawAudioDescription, &entry->audioDescription, &entry->audioConverter), "AudioConverterNew");
                    checkResult(AudioConverterSetProperty(entry->audioConverter, kAudioConverterChannelMap, channelMapSize, channelMap), "AudioConverterSetProperty(kAudioConverterChannelMap");
                }
                
                if ( currentMapping ) free(currentMapping);
                free(channelMap);
                channelMap = NULL;
            } else {
                // No converter/channel map required
                entry->audioConverter = NULL;
            }
        }
        
        BOOL rawInputAudioDescriptionChanged = memcmp(&_rawInputAudioDescription, &rawAudioDescription, sizeof(_rawInputAudioDescription)) != 0;
        if ( !inputAudioBufferList || rawInputAudioDescriptionChanged ) {
            inputAudioBufferList = AEAllocateAndInitAudioBufferList(rawAudioDescription, kInputAudioBufferFrames);
        }
        
#if TARGET_OS_IPHONE
        if ( _useMeasurementMode && _boostBuiltInMicGainInMeasurementMode ) {
            if ( !inputAudioScratchBufferList || rawInputAudioDescriptionChanged ) {
                inputAudioScratchBufferList = AEAllocateAndInitAudioBufferList(rawAudioDescription, kInputAudioBufferFrames);
            }
            if ( !inputAudioFloatConverter || rawInputAudioDescriptionChanged ) {
                inputAudioFloatConverter = [[AEFloatConverter alloc] initWithSourceFormat:rawAudioDescription];
            }
        } else {
            inputAudioScratchBufferList = NULL;
            inputAudioFloatConverter = nil;
        }
#endif
        
    } else if ( !inputAvailable ) {
#if TARGET_OS_IPHONE
        if ( [_audioSessionCategory isEqualToString:AVAudioSessionCategoryPlayAndRecord] || [_audioSessionCategory isEqualToString:AVAudioSessionCategoryRecord] ) {
            // Update audio session as appropriate (will select a non-recording category for us)
            self.audioSessionCategory = _audioSessionCategory;
        }
#endif
        
        inputAudioBufferList = NULL;
        
        // Configure input tables
        for ( int entryIndex = 0; entryIndex < inputCallbackCount; entryIndex++ ) {
            input_callback_table_t *entry = &inputCallbacks[entryIndex];
            entry->audioConverter = NULL;
            entry->audioBufferList = NULL;
        }
    }
    
    if ( inputChannelsChanged ) {
        [self willChangeValueForKey:@"numberOfInputChannels"];
    }
    
    if ( inputDescriptionChanged ) {
        [self willChangeValueForKey:@"inputAudioDescription"];
    }
    
    if ( inputAvailableChanged ) {
        [self willChangeValueForKey:@"audioInputAvailable"];
    }
    
    AudioBufferList *oldInputBuffer     = _inputAudioBufferList;
    
#if TARGET_OS_IPHONE
    AudioBufferList *oldInputScratchBuffer = _inputAudioScratchBufferList;
#endif
    
    input_callback_table_t *oldInputCallbacks = _inputCallbacks;
    int oldInputCallbackCount = _inputCallbackCount;
    audio_level_monitor_t oldInputLevelMonitorData = _inputLevelMonitorData;
    
    if ( _audiobusReceiverPort && usingAudiobus ) {
        AudioStreamBasicDescription clientFormat = [(id<AEAudiobusForwardDeclarationsProtocol>)_audiobusReceiverPort clientFormat];
        if ( memcmp(&clientFormat, &rawAudioDescription, sizeof(AudioStreamBasicDescription)) != 0 ) {
            [(id<AEAudiobusForwardDeclarationsProtocol>)_audiobusReceiverPort setClientFormat:rawAudioDescription];
        }
    }
    
    // Set input stream format and update the properties, on the realtime thread
    [self performSynchronousMessageExchangeWithBlock:^{
        _numberOfInputChannels    = numberOfInputChannels;
        _rawInputAudioDescription = rawAudioDescription;
        _inputAudioBufferList     = inputAudioBufferList;
#if TARGET_OS_IPHONE
        _inputAudioScratchBufferList = inputAudioScratchBufferList;
        _inputAudioFloatConverter = inputAudioFloatConverter;
#endif
        _audioInputAvailable      = inputAvailable;
        _hardwareInputAvailable   = hardwareInputAvailable;
        _inputCallbacks           = inputCallbacks;
        _inputCallbackCount       = inputCallbackCount;
        _usingAudiobusInput       = usingAudiobus;
        _inputLevelMonitorData    = inputLevelMonitorData;
    }];
    
    if ( inputAvailable && (!_audiobusReceiverPort || !ABReceiverPortIsConnected(_audiobusReceiverPort)) ) {
        AudioStreamBasicDescription currentAudioDescription;
        UInt32 size = sizeof(currentAudioDescription);
        OSStatus result = AudioUnitGetProperty(_ioAudioUnit, kAudioUnitProperty_StreamFormat, kAudioUnitScope_Output, 1, &currentAudioDescription, &size);
        checkResult(result, "AudioUnitGetProperty(kAudioUnitProperty_StreamFormat)");
        
        if ( memcmp(&currentAudioDescription, &rawAudioDescription, sizeof(AudioStreamBasicDescription)) != 0 ) {
            result = AudioUnitSetProperty(_ioAudioUnit, kAudioUnitProperty_StreamFormat, kAudioUnitScope_Output, 1, &rawAudioDescription, sizeof(AudioStreamBasicDescription));
            checkResult(result, "AudioUnitSetProperty(kAudioUnitProperty_StreamFormat)");
        }
    }
    
    if ( oldInputBuffer && oldInputBuffer != inputAudioBufferList ) {
        AEFreeAudioBufferList(oldInputBuffer);
    }
    
#if TARGET_OS_IPHONE
    if ( oldInputScratchBuffer && oldInputScratchBuffer != inputAudioScratchBufferList ) {
        AEFreeAudioBufferList(oldInputScratchBuffer);
    }
#endif
    
    if ( oldInputCallbacks != inputCallbacks ) {
        for ( int entryIndex = 0; entryIndex < oldInputCallbackCount; entryIndex++ ) {
            input_callback_table_t *oldEntry = &oldInputCallbacks[entryIndex];
            input_callback_table_t *entry = entryIndex < inputCallbackCount ? &inputCallbacks[entryIndex] : NULL;
            
            if ( oldEntry->audioConverter && (!entry || oldEntry->audioConverter != entry->audioConverter) ) {
                AudioConverterDispose(oldEntry->audioConverter);
            }
            if ( oldEntry->audioBufferList && (!entry || oldEntry->audioBufferList != entry->audioBufferList) ) {
                AEFreeAudioBufferList(oldEntry->audioBufferList);
            }
        }
        free(oldInputCallbacks);
    }
    
    if ( oldInputLevelMonitorData.floatConverter != inputLevelMonitorData.floatConverter ) {
        CFBridgingRelease(oldInputLevelMonitorData.floatConverter);
    }
    if ( oldInputLevelMonitorData.scratchBuffer != inputLevelMonitorData.scratchBuffer ) {
        AEFreeAudioBufferList(oldInputLevelMonitorData.scratchBuffer);
    }
    
    if ( inputChannelsChanged ) {
        [self didChangeValueForKey:@"numberOfInputChannels"];
    }
    
    if ( inputDescriptionChanged ) {
        [self didChangeValueForKey:@"inputAudioDescription"];
    }
    
    if ( inputAvailableChanged ) {
        [self didChangeValueForKey:@"audioInputAvailable"];
    }
    
    if ( inputChannelsChanged || inputAvailableChanged || inputDescriptionChanged ) {
        if ( inputAvailable ) {
            NSLog(@"TAAE: Input status updated (%u channel, %@%@%@%@)",
                  (unsigned int)numberOfInputChannels,
                  usingAudiobus ? @"using Audiobus, " : @"",
                  rawAudioDescription.mFormatFlags & kAudioFormatFlagIsNonInterleaved ? @"non-interleaved" : @"interleaved",
                  [self usingVPIO] ? @", using voice processing" : @"",
                  inputCallbacks[0].audioConverter ? @", with converter" : @"");
        } else {
            NSLog(@"TAAE: Input status updated: No input avaliable");
        }
    }
    
    return success;
}

- (void)configureChannelsInRange:(NSRange)range forGroup:(AEChannelGroupRef)group {
    
    if ( group ) {
        // Ensure that we have enough input buses in the mixer
        UInt32 busCount = group->channelCount;
        checkResult(AudioUnitSetProperty(group->mixerAudioUnit, kAudioUnitProperty_ElementCount, kAudioUnitScope_Input, 0, &busCount, sizeof(busCount)), "AudioUnitSetProperty(kAudioUnitProperty_ElementCount)");
    }
    
    // Load existing interactions
    UInt32 numInteractions = kMaximumChannelsPerGroup*2;
    AUNodeInteraction interactions[numInteractions];
    checkResult(AUGraphGetNodeInteractions(_audioGraph, group ? group->mixerNode : _ioNode, &numInteractions, interactions), "AUGraphGetNodeInteractions");
    
    for ( int i = (int)range.location; i < range.location+range.length; i++ ) {
        AEChannelRef channel = group ? group->channels[i] : _topChannel;
        
        // Find the existing upstream connection
        BOOL hasUpstreamInteraction = NO;
        AUNodeInteraction upstreamInteraction;
        for ( int j=0; j<numInteractions; j++ ) {
            if ( (interactions[j].nodeInteractionType == kAUNodeInteraction_Connection && interactions[j].nodeInteraction.connection.destNode == (group ? group->mixerNode : _ioNode) && interactions[j].nodeInteraction.connection.destInputNumber == i) ||
                (interactions[j].nodeInteractionType == kAUNodeInteraction_InputCallback && interactions[j].nodeInteraction.inputCallback.destNode == (group ? group->mixerNode : _ioNode) && interactions[j].nodeInteraction.inputCallback.destInputNumber == i) ) {
                upstreamInteraction = interactions[j];
                hasUpstreamInteraction = YES;
                break;
            }
        }
        
        AUNode targetNode = group ? group->mixerNode : _ioNode;
        AudioUnit targetUnit = group ? group->mixerAudioUnit : _ioAudioUnit;
        int targetBus = i;
        
        if ( !channel ) {
            // Removed channel - unset the input callback if necessary
            if ( hasUpstreamInteraction ) {
                checkResult(AUGraphDisconnectNodeInput(_audioGraph, targetNode, targetBus), "AUGraphDisconnectNodeInput");
            }
            continue;
        }
        
        if ( channel->type == kChannelTypeChannel ) {
            // Setup render callback struct
            AURenderCallbackStruct rcbs = { .inputProc = &renderCallback, .inputProcRefCon = channel };
            if ( hasUpstreamInteraction ) {
                checkResult(AUGraphDisconnectNodeInput(_audioGraph, targetNode, targetBus), "AUGraphDisconnectNodeInput");
            }
            checkResult(AUGraphSetNodeInputCallback(_audioGraph, targetNode, targetBus, &rcbs), "AUGraphSetNodeInputCallback");
            upstreamInteraction.nodeInteractionType = kAUNodeInteraction_InputCallback;
            
        } else if ( channel->type == kChannelTypeGroup ) {
            AEChannelGroupRef subgroup = (AEChannelGroupRef)channel->ptr;
            
            // Determine if we have filters or receivers
            BOOL hasReceivers=NO, hasFilters=NO;
            for ( int i=0; i<channel->callbacks.count && (!hasReceivers || !hasFilters); i++ ) {
                if ( channel->callbacks.callbacks[i].flags & kFilterFlag ) {
                    hasFilters = YES;
                } else if ( channel->callbacks.callbacks[i].flags & kReceiverFlag ) {
                    hasReceivers = YES;
                }
            }
            
            if ( !subgroup->mixerNode ) {
                // Create mixer node if necessary
                AudioComponentDescription mixer_desc = {
                    .componentType = kAudioUnitType_Mixer,
                    .componentSubType = kAudioUnitSubType_MultiChannelMixer,
                    .componentManufacturer = kAudioUnitManufacturer_Apple,
                    .componentFlags = 0,
                    .componentFlagsMask = 0
                };
                
                // Add mixer node to graph
                if ( !checkResult(AUGraphAddNode(_audioGraph, &mixer_desc, &subgroup->mixerNode), "AUGraphAddNode mixer") ||
                     !checkResult(AUGraphNodeInfo(_audioGraph, subgroup->mixerNode, NULL, &subgroup->mixerAudioUnit), "AUGraphNodeInfo") ) {
                    continue;
                }
                
                // Set the mixer unit to handle up to 4096 frames per slice to keep rendering during screen lock
                AudioUnitSetProperty(subgroup->mixerAudioUnit, kAudioUnitProperty_MaximumFramesPerSlice, kAudioUnitScope_Global, 0, &kMaxFramesPerSlice, sizeof(kMaxFramesPerSlice));

#if !TARGET_OS_IPHONE
                // Set output volume
                // see http://stackoverflow.com/questions/9904369/silence-when-adding-kaudiounitsubtype-multichannelmixer-to-augraph
                checkResult(AudioUnitSetParameter(subgroup->mixerAudioUnit, kMultiChannelMixerParam_Volume, kAudioUnitScope_Output, 0, 1, 0),
                    "AudioUnitSetParameter(kMultiChannelMixerParam_Volume)");
#endif
            }
            
            // Set bus count
            UInt32 busCount = subgroup->channelCount;
            if ( !checkResult(AudioUnitSetProperty(subgroup->mixerAudioUnit, kAudioUnitProperty_ElementCount, kAudioUnitScope_Input, 0, &busCount, sizeof(busCount)), "AudioUnitSetProperty(kAudioUnitProperty_ElementCount)") ) continue;

            // Get current mixer's output format
            AudioStreamBasicDescription currentMixerOutputDescription;
            UInt32 size = sizeof(currentMixerOutputDescription);
            checkResult(AudioUnitGetProperty(subgroup->mixerAudioUnit, kAudioUnitProperty_StreamFormat, kAudioUnitScope_Output, 0, &currentMixerOutputDescription, &size), "AudioUnitGetProperty(kAudioUnitProperty_StreamFormat)");
            
            // Determine what the output format should be (use TAAE's audio description if client code will see the audio)
            AudioStreamBasicDescription mixerOutputDescription = !subgroup->converterNode ? _audioDescription : currentMixerOutputDescription;
            mixerOutputDescription.mSampleRate = _audioDescription.mSampleRate;
            
            if ( memcmp(&currentMixerOutputDescription, &mixerOutputDescription, sizeof(mixerOutputDescription)) != 0 ) {
                // Assign the output format if necessary
                OSStatus result = AudioUnitSetProperty(subgroup->mixerAudioUnit, kAudioUnitProperty_StreamFormat, kAudioUnitScope_Output, 0, &mixerOutputDescription, sizeof(mixerOutputDescription));
                
                if ( hasUpstreamInteraction ) {
                    // Disconnect node to force reconnection, in order to apply new audio format
                    checkResult(AUGraphDisconnectNodeInput(_audioGraph, targetNode, targetBus), "AUGraphDisconnectNodeInput");
                    hasUpstreamInteraction = NO;
                }
                
                if ( !subgroup->converterNode && result == kAudioUnitErr_FormatNotSupported ) {
                    // The mixer only supports a subset of formats. If it doesn't support this one, then we'll add an audio converter
                    currentMixerOutputDescription.mSampleRate = mixerOutputDescription.mSampleRate;
                    AEAudioStreamBasicDescriptionSetChannelsPerFrame(&currentMixerOutputDescription, mixerOutputDescription.mChannelsPerFrame);
                    
                    if ( !checkResult(result=AudioUnitSetProperty(subgroup->mixerAudioUnit, kAudioUnitProperty_StreamFormat, kAudioUnitScope_Output, 0, &currentMixerOutputDescription, size), "AudioUnitSetProperty") ) {
                        AUGraphRemoveNode(_audioGraph, subgroup->mixerNode);
                        subgroup->mixerNode = 0;
                        hasFilters = hasReceivers = NO;
                    } else {
                        AudioComponentDescription audioConverterDescription = AEAudioComponentDescriptionMake(kAudioUnitManufacturer_Apple, kAudioUnitType_FormatConverter, kAudioUnitSubType_AUConverter);
                        if ( !checkResult(AUGraphAddNode(_audioGraph, &audioConverterDescription, &subgroup->converterNode), "AUGraphAddNode") ||
                             !checkResult(AUGraphNodeInfo(_audioGraph, subgroup->converterNode, NULL, &subgroup->converterUnit), "AUGraphNodeInfo") ) {
                            AUGraphRemoveNode(_audioGraph, subgroup->converterNode);
                            subgroup->converterNode = 0;
                            subgroup->converterUnit = NULL;
                            hasFilters = hasReceivers = NO;
                        }
                        
                        // Set the audio unit to handle up to 4096 frames per slice to keep rendering during screen lock
                        checkResult(AudioUnitSetProperty(subgroup->converterUnit, kAudioUnitProperty_MaximumFramesPerSlice, kAudioUnitScope_Global, 0, &kMaxFramesPerSlice, sizeof(kMaxFramesPerSlice)),
                                    "AudioUnitSetProperty(kAudioUnitProperty_MaximumFramesPerSlice)");
                        
                        if ( channel->setRenderNotification ) {
                            checkResult(AudioUnitRemoveRenderNotify(subgroup->mixerAudioUnit, &groupRenderNotifyCallback, channel), "AudioUnitRemoveRenderNotify");
                            channel->setRenderNotification = NO;
                        }
                        
                        checkResult(AUGraphConnectNodeInput(_audioGraph, subgroup->mixerNode, 0, subgroup->converterNode, 0), "AUGraphConnectNodeInput");
                    }
                } else {
                    checkResult(result, "AudioUnitSetProperty(kAudioUnitProperty_StreamFormat)");
                }
            }
            
            if ( subgroup->converterNode ) {
                // Set the audio converter stream format
                checkResult(AudioUnitSetProperty(subgroup->converterUnit, kAudioUnitProperty_StreamFormat, kAudioUnitScope_Input, 0, &currentMixerOutputDescription, sizeof(AudioStreamBasicDescription)), "AudioUnitSetProperty(kAudioUnitProperty_StreamFormat)");
                checkResult(AudioUnitSetProperty(subgroup->converterUnit, kAudioUnitProperty_StreamFormat, kAudioUnitScope_Output, 0, &_audioDescription, sizeof(AudioStreamBasicDescription)), "AudioUnitSetProperty(kAudioUnitProperty_StreamFormat)");
                channel->audioDescription = _audioDescription;
            } else {
                channel->audioDescription = mixerOutputDescription;
            }
            
            if ( channel->audiobusFloatConverter ) {
                // Update Audiobus output converter to reflect new audio format
                AudioStreamBasicDescription converterFormat = ((__bridge AEFloatConverter*)channel->audiobusFloatConverter).sourceFormat;
                if ( memcmp(&converterFormat, &channel->audioDescription, sizeof(channel->audioDescription)) != 0 ) {
                    void *newFloatConverter = (__bridge_retained void*)[[AEFloatConverter alloc] initWithSourceFormat:channel->audioDescription];
                    void *oldFloatConverter = channel->audiobusFloatConverter;
                    [self performAsynchronousMessageExchangeWithBlock:^{ channel->audiobusFloatConverter = newFloatConverter; }
                                                        responseBlock:^{ CFBridgingRelease(oldFloatConverter); }];
                }
            }
            
            if ( subgroup->level_monitor_data.monitoringEnabled ) {
                // Update level monitoring converter to reflect new audio format
                AudioStreamBasicDescription converterFormat = ((__bridge AEFloatConverter*)subgroup->level_monitor_data.floatConverter).sourceFormat;
                if ( memcmp(&converterFormat, &channel->audioDescription, sizeof(channel->audioDescription)) != 0 ) {
                    void *newFloatConverter = (__bridge_retained void*)[[AEFloatConverter alloc] initWithSourceFormat:channel->audioDescription];
                    void *oldFloatConverter = subgroup->level_monitor_data.floatConverter;
                    [self performAsynchronousMessageExchangeWithBlock:^{ subgroup->level_monitor_data.floatConverter = newFloatConverter; }
                                                        responseBlock:^{ CFBridgingRelease(oldFloatConverter); }];
                }
            }
            
            AUNode sourceNode = subgroup->converterNode ? subgroup->converterNode : subgroup->mixerNode;
            AudioUnit sourceUnit = subgroup->converterUnit ? subgroup->converterUnit : subgroup->mixerAudioUnit;
            
            if ( hasFilters || channel->audiobusSenderPort ) {
                // We need to use our own render callback, because we're either filtering, or sending via Audiobus (and we may need to adjust timestamp)
                
                if ( channel->setRenderNotification ) {
                    // Remove render notification if there was one set
                    checkResult(AudioUnitRemoveRenderNotify(sourceUnit, &groupRenderNotifyCallback, channel), "AudioUnitRemoveRenderNotify");
                    channel->setRenderNotification = NO;
                }
                
                // Set input format for callback
                checkResult(AudioUnitSetProperty(targetUnit, kAudioUnitProperty_StreamFormat, kAudioUnitScope_Input, targetBus, &channel->audioDescription, sizeof(channel->audioDescription)), "AudioUnitSetProperty(kAudioUnitProperty_StreamFormat)");
                
                // Set render callback
                AURenderCallbackStruct rcbs;
                rcbs.inputProc = &renderCallback;
                rcbs.inputProcRefCon = channel;
                if ( !hasUpstreamInteraction || upstreamInteraction.nodeInteractionType != kAUNodeInteraction_InputCallback || memcmp(&upstreamInteraction.nodeInteraction.inputCallback.cback, &rcbs, sizeof(rcbs)) != 0 ) {
                    if ( hasUpstreamInteraction ) {
                        checkResult(AUGraphDisconnectNodeInput(_audioGraph, targetNode, targetBus), "AUGraphDisconnectNodeInput");
                    }
                    checkResult(AUGraphSetNodeInputCallback(_audioGraph, targetNode, targetBus, &rcbs), "AUGraphSetNodeInputCallback");
                    upstreamInteraction.nodeInteractionType = kAUNodeInteraction_InputCallback;
                }
                
            } else {
                // Connect output of mixer/converter directly to the upstream node
                if ( !hasUpstreamInteraction || upstreamInteraction.nodeInteractionType != kAUNodeInteraction_Connection || upstreamInteraction.nodeInteraction.connection.sourceNode != sourceNode ) {
                    if ( hasUpstreamInteraction ) {
                        checkResult(AUGraphDisconnectNodeInput(_audioGraph, targetNode, targetBus), "AUGraphDisconnectNodeInput");
                    }
                    checkResult(AUGraphConnectNodeInput(_audioGraph, sourceNode, 0, targetNode, targetBus), "AUGraphConnectNodeInput");
                    upstreamInteraction.nodeInteractionType = kAUNodeInteraction_Connection;
                }
                
                if ( hasReceivers || subgroup->level_monitor_data.monitoringEnabled ) {
                    if ( !channel->setRenderNotification ) {
                        // We need to register a callback to be notified when the mixer renders, to pass on the audio
                        checkResult(AudioUnitAddRenderNotify(sourceUnit, &groupRenderNotifyCallback, channel), "AudioUnitAddRenderNotify");
                        channel->setRenderNotification = YES;
                    }
                } else {
                    if ( channel->setRenderNotification ) {
                        // Remove render notification callback
                        checkResult(AudioUnitRemoveRenderNotify(sourceUnit, &groupRenderNotifyCallback, channel), "AudioUnitRemoveRenderNotify");
                        channel->setRenderNotification = NO;
                    }
                }
            }
            
            [self configureChannelsInRange:NSMakeRange(0, busCount) forGroup:subgroup];
        }
        
        
        if ( group ) {
            // Set volume
            AudioUnitParameterValue volumeValue = channel->muted ? 0.0 : channel->volume;
            checkResult(AudioUnitSetParameter(group->mixerAudioUnit, kMultiChannelMixerParam_Volume, kAudioUnitScope_Input, i, volumeValue, 0),
                        "AudioUnitSetParameter(kMultiChannelMixerParam_Volume)");
            
            // Set pan
            AudioUnitParameterValue panValue = channel->pan;
            checkResult(AudioUnitSetParameter(group->mixerAudioUnit, kMultiChannelMixerParam_Pan, kAudioUnitScope_Input, i, panValue, 0),
                        "AudioUnitSetParameter(kMultiChannelMixerParam_Pan)");
            
            // Set enabled
            AudioUnitParameterValue enabledValue = channel->playing;
            checkResult(AudioUnitSetParameter(group->mixerAudioUnit, kMultiChannelMixerParam_Enable, kAudioUnitScope_Input, i, enabledValue, 0),
                        "AudioUnitSetParameter(kMultiChannelMixerParam_Enable)");
            
            if ( upstreamInteraction.nodeInteractionType == kAUNodeInteraction_InputCallback ) {
                // Set audio description
                checkResult(AudioUnitSetProperty(group->mixerAudioUnit, kAudioUnitProperty_StreamFormat, kAudioUnitScope_Input, i, &channel->audioDescription, sizeof(channel->audioDescription)),
                            "AudioUnitSetProperty(kAudioUnitProperty_StreamFormat)");
            }
        }
    }
}

static void removeChannelsFromGroup(__unsafe_unretained AEAudioController *THIS, AEChannelGroupRef group, void **ptrs, void **objects, AEChannelRef *outChannelReferences, int count) {
    // Disable matching channels first
    for ( int i=0; i < count; i++ ) {
        // Find the channel in our fixed array
        int index = 0;
        for ( index=0; index < group->channelCount; index++ ) {
            if ( group->channels[index] && group->channels[index]->ptr == ptrs[i] && group->channels[index]->object == objects[i] ) {
                // Disable this channel until we update the graph
                AudioUnitParameterValue enabledValue = 0;
                checkResult(AudioUnitSetParameter(group->mixerAudioUnit, kMultiChannelMixerParam_Enable, kAudioUnitScope_Input, index, enabledValue, 0),
                            "AudioUnitSetParameter(kMultiChannelMixerParam_Enable)");
            }
        }
    }
    
    // Now remove the matching channels from the array
    int outChannelReferencesCount = 0;
    for ( int i=0; i < count; i++ ) {
        
        // Find the channel in our channel array
        int index = 0;
        for ( index=0; index < group->channelCount; index++ ) {
            if ( group->channels[index] && group->channels[index]->ptr == ptrs[i] && group->channels[index]->object == objects[i] ) {
                if ( outChannelReferences && outChannelReferencesCount < count ) {
                    outChannelReferences[outChannelReferencesCount++] = group->channels[index];
                }
                
                // Shuffle the later elements backwards one space
                for ( int j=index; j<group->channelCount-1; j++ ) {
                    group->channels[j] = group->channels[j+1];
                }
                
                group->channels[group->channelCount-1] = NULL;
                group->channelCount--;
            }
        }
    }
}

- (void)gatherChannelsFromGroup:(AEChannelGroupRef)group intoArray:(NSMutableArray*)array {
    for ( int i=0; i<group->channelCount; i++ ) {
        AEChannelRef channel = group->channels[i];
        if ( !channel ) continue;
        if ( channel->type == kChannelTypeGroup ) {
            [self gatherChannelsFromGroup:(AEChannelGroupRef)channel->ptr intoArray:array];
        } else {
            [array addObject:(__bridge id)channel->object];
        }
    }
}

- (AEChannelGroupRef)searchForGroupContainingChannelMatchingPtr:(void*)ptr userInfo:(void*)userInfo withinGroup:(AEChannelGroupRef)group index:(int*)index {
    // Find the matching channel in the table for the given group
    for ( int i=0; i < group->channelCount; i++ ) {
        AEChannelRef channel = group->channels[i];
        if ( !channel ) continue;
        if ( channel->ptr == ptr && channel->object == userInfo ) {
            if ( index ) *index = i;
            return group;
        }
        if ( channel->type == kChannelTypeGroup ) {
            AEChannelGroupRef match = [self searchForGroupContainingChannelMatchingPtr:ptr userInfo:userInfo withinGroup:channel->ptr index:index];
            if ( match ) return match;
        }
    }
    
    return NULL;
}

- (AEChannelGroupRef)searchForGroupContainingChannelMatchingPtr:(void*)ptr userInfo:(void*)userInfo index:(int*)index {
    return [self searchForGroupContainingChannelMatchingPtr:ptr userInfo:userInfo withinGroup:_topGroup index:(int*)index];
}

- (void)iterateChannelsBeneathGroup:(AEChannelGroupRef)group block:(void(^)(AEChannelRef channel))block {
    for ( int i=0; i<group->channelCount; i++ ) {
        if ( group->channels[i] ) {
            if ( group->channels[i]->type == kChannelTypeChannel ) {
                block(group->channels[i]);
            } else if ( group->channels[i]->type == kChannelTypeGroup ) {
                [self iterateChannelsBeneathGroup:(AEChannelGroupRef)group->channels[i]->ptr block:block];
            }
        }
    }
}

- (void)sendTeardownToChannelsAndFilters {
    [self iterateChannelsBeneathGroup:_topGroup block:^(AEChannelRef channel) {
        for ( id<AEAudioFilter> filter in [self associatedObjectsFromTable:&channel->callbacks matchingFlag:kFilterFlag] ) {
            if ( [filter respondsToSelector:@selector(teardown)] ) {
                [filter teardown];
            }
        }
        if ( [(__bridge id<AEAudioPlayable>)channel->object respondsToSelector:@selector(teardown)] ) {
            [(__bridge id<AEAudioPlayable>)channel->object teardown];
        }
    }];
}

- (void)sendSetupToChannelsAndFilters {
    [self iterateChannelsBeneathGroup:_topGroup block:^(AEChannelRef channel) {
        for ( id<AEAudioFilter> filter in [self associatedObjectsFromTable:&channel->callbacks matchingFlag:kFilterFlag] ) {
            if ( [filter respondsToSelector:@selector(setupWithAudioController:)] ) {
                [filter setupWithAudioController:self];
            }
        }
        if ( [(__bridge id<AEAudioPlayable>)channel->object respondsToSelector:@selector(setupWithAudioController:)] ) {
            [(__bridge id<AEAudioPlayable>)channel->object setupWithAudioController:self];
        }
    }];
}

- (void)releaseResourcesForChannel:(AEChannelRef)channel {
    for ( id<AEAudioFilter> filter in [self associatedObjectsFromTable:&channel->callbacks matchingFlag:kFilterFlag] ) {
        if ( [filter respondsToSelector:@selector(teardown)] ) {
            [filter teardown];
        }
    }
    for ( id object in [self associatedObjectsFromTable:&channel->callbacks matchingFlag:0] ) {
        CFBridgingRelease((__bridge CFTypeRef)object);
    }
    
    if ( channel->audiobusSenderPort ) {
        CFBridgingRelease(channel->audiobusSenderPort);
        channel->audiobusSenderPort = NULL;
        AEFreeAudioBufferList(channel->audiobusScratchBuffer);
        channel->audiobusScratchBuffer = NULL;
        CFBridgingRelease(channel->audiobusFloatConverter);
        channel->audiobusFloatConverter = NULL;
    }
    
    if ( channel->type == kChannelTypeGroup ) {
        [self releaseResourcesForGroup:(AEChannelGroupRef)channel->ptr];
    } else if ( channel->type == kChannelTypeChannel ) {
        for ( NSString *property in @[@"volume", @"pan", @"channelIsPlaying", @"channelIsMuted", @"audioDescription"] ) {
            [(__bridge NSObject*)channel->object removeObserver:self forKeyPath:property];
        }
        if ( [(__bridge id<AEAudioPlayable>)channel->object respondsToSelector:@selector(teardown)] ) {
            [(__bridge id<AEAudioPlayable>)channel->object teardown];
        }
        CFBridgingRelease(channel->object);
    }
    
    free(channel);
}

- (void)releaseResourcesForGroup:(AEChannelGroupRef)group {
    if ( group->mixerNode ) {
        checkResult(AUGraphRemoveNode(_audioGraph, group->mixerNode), "AUGraphRemoveNode");
        group->mixerNode = 0;
        group->mixerAudioUnit = NULL;
    }

    if ( group->converterNode ) {
        checkResult(AUGraphRemoveNode(_audioGraph, group->converterNode), "AUGraphRemoveNode");
        group->converterNode = 0;
        group->converterUnit = NULL;
    }
    
    // Release channel resources too
    for ( int i=0; i<group->channelCount; i++ ) {
        if ( group->channels[i] ) {
            [self releaseResourcesForChannel:group->channels[i]];
        }
    }
    
    free(group);
}

- (void)markGroupTorndown:(AEChannelGroupRef)group {
    group->mixerNode = 0;
    group->mixerAudioUnit = NULL;
    group->converterUnit = NULL;
    group->converterNode = 0;
    memset(&group->channel->audioDescription, 0, sizeof(AudioStreamBasicDescription));
    if ( group->level_monitor_data.scratchBuffer ) {
        AEFreeAudioBufferList(group->level_monitor_data.scratchBuffer);
    }
    if ( group->level_monitor_data.floatConverter ) {
        CFBridgingRelease(group->level_monitor_data.floatConverter);
    }
    memset(&group->level_monitor_data, 0, sizeof(audio_level_monitor_t));
    
    for ( int i=0; i<group->channelCount; i++ ) {
        AEChannelRef channel = group->channels[i];
        if ( !channel ) continue;
        if ( channel->type == kChannelTypeGroup ) {
            [self markGroupTorndown:(AEChannelGroupRef)channel->ptr];
        }
    }
}

- (BOOL)usingVPIO {
    return _voiceProcessingEnabled && _inputEnabled && (!_voiceProcessingOnlyForSpeakerAndMicrophone || _playingThroughDeviceSpeaker);
}

- (BOOL)attemptRecoveryFromSystemError:(NSError**)error thenStart:(BOOL)start {
    int retries = 3;
    while ( retries > 0 ) {
        NSLog(@"TAAE: Trying to recover from system error (%d retries remain)", retries);
        retries--;
        
        [self stopInternal];
        [self sendTeardownToChannelsAndFilters];
        [self teardown];
        
        [NSThread sleepForTimeInterval:0.5];

#if TARGET_OS_IPHONE
        if ( [self initAudioSession] && [self setup] ) {
#else
        if ( [self setup] ) {
#endif
<<<<<<< HEAD
            [self sendSetupToChannelsAndFilters];
=======
			[self sendSetupToChannelsAndFilters];
>>>>>>> a2da442b
            [[NSNotificationCenter defaultCenter] postNotificationName:AEAudioControllerDidRecreateGraphNotification object:self];
            
            if ( !start || [self start:error recoveringFromErrors:NO] ) {
                NSLog(@"TAAE: Successfully recovered from system error");
                _hasSystemError = NO;
                return YES;
            }
        }
    }
    
    NSLog(@"TAAE: Could not recover from system error.");
    if ( error ) *error = self.lastError;
    _hasSystemError = YES;
    return NO;
}

#pragma mark - Callback management

static callback_t *addCallbackToTable(__unsafe_unretained AEAudioController *THIS, callback_table_t *table, void *callback, void *userInfo, int flags) {
    callback_t *callback_struct = &table->callbacks[table->count];
    callback_struct->callback = callback;
    callback_struct->userInfo = userInfo;
    callback_struct->flags = flags;
    table->count++;
    return callback_struct;
}

static void removeCallbackFromTable(__unsafe_unretained AEAudioController *THIS, callback_table_t *table, void *callback, void *userInfo, BOOL *found_p) {
    BOOL found = NO;
    
    // Find the item in our fixed array
    int index = 0;
    for ( index=0; index<table->count; index++ ) {
        if ( table->callbacks[index].callback == callback && table->callbacks[index].userInfo == userInfo ) {
            found = YES;
            break;
        }
    }
    if ( found ) {
        // Now shuffle the later elements backwards one space
        table->count--;
        for ( int i=index; i<table->count; i++ ) {
            table->callbacks[i] = table->callbacks[i+1];
        }
    }
    
    if ( found_p ) *found_p = found;
}

- (NSArray *)associatedObjectsFromTable:(callback_table_t*)table matchingFlag:(uint8_t)flag {
    // Construct NSArray response
    NSMutableArray *result = [NSMutableArray array];
    for ( int i=0; i<table->count; i++ ) {
        if ( flag && !(table->callbacks[i].flags & flag) ) continue;
        
        [result addObject:(__bridge id)table->callbacks[i].userInfo];
    }
    
    return result;
}

- (BOOL)addCallback:(void*)callback userInfo:(void*)userInfo flags:(uint8_t)flags forChannel:(id<AEAudioPlayable>)channelObj {
    int index=0;
    AEChannelGroupRef parentGroup = [self searchForGroupContainingChannelMatchingPtr:channelObj.renderCallback userInfo:(__bridge void*)channelObj index:&index];
    NSAssert(parentGroup != NULL, @"Channel not found");
    
    AEChannelRef channel = parentGroup->channels[index];
    
    if ( channel->callbacks.count == kMaximumCallbacksPerSource ) {
        NSLog(@"TAAE: Warning: Maximum number of callbacks reached");
        return NO;
    }
    
    [self performSynchronousMessageExchangeWithBlock:^{
        addCallbackToTable(self, &channel->callbacks, callback, userInfo, flags);
    }];
    
    return YES;
}

- (BOOL)addCallback:(void*)callback userInfo:(void*)userInfo flags:(uint8_t)flags forChannelGroup:(AEChannelGroupRef)group {
    if ( group->channel->callbacks.count == kMaximumCallbacksPerSource ) {
        NSLog(@"TAAE: Warning: Maximum number of callbacks reached");
        return NO;
    }
    
    [self performSynchronousMessageExchangeWithBlock:^{
        addCallbackToTable(self, &group->channel->callbacks, callback, userInfo, flags);
    }];

    AEChannelGroupRef parentGroup = NULL;
    int index=0;
    if ( group != _topGroup ) {
        parentGroup = [self searchForGroupContainingChannelMatchingPtr:group userInfo:NULL index:&index];
        NSAssert(parentGroup != NULL, @"Channel group not found");
    }
    
    [self configureChannelsInRange:NSMakeRange(index, 1) forGroup:parentGroup];
    checkResult([self updateGraph], "Update graph");
    
    return YES;
}

- (BOOL)addCallback:(void*)callback userInfo:(void*)userInfo flags:(uint8_t)flags forInputChannels:(NSArray*)channels {
    callback_table_t *callbackTable = NULL;
    input_callback_table_t *inputCallbacks = NULL;
    int inputCallbackCount = _inputCallbackCount;
    input_callback_table_t *oldMultichannelInputCallbacks = _inputCallbacks;
    
    if ( !channels ) {
        callbackTable = &_inputCallbacks[0].callbacks;
    } else {
        for ( int i=1; i<_inputCallbackCount; i++ ) {
            // Compare channel maps to find a match
            if ( [(__bridge NSArray*)_inputCallbacks[i].channelMap isEqualToArray:channels] ) {
                callbackTable = &_inputCallbacks[i].callbacks;
            }
        }
        
        if ( !callbackTable ) {
            // Create new callback entry
            inputCallbacks = malloc(sizeof(input_callback_table_t) * (_inputCallbackCount+1));
            memcpy(inputCallbacks, _inputCallbacks, _inputCallbackCount * sizeof(input_callback_table_t));
            input_callback_table_t *newCallbackTable = &inputCallbacks[_inputCallbackCount];
            memset(newCallbackTable, 0, sizeof(input_callback_table_t));
            
            newCallbackTable->channelMap = (__bridge_retained void*)[channels copy];
            
            callbackTable = &newCallbackTable->callbacks;
            
            inputCallbackCount = _inputCallbackCount+1;
        }
    }
    
    if ( callbackTable->count == kMaximumCallbacksPerSource ) {
        NSLog(@"TAAE: Warning: Maximum number of callbacks reached");
        return NO;
    }
    [self performSynchronousMessageExchangeWithBlock:^{
        if ( inputCallbacks ) {
            _inputCallbacks = inputCallbacks;
            _inputCallbackCount = inputCallbackCount;
        }
        
        addCallbackToTable(self, callbackTable, callback, userInfo, flags);
    }];
    
    if ( inputCallbacks ) {
        free(oldMultichannelInputCallbacks);
        
        [self updateInputDeviceStatus];
    }
    
    return YES;
}

- (BOOL)removeCallback:(void*)callback userInfo:(void*)userInfo fromChannel:(id<AEAudioPlayable>)channelObj {
    int index=0;
    AEChannelGroupRef parentGroup = [self searchForGroupContainingChannelMatchingPtr:channelObj.renderCallback userInfo:(__bridge void*)channelObj index:&index];
    NSAssert(parentGroup != NULL, @"Channel not found");
    
    AEChannelRef channel = parentGroup->channels[index];
    
    __block BOOL found = NO;
    [self performSynchronousMessageExchangeWithBlock:^{
        removeCallbackFromTable(self, &channel->callbacks, callback, userInfo, &found);
    }];
    
    return found;
}

- (BOOL)removeCallback:(void*)callback userInfo:(void*)userInfo fromChannelGroup:(AEChannelGroupRef)group {
    __block BOOL found = NO;
    [self performSynchronousMessageExchangeWithBlock:^{
        removeCallbackFromTable(self, &group->channel->callbacks, callback, userInfo, &found);
    }];
    
    if ( !found ) return NO;
    
    AEChannelGroupRef parentGroup = NULL;
    int index=0;
    if ( group != _topGroup ) {
        parentGroup = [self searchForGroupContainingChannelMatchingPtr:group userInfo:NULL index:&index];
        NSAssert(parentGroup != NULL, @"Channel group not found");
    }
    
    [self configureChannelsInRange:NSMakeRange(index, 1) forGroup:parentGroup];
    checkResult([self updateGraph], "Update graph");
    
    return YES;
}

- (NSArray*)associatedObjectsWithFlags:(uint8_t)flags {
    return [self associatedObjectsFromTable:&_topChannel->callbacks matchingFlag:flags];
}

- (NSArray*)associatedObjectsWithFlags:(uint8_t)flags forChannel:(id<AEAudioPlayable>)channelObj {
    int index=0;
    AEChannelGroupRef parentGroup = [self searchForGroupContainingChannelMatchingPtr:channelObj.renderCallback userInfo:(__bridge void*)channelObj index:&index];
    NSAssert(parentGroup != NULL, @"Channel not found");
    
    AEChannelRef channel = parentGroup->channels[index];
    
    return [self associatedObjectsFromTable:&channel->callbacks matchingFlag:flags];
}

- (NSArray*)associatedObjectsWithFlags:(uint8_t)flags forChannelGroup:(AEChannelGroupRef)group {
    if ( !group->channel ) return @[];
    return [self associatedObjectsFromTable:&group->channel->callbacks matchingFlag:flags];
}

static void handleCallbacksForChannel(AEChannelRef channel, const AudioTimeStamp *inTimeStamp, UInt32 inNumberFrames, AudioBufferList *ioData) {
    // Pass audio to output callbacks
    for ( int i=0; i<channel->callbacks.count; i++ ) {
        callback_t *callback = &channel->callbacks.callbacks[i];
        if ( callback->flags & kReceiverFlag ) {
            ((AEAudioControllerAudioCallback)callback->callback)((__bridge id)callback->userInfo, (__bridge AEAudioController*)channel->audioController, channel->ptr, inTimeStamp, inNumberFrames, ioData);
        }
    }
}

#pragma mark - Assorted helpers

static void performLevelMonitoring(audio_level_monitor_t* monitor, AudioBufferList *buffer, UInt32 numberFrames) {
    if ( !monitor->floatConverter || !monitor->scratchBuffer ) return;
    
    if ( monitor->reset ) {
        monitor->reset  = NO;
        monitor->meanBlockCount  = 0;
        monitor->chanMeanBlockCount  = 0;
        monitor->meanAccumulator = 0;
        monitor->average         = 0;
        monitor->peak            = 0;
        for (int i=0; i < kMaximumMonitoringChannels; ++i) {
            monitor->chanMeanAccumulator[i] = 0;
            monitor->chanAverage[i]         = 0;
            monitor->chanPeak[i]            = 0;
        }
    }
    
    UInt32 monitorFrames = min(numberFrames, kLevelMonitorScratchBufferSize);
    AEFloatConverterToFloatBufferList((__bridge AEFloatConverter *)monitor->floatConverter, buffer, monitor->scratchBuffer, monitorFrames);

    for ( int i=0; i<monitor->scratchBuffer->mNumberBuffers && i < kMaximumMonitoringChannels; i++ ) {
        float peak = 0.0;
        vDSP_maxmgv((float*)monitor->scratchBuffer->mBuffers[i].mData, 1, &peak, monitorFrames);
        if ( peak > monitor->chanPeak[i] ) monitor->chanPeak[i] = peak;
        if ( peak > monitor->peak ) monitor->peak = peak;
        
        float avg = 0.0;
        vDSP_meamgv((float*)monitor->scratchBuffer->mBuffers[i].mData, 1, &avg, monitorFrames);
        monitor->chanMeanAccumulator[i] += avg;
        if ( i == 0 ) monitor->chanMeanBlockCount++;
        monitor->meanAccumulator += avg;
        monitor->meanBlockCount++;
        
        monitor->chanAverage[i] = monitor->chanMeanAccumulator[i] / (double)monitor->chanMeanBlockCount;
        monitor->average = monitor->meanAccumulator / (double)monitor->meanBlockCount;
    }
}

- (BOOL)hasAudiobusSenderForUpstreamChannels:(AEChannelRef)channel {
    if ( !channel->parentGroup ) return NO;
    
    AEChannelRef parentGroupChannel = channel->parentGroup->channel;
    if ( parentGroupChannel->audiobusSenderPort ) {
        return YES;
    }
    
    return [self hasAudiobusSenderForUpstreamChannels:parentGroupChannel];
}

static BOOL upstreamChannelsMutedByAudiobus(AEChannelRef channel) {
    if ( !channel->parentGroup ) return NO;
    
    AEChannelRef parentGroupChannel = channel->parentGroup->channel;
    if ( parentGroupChannel->audiobusSenderPort && ABSenderPortIsMuted((__bridge id)parentGroupChannel->audiobusSenderPort) ) {
        return YES;
    }
    
    return upstreamChannelsMutedByAudiobus(parentGroupChannel);
}

static BOOL upstreamChannelsConnectedToAudiobus(AEChannelRef channel) {
    if ( !channel->parentGroup ) return NO;
    
    AEChannelRef parentGroupChannel = channel->parentGroup->channel;
    if ( parentGroupChannel->audiobusSenderPort && ABSenderPortIsConnected((__bridge id)parentGroupChannel->audiobusSenderPort) ) {
        return YES;
    }
    
    return upstreamChannelsConnectedToAudiobus(parentGroupChannel);
}

#if TARGET_OS_IPHONE
static void * firstUpstreamAudiobusSenderPort(AEChannelRef channel) {
    if ( channel->audiobusSenderPort ) {
        return channel->audiobusSenderPort;
    }
    
    if ( !channel->parentGroup ) return nil;
    
    return firstUpstreamAudiobusSenderPort(channel->parentGroup->channel);
}
#endif

#if TARGET_OS_IPHONE
- (void)housekeeping {
    Float32 bufferDuration = [((AVAudioSession*)[AVAudioSession sharedInstance]) IOBufferDuration];
    if ( _currentBufferDuration != bufferDuration ) self.currentBufferDuration = bufferDuration;
}

- (NSString*)stringFromRouteDescription:(AVAudioSessionRouteDescription*)routeDescription {
    
    NSMutableString *inputsString = [NSMutableString string];
    for ( AVAudioSessionPortDescription *port in routeDescription.inputs ) {
        [inputsString appendFormat:@"%@%@", inputsString.length > 0 ? @", " : @"", port.portName];
    }
    NSMutableString *outputsString = [NSMutableString string];
    for ( AVAudioSessionPortDescription *port in routeDescription.outputs ) {
        [outputsString appendFormat:@"%@%@", outputsString.length > 0 ? @", " : @"", port.portName];
    }
    
    return [NSString stringWithFormat:@"%@%@%@", inputsString, inputsString.length > 0 && outputsString.length > 0 ? @" and " : @"", outputsString];
}
#endif

@end

#pragma mark -

@implementation AEAudioControllerProxy
- (id)initWithAudioController:(AEAudioController *)audioController {
    _audioController = audioController;
    return self;
}
- (NSMethodSignature *)methodSignatureForSelector:(SEL)selector {
    return [_audioController methodSignatureForSelector:selector];
}
- (void)forwardInvocation:(NSInvocation *)invocation {
    [invocation setTarget:_audioController];
    [invocation invoke];
}
@end

@interface AEAudioControllerMessagePollThread () {
    AEAudioController *_audioController;
}
@end
@implementation AEAudioControllerMessagePollThread
@synthesize pollInterval = _pollInterval;
- (id)initWithAudioController:(AEAudioController *)audioController {
    if ( !(self = [super init]) ) return nil;
    _audioController = audioController;
    return self;
}
-(void)main {
    @autoreleasepool {
        pthread_setname_np("com.theamazingaudioengine.AEAudioControllerMessagePollThread");
        while ( ![self isCancelled] ) {
            @autoreleasepool {
                if ( AEAudioControllerHasPendingMainThreadMessages(_audioController) ) {
                    [_audioController performSelectorOnMainThread:@selector(pollForMessageResponses) withObject:nil waitUntilDone:NO];
                }
                usleep(_pollInterval*1.0e6);
            }
        }
    }
}
@end<|MERGE_RESOLUTION|>--- conflicted
+++ resolved
@@ -875,11 +875,7 @@
 #if TARGET_OS_IPHONE
     _audioSessionCategory = enableInput ? (enableOutput ? AVAudioSessionCategoryPlayAndRecord : AVAudioSessionCategoryRecord) : AVAudioSessionCategoryPlayback;
     _allowMixingWithOtherApps = enableOutput ? YES : NO;
-<<<<<<< HEAD
-    _avoidMeasurementModeForBuiltInMic = YES;
-=======
     _boostBuiltInMicGainInMeasurementMode = YES;
->>>>>>> a2da442b
 #endif
     _audioDescription = audioDescription;
     _inputEnabled = enableInput;
@@ -939,11 +935,7 @@
 #if TARGET_OS_IPHONE
     _audioSessionCategory = enableInput ? (enableOutput ? AVAudioSessionCategoryPlayAndRecord : AVAudioSessionCategoryRecord) : AVAudioSessionCategoryPlayback;
     _allowMixingWithOtherApps = enableOutput ? YES : NO;
-<<<<<<< HEAD
-    _avoidMeasurementModeForBuiltInMic = YES;
-=======
     _boostBuiltInMicGainInMeasurementMode = YES;
->>>>>>> a2da442b
 #endif
     _audioDescription = audioDescription;
     _inputEnabled = enableInput;
@@ -2060,7 +2052,6 @@
     
     [self updateInputDeviceStatus];
 }
-#endif
 
 - (void)setBoostBuiltInMicGainInMeasurementMode:(BOOL)boostBuiltInMicGainInMeasurementMode {
     _boostBuiltInMicGainInMeasurementMode = boostBuiltInMicGainInMeasurementMode;
@@ -3773,11 +3764,7 @@
 #else
         if ( [self setup] ) {
 #endif
-<<<<<<< HEAD
             [self sendSetupToChannelsAndFilters];
-=======
-			[self sendSetupToChannelsAndFilters];
->>>>>>> a2da442b
             [[NSNotificationCenter defaultCenter] postNotificationName:AEAudioControllerDidRecreateGraphNotification object:self];
             
             if ( !start || [self start:error recoveringFromErrors:NO] ) {
