//
//  AEAudioController.m
//  The Amazing Audio Engine
//
//  Created by Michael Tyson on 25/11/2011.
//
//  This software is provided 'as-is', without any express or implied
//  warranty.  In no event will the authors be held liable for any damages
//  arising from the use of this software.
//
//  Permission is granted to anyone to use this software for any purpose,
//  including commercial applications, and to alter it and redistribute it
//  freely, subject to the following restrictions:
//
//  1. The origin of this software must not be misrepresented; you must not
//     claim that you wrote the original software. If you use this software
//     in a product, an acknowledgment in the product documentation would be
//     appreciated but is not required.
//
//  2. Altered source versions must be plainly marked as such, and must not be
//     misrepresented as being the original software.
//
//  3. This notice may not be removed or altered from any source distribution.
//

#import "AEAudioController.h"
#import "AEUtilities.h"
#if TARGET_OS_IPHONE
#import <UIKit/UIKit.h>
#endif
#import <AVFoundation/AVFoundation.h>
#import <libkern/OSAtomic.h>
#import "TPCircularBuffer.h"
#include <sys/types.h>
#include <sys/sysctl.h>
#import <Accelerate/Accelerate.h>
#import "AEAudioController+Audiobus.h"
#import "AEAudioController+AudiobusStub.h"
#import "AEFloatConverter.h"
#import "AEBlockChannel.h"
#import <pthread.h>

// Uncomment the following or define the following symbol as part of your build process to enable per-second performance reports
// #define TAAE_REPORT_RENDER_TIME

static const int kMaximumChannelsPerGroup              = 100;
static const int kMaximumCallbacksPerSource            = 15;
static const int kMessageBufferLength                  = 8192;
static const NSTimeInterval kIdleMessagingPollDuration = 0.1;
static const UInt32 kMaxFramesPerSlice                 = 4096;
static const int kScratchBufferFrames                  = kMaxFramesPerSlice;
static const int kInputAudioBufferFrames               = kMaxFramesPerSlice;
static const int kLevelMonitorScratchBufferSize        = kMaxFramesPerSlice;
static const int kMaximumMonitoringChannels            = 16;
#if TARGET_OS_IPHONE
static const NSTimeInterval kMaxBufferDurationWithVPIO = 0.01;
static const float kBoostForBuiltInMicInMeasurementMode= 4.0;
static const Float32 kNoValue                          = -1.0;
#endif
#define kNoAudioErr                            -2222

static void * kChannelPropertyChanged = &kChannelPropertyChanged;

#if TARGET_OS_IPHONE
static Float32 __cachedInputLatency = kNoValue;
static Float32 __cachedOutputLatency = kNoValue;
#endif

NSString * const AEAudioControllerSessionInterruptionBeganNotification = @"com.theamazingaudioengine.AEAudioControllerSessionInterruptionBeganNotification";
NSString * const AEAudioControllerSessionInterruptionEndedNotification = @"com.theamazingaudioengine.AEAudioControllerSessionInterruptionEndedNotification";
NSString * const AEAudioControllerSessionRouteChangeNotification = @"com.theamazingaudioengine.AEAudioControllerRouteChangeNotification";
NSString * const AEAudioControllerDidRecreateGraphNotification = @"com.theamazingaudioengine.AEAudioControllerDidRecreateGraphNotification";
NSString * const AEAudioControllerErrorOccurredNotification = @"com.theamazingaudioengine.AEAudioControllerErrorOccurredNotification";

NSString * const AEAudioControllerErrorKey = @"error";

NSString * const AEAudioControllerErrorDomain = @"com.theamazingaudioengine.errors";

const NSString *kAEAudioControllerCallbackKey = @"callback";
const NSString *kAEAudioControllerUserInfoKey = @"userinfo";

static inline int min(int a, int b) { return a>b ? b : a; }

static BOOL __AEAllocated = NO;

static inline void AEAudioControllerError(OSStatus result, const char *operation, const char* file, int line) {
    int fourCC = CFSwapInt32HostToBig(result);
    @autoreleasepool {
        NSLog(@"TAAE: %s:%d: %s result %d %08X %4.4s\n", file, line, operation, (int)result, (int)result, (char*)&fourCC);
    }
}

static inline BOOL AEAudioControllerRateLimit() {
    static uint64_t lastMessage = 0;
    static int messageCount=0;
    uint64_t now = AECurrentTimeInHostTicks();
    if ( AESecondsFromHostTicks(now-lastMessage) > 2 ) {
        messageCount = 0;
    }
    lastMessage = now;
    if ( ++messageCount >= 10 ) {
        if ( messageCount == 10 ) {
            @autoreleasepool {
                NSLog(@"TAAE: Suppressing some messages");
            }
        }
        if ( messageCount%500 != 0 ) {
            return NO;
        }
    }
    return YES;
}

#define checkResult(result,operation) (_checkResult((result),(operation),strrchr(__FILE__, '/')+1,__LINE__))
static inline BOOL _checkResult(OSStatus result, const char *operation, const char* file, int line) {
    if ( result != noErr ) {
        if ( AEAudioControllerRateLimit() ) {
            AEAudioControllerError(result, operation, file, line);
        }
        return NO;
    }
    return YES;
}

@interface NSError (AEAudioControllerAdditions)
+ (NSError*)audioControllerErrorWithMessage:(NSString*)message OSStatus:(OSStatus)status;
@end
@implementation NSError (AEAudioControllerAdditions)
+ (NSError*)audioControllerErrorWithMessage:(NSString*)message OSStatus:(OSStatus)status {
    int fourCC = CFSwapInt32HostToBig(status);
    return [NSError errorWithDomain:NSOSStatusErrorDomain
                               code:status
                           userInfo:@{NSLocalizedDescriptionKey: [NSString stringWithFormat:@"%@ (error %d/%4.4s)", message, (int)status, (char*)&fourCC]}];
}
@end

#pragma mark - Core types

enum {
    kFilterFlag               = 1<<0,
    kReceiverFlag             = 1<<1,
    kAudiobusSenderPortFlag   = 1<<3
};

/*!
 * Callback
 */
typedef struct __callback_t {
    void *callback;
    void *userInfo;
    uint8_t flags;
} callback_t;

/*!
 * Callback table
 */
typedef struct __callback_table_t {
    int count;
    callback_t callbacks[kMaximumCallbacksPerSource];
} callback_table_t;

/*!
 * Mulichannel input callback table
 */
typedef struct __input_callback_table_t {
    callback_table_t    callbacks;
    void               *channelMap;
    AudioStreamBasicDescription audioDescription;
    AudioBufferList    *audioBufferList;
    AudioConverterRef   audioConverter;
} input_callback_table_t;


/*!
 * Audio level monitoring data
 */
typedef struct __audio_level_monitor_t {
    BOOL                monitoringEnabled;
    double              meanAccumulator;
    double              chanMeanAccumulator[kMaximumMonitoringChannels];
    int                 meanBlockCount;
    int                 chanMeanBlockCount;
    float               chanPeak[kMaximumMonitoringChannels];
    float               chanAverage[kMaximumMonitoringChannels];
    float               peak;
    float               average;
    void                *floatConverter;
    AudioBufferList    *scratchBuffer;
    int                 channels;
    BOOL                reset;
} audio_level_monitor_t;

/*!
 * Source types
 */
typedef enum {
    kChannelTypeChannel,
    kChannelTypeGroup
} ChannelType;

/*!
 * Channel
 */
typedef struct __channel_t {
    ChannelType      type;
    void            *ptr;
    void            *object;
    AEChannelGroupRef parentGroup;
    BOOL             playing;
    float            volume;
    float            pan;
    BOOL             muted;
    AudioStreamBasicDescription audioDescription;
    callback_table_t callbacks;
    AudioTimeStamp   timeStamp;
    
    BOOL             setRenderNotification;
    
    void             *audioController;
    void             *audiobusSenderPort;
    void             *audiobusFloatConverter;
    AudioBufferList *audiobusScratchBuffer;
} channel_t, *AEChannelRef;

/*!
 * Channel group
 */
typedef struct _channel_group_t {
    AEChannelRef        channel;
    AUNode              mixerNode;
    AudioUnit           mixerAudioUnit;
    AEChannelRef        channels[kMaximumChannelsPerGroup];
    int                 channelCount;
    AUNode              converterNode;
    AudioUnit           converterUnit;
    audio_level_monitor_t level_monitor_data;
} channel_group_t;

#pragma mark Messaging

/*!
 * Message 
 */
typedef struct {
    void                           *block;
    void                           *responseBlock;
    AEAudioControllerMainThreadMessageHandler handler;
    void                           *userInfoByReference;
    int                             userInfoLength;
    pthread_t                       sourceThread;
    BOOL                            replyServiced;
} message_t;


#pragma mark -

@interface AEAudioControllerProxy : NSProxy
- (id)initWithAudioController:(AEAudioController*)audioController;
@property (nonatomic, weak) AEAudioController *audioController;
@end

@interface AEAudioControllerMessagePollThread : NSThread
- (id)initWithAudioController:(AEAudioController*)audioController;
@property (nonatomic, assign) NSTimeInterval pollInterval;
@end

@interface AEAudioController () {
    AUGraph             _audioGraph;
    AUNode              _ioNode;
    AudioUnit           _ioAudioUnit;
    BOOL                _started;
    BOOL                _interrupted;
    BOOL                _inputEnabled;
    BOOL                _outputEnabled;
    BOOL                _hardwareInputAvailable;
    BOOL                _hasSystemError;
#if !TARGET_OS_IPHONE
    AudioUnit           _iAudioUnit;
#endif
    
    AEChannelGroupRef   _topGroup;
    AEChannelRef        _topChannel;
    
    callback_table_t    _timingCallbacks;
    
    input_callback_table_t *_inputCallbacks;
    int                 _inputCallbackCount;
    AudioStreamBasicDescription _rawInputAudioDescription;
    AudioBufferList    *_inputAudioBufferList;
#if TARGET_OS_IPHONE
    AudioBufferList    *_inputAudioScratchBufferList;
    AEFloatConverter   *_inputAudioFloatConverter;
#endif
    AudioTimeStamp      _lastInputBusTimeStamp;
    AudioTimeStamp      _lastInputOrOutputBusTimeStamp;
    
    TPCircularBuffer    _realtimeThreadMessageBuffer;
    TPCircularBuffer    _mainThreadMessageBuffer;
    AEAudioControllerMessagePollThread *_pollThread;
    int                 _pendingResponses;
    
    audio_level_monitor_t _inputLevelMonitorData;
    BOOL                _usingAudiobusInput;
    AEChannelRef        _channelBeingRendered;
    
    AudioBufferList    *_audiobusMonitorBuffer;
    pthread_t           _renderThread;
    
#ifdef DEBUG
    uint64_t            _renderStartTime[2];
    uint64_t            _renderDuration[2];
#endif
}

- (BOOL)mustUpdateVoiceProcessingSettings;
- (void)replaceIONode;
- (BOOL)updateInputDeviceStatus;

@property (nonatomic, assign, readwrite) NSTimeInterval currentBufferDuration;
@property (nonatomic, strong) NSError *lastError;
#if TARGET_OS_IPHONE
@property (nonatomic, strong) NSTimer *housekeepingTimer;
#endif
@property (nonatomic, strong) ABReceiverPort *audiobusReceiverPort;
@property (nonatomic, strong) ABFilterPort *audiobusFilterPort;
@property (nonatomic, strong) ABSenderPort *audiobusSenderPort;
@property (nonatomic, strong) AEBlockChannel *audiobusMonitorChannel;
@end

@implementation AEAudioController
#if TARGET_OS_IPHONE
@synthesize audioSessionCategory = _audioSessionCategory, audioUnit = _ioAudioUnit;
#endif
@dynamic running, inputGainAvailable, inputGain, audiobusSenderPort, inputAudioDescription, inputChannelSelection;

#pragma mark -
#pragma mark Input and render callbacks

struct fillComplexBufferInputProc_t { AudioBufferList *bufferList; UInt32 frames;  };
static OSStatus fillComplexBufferInputProc(AudioConverterRef             inAudioConverter,
                                           UInt32                        *ioNumberDataPackets,
                                           AudioBufferList               *ioData,
                                           AudioStreamPacketDescription  **outDataPacketDescription,
                                           void                          *inUserData) {
    struct fillComplexBufferInputProc_t *arg = inUserData;
    for ( int i=0; i<ioData->mNumberBuffers; i++ ) {
        ioData->mBuffers[i].mData = arg->bufferList->mBuffers[i].mData;
        ioData->mBuffers[i].mDataByteSize = arg->bufferList->mBuffers[i].mDataByteSize;
    }
    *ioNumberDataPackets = arg->frames;
    return noErr;
}

typedef struct __channel_producer_arg_t {
    AEChannelRef channel;
    AudioTimeStamp timeStamp;
    AudioTimeStamp originalTimeStamp;
    AudioUnitRenderActionFlags *ioActionFlags;
    int nextFilterIndex;
} channel_producer_arg_t;

static OSStatus channelAudioProducer(void *userInfo, AudioBufferList *audio, UInt32 *frames) {
    channel_producer_arg_t *arg = (channel_producer_arg_t*)userInfo;
    AEChannelRef channel = arg->channel;
    
    OSStatus status = noErr;
    
    // See if there's another filter
    for ( int i=channel->callbacks.count-1, filterIndex=0; i>=0; i-- ) {
        callback_t *callback = &channel->callbacks.callbacks[i];
        if ( callback->flags & kFilterFlag ) {
            if ( filterIndex == arg->nextFilterIndex ) {
                // Run this filter
                channel_producer_arg_t filterArg = *arg;
                filterArg.nextFilterIndex = filterIndex+1;
                return ((AEAudioControllerFilterCallback)callback->callback)((__bridge id)callback->userInfo, (__bridge AEAudioController *)channel->audioController, &channelAudioProducer, (void*)&filterArg, &arg->timeStamp, *frames, audio);
            }
            filterIndex++;
        }
    }

    for ( int i=0; i<audio->mNumberBuffers; i++ ) {
        memset(audio->mBuffers[i].mData, 0, audio->mBuffers[i].mDataByteSize);
    }
    
    if ( channel->type == kChannelTypeChannel ) {
        AEAudioControllerRenderCallback callback = (AEAudioControllerRenderCallback) channel->ptr;
        __unsafe_unretained id<AEAudioPlayable> channelObj = (__bridge id<AEAudioPlayable>) channel->object;
        
        status = callback(channelObj, (__bridge AEAudioController*)channel->audioController, &channel->timeStamp, *frames, audio);
        channel->timeStamp.mSampleTime += *frames;
        
    } else if ( channel->type == kChannelTypeGroup ) {
        AEChannelGroupRef group = (AEChannelGroupRef)channel->ptr;
        
        // Tell mixer/mixer's converter unit to render into audio
        status = AudioUnitRender(group->converterUnit ? group->converterUnit : group->mixerAudioUnit, arg->ioActionFlags, &arg->originalTimeStamp, 0, *frames, audio);
        if ( !checkResult(status, "AudioUnitRender") ) return status;
        
        if ( group->level_monitor_data.monitoringEnabled ) {
            performLevelMonitoring(&group->level_monitor_data, audio, *frames);
        }
        
        // Advance the sample time, to make sure we continue to render if we're called again with the same arguments
        arg->timeStamp.mSampleTime += *frames;
        arg->originalTimeStamp.mSampleTime += *frames;
    }
    
    return status;
}

static OSStatus renderCallback(void *inRefCon, AudioUnitRenderActionFlags *ioActionFlags, const AudioTimeStamp *inTimeStamp, UInt32 inBusNumber, UInt32 inNumberFrames, AudioBufferList *ioData) {
    AEChannelRef channel = (AEChannelRef)inRefCon;
    
    __unsafe_unretained AEAudioController * THIS = (__bridge AEAudioController*)channel->audioController;

    if ( channel == NULL || channel->ptr == NULL || !channel->playing ) {
        *ioActionFlags |= kAudioUnitRenderAction_OutputIsSilence;
        for ( int i=0; i<ioData->mNumberBuffers; i++ ) memset(ioData->mBuffers[i].mData, 0, ioData->mBuffers[i].mDataByteSize);
        return noErr;
    }
    
    AudioTimeStamp timestamp = *inTimeStamp;
#if TARGET_OS_IPHONE
    if ( THIS->_automaticLatencyManagement ) {
        // Adjust timestamp to factor in hardware output latency
        timestamp.mHostTime += AEHostTicksFromSeconds(AEAudioControllerOutputLatency(THIS));
    }
#endif
    
    if ( channel->timeStamp.mFlags == 0 ) {
        channel->timeStamp = timestamp;
    } else {
        channel->timeStamp.mHostTime = timestamp.mHostTime;
    }
    
    channel_producer_arg_t arg = {
        .channel = channel,
        .timeStamp = timestamp,
        .originalTimeStamp = *inTimeStamp,
        .ioActionFlags = ioActionFlags,
        .nextFilterIndex = 0
    };
    
    THIS->_channelBeingRendered = channel;
    
    OSStatus result = channelAudioProducer((void*)&arg, ioData, &inNumberFrames);
    
    handleCallbacksForChannel(channel, &timestamp, inNumberFrames, ioData);
    
    THIS->_channelBeingRendered = NULL;
    
    if ( channel->audiobusSenderPort && ABSenderPortIsConnected((__bridge id)channel->audiobusSenderPort) && channel->audiobusFloatConverter ) {
        // Convert the audio to float, and apply volume/pan if necessary
        if ( AEFloatConverterToFloatBufferList((__bridge AEFloatConverter*)channel->audiobusFloatConverter, ioData, channel->audiobusScratchBuffer, inNumberFrames) ) {
            if ( fabs(1.0 - channel->volume) > 0.01 || fabs(0.0 - channel->pan) > 0.01 ) {
                float volume = channel->volume;
                for ( int i=0; i<channel->audiobusScratchBuffer->mNumberBuffers; i++ ) {
                    float gain = (channel->audiobusScratchBuffer->mNumberBuffers == 2 ?
                                  i == 0 ? (channel->pan <= 0.0 ? 1.0 : (1.0-((channel->pan/2)+0.5))*2.0) :
                                  i == 1 ? (channel->pan >= 0.0 ? 1.0 : ((channel->pan/2)+0.5)*2.0) :
                                  1 : 1) * volume;
                    vDSP_vsmul(channel->audiobusScratchBuffer->mBuffers[i].mData, 1, &gain, channel->audiobusScratchBuffer->mBuffers[i].mData, 1, inNumberFrames);
                }
            }
        }
        
        // Send via Audiobus
        ABSenderPortSend((__bridge id)channel->audiobusSenderPort, channel->audiobusScratchBuffer, inNumberFrames, &timestamp);
        
        if ( !ABSenderPortIsMuted((__bridge id)channel->audiobusSenderPort)
                && upstreamChannelsMutedByAudiobus(channel)
                && THIS->_audiobusMonitorBuffer ) {
            
            // Mix with monitoring buffer, as we need to monitor this channel but an upstream channel is muted by Audiobus
            AudioBufferList *monitorBuffer = THIS->_audiobusMonitorBuffer;
            for ( int i=0; i<MIN(monitorBuffer->mNumberBuffers, channel->audiobusScratchBuffer->mNumberBuffers); i++ ) {
                vDSP_vadd((float*)monitorBuffer->mBuffers[i].mData, 1, (float*)channel->audiobusScratchBuffer->mBuffers[i].mData, 1, (float*)monitorBuffer->mBuffers[i].mData, 1, MIN(inNumberFrames, kMaxFramesPerSlice));
            }
        }
    }
    
    if ( channel->audiobusSenderPort && ABSenderPortIsMuted((__bridge id)channel->audiobusSenderPort) && !upstreamChannelsConnectedToAudiobus(channel) ) {
        // Silence output
        *ioActionFlags |= kAudioUnitRenderAction_OutputIsSilence;
        for ( int i=0; i<ioData->mNumberBuffers; i++ ) memset(ioData->mBuffers[i].mData, 0, ioData->mBuffers[i].mDataByteSize);
    }
    
    return result;
}

typedef struct __input_producer_arg_t {
    void *THIS;
    input_callback_table_t *table;
    AudioTimeStamp inTimeStamp;
    AudioUnitRenderActionFlags *ioActionFlags;
    int nextFilterIndex;
} input_producer_arg_t;

static OSStatus inputAudioProducer(void *userInfo, AudioBufferList *audio, UInt32 *frames) {
    input_producer_arg_t *arg = (input_producer_arg_t*)userInfo;
    __unsafe_unretained AEAudioController *THIS = (__bridge AEAudioController*)arg->THIS;
    
    // See if there's another filter
    for ( int i=arg->table->callbacks.count-1, filterIndex=0; i>=0; i-- ) {
        callback_t *callback = &arg->table->callbacks.callbacks[i];
        if ( callback->flags & kFilterFlag ) {
            if ( filterIndex == arg->nextFilterIndex ) {
                // Run this filter
                input_producer_arg_t filterArg = *arg;
                filterArg.nextFilterIndex = filterIndex+1;
                return ((AEAudioControllerFilterCallback)callback->callback)((__bridge id)callback->userInfo, THIS, &inputAudioProducer, (void*)&filterArg, &arg->inTimeStamp, *frames, audio);
            }
            filterIndex++;
        }
    }
    
    if ( !THIS->_inputAudioBufferList ) {
        return noErr;
    }
    
    if ( arg->table->audioConverter ) {
        // Perform conversion
        assert(THIS->_inputAudioBufferList->mBuffers[0].mData && THIS->_inputAudioBufferList->mBuffers[0].mDataByteSize > 0);
        assert(audio->mBuffers[0].mData && audio->mBuffers[0].mDataByteSize > 0);
        
        OSStatus result = AudioConverterFillComplexBuffer(arg->table->audioConverter,
                                                          fillComplexBufferInputProc,
                                                          &(struct fillComplexBufferInputProc_t) { .bufferList = THIS->_inputAudioBufferList, .frames = *frames },
                                                          frames,
                                                          audio,
                                                          NULL);
        checkResult(result, "AudioConverterConvertComplexBuffer");
    } else {
        for ( int i=0; i<audio->mNumberBuffers && i<THIS->_inputAudioBufferList->mNumberBuffers; i++ ) {
            audio->mBuffers[i].mDataByteSize = MIN(audio->mBuffers[i].mDataByteSize, THIS->_inputAudioBufferList->mBuffers[i].mDataByteSize);
            memcpy(audio->mBuffers[i].mData, THIS->_inputAudioBufferList->mBuffers[i].mData, audio->mBuffers[i].mDataByteSize);
        }
    }

    return noErr;
}

static OSStatus inputAvailableCallback(void *inRefCon, AudioUnitRenderActionFlags *ioActionFlags, const AudioTimeStamp *inTimeStamp, UInt32 inBusNumber, UInt32 inNumberFrames, AudioBufferList *ioData) {
    __unsafe_unretained AEAudioController *THIS = (__bridge AEAudioController *)inRefCon;
    
    // Take note of timestamp, for use when we actually service the input
    THIS->_lastInputBusTimeStamp = *inTimeStamp;
    
#if TARGET_OS_IPHONE
    if ( !THIS->_outputEnabled ) {
        // If output isn't enabled, service the input from here
        serviceAudioInput(THIS, NULL, inTimeStamp, inNumberFrames);
    }
#else
    serviceAudioInput(THIS, NULL, inTimeStamp, inNumberFrames);
#endif
    
    return noErr;
}

static OSStatus groupRenderNotifyCallback(void *inRefCon, AudioUnitRenderActionFlags *ioActionFlags, const AudioTimeStamp *inTimeStamp, UInt32 inBusNumber, UInt32 inNumberFrames, AudioBufferList *ioData) {
    AEChannelRef channel = (AEChannelRef)inRefCon;
    AEChannelGroupRef group = (AEChannelGroupRef)channel->ptr;
    __unsafe_unretained AEAudioController * THIS = (__bridge AEAudioController*)channel->audioController;
    
    if ( !(*ioActionFlags & kAudioUnitRenderAction_PreRender) ) {
        // After render
        THIS->_channelBeingRendered = channel;
        
        handleCallbacksForChannel(channel, inTimeStamp, inNumberFrames, ioData);
        
        THIS->_channelBeingRendered = NULL;
        
        if ( group->level_monitor_data.monitoringEnabled ) {
            performLevelMonitoring(&group->level_monitor_data, ioData, inNumberFrames);
        }
    }
    
    return noErr;
}

static OSStatus topRenderNotifyCallback(void *inRefCon, AudioUnitRenderActionFlags *ioActionFlags, const AudioTimeStamp *inTimeStamp, UInt32 inBusNumber, UInt32 inNumberFrames, AudioBufferList *ioData) {
    
    __unsafe_unretained AEAudioController *THIS = (__bridge AEAudioController *)inRefCon;

    if ( !THIS->_renderThread ) {
        THIS->_renderThread = pthread_self();
    }
    
    if ( *ioActionFlags & kAudioUnitRenderAction_PreRender ) {
<<<<<<< HEAD
        // Before main render: first service input
#if TARGET_OS_IPHONE
=======
        // Before main render: First process messages
        processPendingMessagesOnRealtimeThread(THIS);
        
        // Service input
>>>>>>> 844d832a
        if ( THIS->_inputEnabled ) {
            serviceAudioInput(THIS, inTimeStamp, &THIS->_lastInputBusTimeStamp, inNumberFrames);
        }
#endif
        
        // Perform timing callbacks
        AudioTimeStamp timestamp = *inTimeStamp;
#if TARGET_OS_IPHONE
        if ( THIS->_automaticLatencyManagement ) {
            // Adjust timestamp to factor in hardware output latency
            timestamp.mHostTime += AEHostTicksFromSeconds(AEAudioControllerOutputLatency(THIS));
        }
#endif
        
        THIS->_lastInputOrOutputBusTimeStamp = timestamp;
        
        for ( int i=0; i<THIS->_timingCallbacks.count; i++ ) {
            callback_t *callback = &THIS->_timingCallbacks.callbacks[i];
            ((AEAudioControllerTimingCallback)callback->callback)((__bridge id)callback->userInfo, THIS, &timestamp, inNumberFrames, AEAudioTimingContextOutput);
        }
    } else {
        // After render
        if ( THIS->_muteOutput ) {
            for ( int i=0; i<ioData->mNumberBuffers; i++ ) {
                memset(ioData->mBuffers[i].mData, 0, ioData->mBuffers[i].mDataByteSize);
            }
        }
    }
    
    return noErr;
}

static void serviceAudioInput(__unsafe_unretained AEAudioController * THIS, const AudioTimeStamp *outputBusTimeStamp, const AudioTimeStamp *inputBusTimeStamp, UInt32 inNumberFrames) {
    
    if ( !THIS->_inputAudioBufferList ) {
        // If we're not yet prepared to receive audio, skip for now
        return;
    }
    
#ifdef DEBUG
    THIS->_renderStartTime[1] = AECurrentTimeInHostTicks();
#endif
    
    AudioTimeStamp timestamp;
    
    BOOL useAudiobusReceiverPort = THIS->_audiobusReceiverPort && THIS->_usingAudiobusInput;
    if ( useAudiobusReceiverPort ) {
        // If Audiobus is connected, then serve Audiobus queue rather than serving system input queue
        timestamp = outputBusTimeStamp ? *outputBusTimeStamp : *inputBusTimeStamp;
#if TARGET_OS_IPHONE
        if ( outputBusTimeStamp && THIS->_automaticLatencyManagement ) {
            // Adjust timestamp to factor in hardware output latency
            timestamp.mHostTime += AEHostTicksFromSeconds(AEAudioControllerOutputLatency(THIS));
        }
#endif
        static Float64 __sampleTime = 0;
        ABReceiverPortReceive(THIS->_audiobusReceiverPort, nil, THIS->_inputAudioBufferList, inNumberFrames, &timestamp);
        timestamp.mSampleTime = __sampleTime;
        __sampleTime += inNumberFrames;
    } else {
        timestamp = *inputBusTimeStamp;
#if TARGET_OS_IPHONE
        if ( THIS->_automaticLatencyManagement ) {
            // Adjust timestamp to factor in hardware input latency
            timestamp.mHostTime -= AEHostTicksFromSeconds(AEAudioControllerInputLatency(THIS));
        }
#endif
    }
    
    THIS->_lastInputOrOutputBusTimeStamp = timestamp;
    
    for ( int i=0; i<THIS->_timingCallbacks.count; i++ ) {
        callback_t *callback = &THIS->_timingCallbacks.callbacks[i];
        ((AEAudioControllerTimingCallback)callback->callback)((__bridge id)callback->userInfo, THIS, &timestamp, inNumberFrames, AEAudioTimingContextInput);
    }
    
    OSStatus result = noErr;
    
    // Render audio into buffer
    if ( !useAudiobusReceiverPort ) {
        for ( int i=0; i<THIS->_inputAudioBufferList->mNumberBuffers; i++ ) {
            THIS->_inputAudioBufferList->mBuffers[i].mDataByteSize = MIN(inNumberFrames, kInputAudioBufferFrames) * THIS->_rawInputAudioDescription.mBytesPerFrame;
        }
        AudioUnitRenderActionFlags flags = 0;
#if TARGET_OS_IPHONE
        AudioUnit inputAudioUnit = THIS->_ioAudioUnit;
#else
        AudioUnit inputAudioUnit = THIS->_iAudioUnit;
#endif
        OSStatus err = AudioUnitRender(inputAudioUnit, &flags, &timestamp, 1, inNumberFrames, THIS->_inputAudioBufferList);
        if ( !checkResult(err, "AudioUnitRender") ) {
            result = err;
        }
        
#if TARGET_OS_IPHONE
        if ( THIS->_recordingThroughDeviceMicrophone && THIS->_useMeasurementMode && THIS->_boostBuiltInMicGainInMeasurementMode && THIS->_inputAudioFloatConverter ) {
            // Boost input volume
            AEFloatConverterToFloatBufferList(THIS->_inputAudioFloatConverter, THIS->_inputAudioBufferList, THIS->_inputAudioScratchBufferList, inNumberFrames);
            for ( int i=0; i<THIS->_inputAudioScratchBufferList->mNumberBuffers; i++ ) {
                vDSP_vsmul(THIS->_inputAudioScratchBufferList->mBuffers[i].mData, 1, &kBoostForBuiltInMicInMeasurementMode, THIS->_inputAudioScratchBufferList->mBuffers[i].mData, 1, inNumberFrames);
            }
            AEFloatConverterFromFloatBufferList(THIS->_inputAudioFloatConverter, THIS->_inputAudioScratchBufferList, THIS->_inputAudioBufferList, inNumberFrames);
        }
#endif
    }
    
    if ( result == noErr && inNumberFrames == 0 ) {
        result = kNoAudioErr;
    }
    
    if ( result == noErr ) {
        for ( int tableIndex = 0; tableIndex < THIS->_inputCallbackCount; tableIndex++ ) {
            input_callback_table_t *table = &THIS->_inputCallbacks[tableIndex];
            
            if ( !table->audioBufferList ) continue;
            
            input_producer_arg_t arg = {
                .THIS = (__bridge void*)THIS,
                .table = table,
                .inTimeStamp = timestamp,
                .ioActionFlags = 0,
                .nextFilterIndex = 0
            };
            
            for ( int i=0; i<table->audioBufferList->mNumberBuffers; i++ ) {
                table->audioBufferList->mBuffers[i].mDataByteSize = inNumberFrames * table->audioDescription.mBytesPerFrame;
            }
            
            result = inputAudioProducer((void*)&arg, table->audioBufferList, &inNumberFrames);
            
            // Pass audio to callbacks
            for ( int i=0; i<table->callbacks.count; i++ ) {
                callback_t *callback = &table->callbacks.callbacks[i];
                if ( !(callback->flags & kReceiverFlag) ) continue;
                
                ((AEAudioControllerAudioCallback)callback->callback)((__bridge id)callback->userInfo, THIS, AEAudioSourceInput, &timestamp, inNumberFrames, table->audioBufferList);
            }
        }
        
        // Perform input metering
        if ( THIS->_inputLevelMonitorData.monitoringEnabled ) {
            performLevelMonitoring(&THIS->_inputLevelMonitorData, THIS->_inputAudioBufferList, inNumberFrames);
        }
    }
    
    // Only do the pending messages here if our output isn't enabled
    if ( !THIS->_outputEnabled ) {
        processPendingMessagesOnRealtimeThread(THIS);
    }
    
#ifdef DEBUG
    uint64_t renderEndTime = AECurrentTimeInHostTicks();
    THIS->_renderDuration[1] = renderEndTime - THIS->_renderStartTime[1];
#endif
}

#ifdef DEBUG

// Performance monitoring in debug mode
static OSStatus ioUnitRenderNotifyCallback(void *inRefCon, AudioUnitRenderActionFlags *ioActionFlags, const AudioTimeStamp *inTimeStamp, UInt32 inBusNumber, UInt32 inNumberFrames, AudioBufferList *ioData) {
    
    __unsafe_unretained AEAudioController * THIS = (__bridge AEAudioController*)inRefCon;
    
    if ( inBusNumber == 0 && *ioActionFlags & kAudioUnitRenderAction_PreRender ) {
        // Remember the time we started rendering
        THIS->_renderStartTime[0] = AECurrentTimeInHostTicks();
        
    } else if ( inBusNumber == 0 && *ioActionFlags & kAudioUnitRenderAction_PostRender ) {
        // Calculate total render duration
        uint64_t renderEndTime = AECurrentTimeInHostTicks();
        THIS->_renderDuration[0] = renderEndTime - THIS->_renderStartTime[MIN(1, inBusNumber)];
        
        if ( THIS->_renderDuration[0] && (!THIS->_inputEnabled || THIS->_renderDuration[1]) ) {
            // Got render duration for all buses
            uint64_t duration = THIS->_renderDuration[0] + THIS->_renderDuration[1];
            THIS->_renderDuration[0] = THIS->_renderDuration[1] = THIS->_renderStartTime[0] = THIS->_renderStartTime[1] = 0;
            // Warn if total render takes longer than 50% of buffer duration (gives us a bit of headroom)
            NSTimeInterval threshold = THIS->_currentBufferDuration * 0.5;
            if ( duration >= AEHostTicksFromSeconds(threshold) && AEAudioControllerRateLimit() ) {
                dispatch_async(dispatch_get_main_queue(), ^{
                    NSLog(@"TAAE: Warning: render took too long (%lfs, should be less than %lfs). Expect glitches.", AESecondsFromHostTicks(duration), threshold);
                });
            }
        
#ifdef TAAE_REPORT_RENDER_TIME
            // Define the above symbol to report ongoing (max) render time every second
            static uint64_t max = 0;
            static uint64_t lastReport = 0;
            if ( duration > max ) {
                max = duration;
            }
            if ( renderEndTime > lastReport + AEHostTicksFromSeconds(1.0) ) {
                uint64_t value = max;
                dispatch_async(dispatch_get_main_queue(), ^{
                    NSLog(@"TAAE: Render time %lfs", AESecondsFromHostTicks(value));
                });
                lastReport = renderEndTime;
                max = 0;
            }
#endif
        }
    }
    
    return noErr;
}

#endif

#pragma mark - Setup and start/stop

+ (AudioStreamBasicDescription)interleaved16BitStereoAudioDescription {
    AudioStreamBasicDescription audioDescription;
    memset(&audioDescription, 0, sizeof(audioDescription));
    audioDescription.mFormatID          = kAudioFormatLinearPCM;
    audioDescription.mFormatFlags       = kAudioFormatFlagIsSignedInteger | kAudioFormatFlagIsPacked | kAudioFormatFlagsNativeEndian;
    audioDescription.mChannelsPerFrame  = 2;
    audioDescription.mBytesPerPacket    = sizeof(SInt16)*audioDescription.mChannelsPerFrame;
    audioDescription.mFramesPerPacket   = 1;
    audioDescription.mBytesPerFrame     = sizeof(SInt16)*audioDescription.mChannelsPerFrame;
    audioDescription.mBitsPerChannel    = 8 * sizeof(SInt16);
    audioDescription.mSampleRate        = 44100.0;
    return audioDescription;
}

+ (AudioStreamBasicDescription)nonInterleaved16BitStereoAudioDescription {
    AudioStreamBasicDescription audioDescription;
    memset(&audioDescription, 0, sizeof(audioDescription));
    audioDescription.mFormatID          = kAudioFormatLinearPCM;
    audioDescription.mFormatFlags       = kAudioFormatFlagIsSignedInteger | kAudioFormatFlagIsPacked | kAudioFormatFlagsNativeEndian | kAudioFormatFlagIsNonInterleaved;
    audioDescription.mChannelsPerFrame  = 2;
    audioDescription.mBytesPerPacket    = sizeof(SInt16);
    audioDescription.mFramesPerPacket   = 1;
    audioDescription.mBytesPerFrame     = sizeof(SInt16);
    audioDescription.mBitsPerChannel    = 8 * sizeof(SInt16);
    audioDescription.mSampleRate        = 44100.0;
    return audioDescription;
}

+ (AudioStreamBasicDescription)nonInterleavedFloatStereoAudioDescription {
    AudioStreamBasicDescription audioDescription;
    memset(&audioDescription, 0, sizeof(audioDescription));
    audioDescription.mFormatID          = kAudioFormatLinearPCM;
    audioDescription.mFormatFlags       = kAudioFormatFlagIsFloat | kAudioFormatFlagIsPacked | kAudioFormatFlagIsNonInterleaved;
    audioDescription.mChannelsPerFrame  = 2;
    audioDescription.mBytesPerPacket    = sizeof(float);
    audioDescription.mFramesPerPacket   = 1;
    audioDescription.mBytesPerFrame     = sizeof(float);
    audioDescription.mBitsPerChannel    = 8 * sizeof(float);
    audioDescription.mSampleRate        = 44100.0;
    return audioDescription;
}

+ (BOOL)voiceProcessingAvailable {
    // Determine platform name
    static NSString *platform = nil;
    if ( !platform ) {
        size_t size;
        sysctlbyname("hw.machine", NULL, &size, NULL, 0);
        char *machine = malloc(size);
        sysctlbyname("hw.machine", machine, &size, NULL, 0);
        platform = @(machine);
        free(machine);
    }
    
    // These devices aren't fast enough to do voice processing effectively
    NSArray *badDevices = @[@"iPhone1,1", @"iPhone1,2", @"iPhone2,1", @"iPod1,1", @"iPod2,1", @"iPod3,1"];
    return ![badDevices containsObject:platform];
}

- (id)initWithAudioDescription:(AudioStreamBasicDescription)audioDescription {
    return [self initWithAudioDescription:audioDescription inputEnabled:NO useVoiceProcessing:NO];
}

- (id)initWithAudioDescription:(AudioStreamBasicDescription)audioDescription inputEnabled:(BOOL)enableInput {
    return [self initWithAudioDescription:audioDescription inputEnabled:enableInput useVoiceProcessing:NO];
}

- (id)initWithAudioDescription:(AudioStreamBasicDescription)audioDescription inputEnabled:(BOOL)enableInput useVoiceProcessing:(BOOL)useVoiceProcessing {
    return [self initWithAudioDescription:audioDescription inputEnabled:enableInput useVoiceProcessing:useVoiceProcessing outputEnabled:YES];
}

- (id)initWithAudioDescription:(AudioStreamBasicDescription)audioDescription inputEnabled:(BOOL)enableInput useVoiceProcessing:(BOOL)useVoiceProcessing outputEnabled:(BOOL)enableOutput {

    if ( !(self = [super init]) ) return nil;

    NSAssert([NSThread isMainThread], @"Should be initialized on the main thread");
    NSAssert(!__AEAllocated, @"You may only use one TAAE instance at a time");
    __AEAllocated = YES;
    
    NSAssert(audioDescription.mFormatID == kAudioFormatLinearPCM, @"Only linear PCM supported");

#if TARGET_OS_IPHONE
    _audioSessionCategory = enableInput ? (enableOutput ? AVAudioSessionCategoryPlayAndRecord : AVAudioSessionCategoryRecord) : AVAudioSessionCategoryPlayback;
    _allowMixingWithOtherApps = enableOutput ? YES : NO;
    _avoidMeasurementModeForBuiltInSpeaker = YES;
    _boostBuiltInMicGainInMeasurementMode = YES;
#endif
    _audioDescription = audioDescription;
    _inputEnabled = enableInput;
    _outputEnabled = enableOutput;
    _masterOutputVolume = 1.0;
    _voiceProcessingEnabled = useVoiceProcessing;
    _inputMode = AEInputModeFixedAudioFormat;
    _voiceProcessingOnlyForSpeakerAndMicrophone = YES;
<<<<<<< HEAD
=======
    _avoidMeasurementModeForBuiltInSpeaker = YES;
    _boostBuiltInMicGainInMeasurementMode = YES;
>>>>>>> 844d832a
    _inputCallbacks = (input_callback_table_t*)calloc(sizeof(input_callback_table_t), 1);
    _inputCallbackCount = 1;
    
#if TARGET_OS_IPHONE
    [[NSNotificationCenter defaultCenter] addObserver:self selector:@selector(applicationWillEnterForeground:) name:UIApplicationWillEnterForegroundNotification object:nil];
#endif
    
    if ( ABConnectionsChangedNotification ) {
        [[NSNotificationCenter defaultCenter] addObserver:self selector:@selector(audiobusConnectionsChanged:) name:ABConnectionsChangedNotification object:nil];
    }
    
    TPCircularBufferInit(&_realtimeThreadMessageBuffer, kMessageBufferLength);
    TPCircularBufferInit(&_mainThreadMessageBuffer, kMessageBufferLength);

#if TARGET_OS_IPHONE
    // Register for notifications
    [[NSNotificationCenter defaultCenter] addObserver:self selector:@selector(interruptionNotification:) name:AVAudioSessionInterruptionNotification object:nil];
    [[NSNotificationCenter defaultCenter] addObserver:self selector:@selector(audioRouteChangeNotification:) name:AVAudioSessionRouteChangeNotification object:nil];
    [[NSNotificationCenter defaultCenter] addObserver:self selector:@selector(mediaServiceResetNotification:) name:AVAudioSessionMediaServicesWereResetNotification object:nil];

    
    if ( ![self initAudioSession] || ![self setup] ) {
        _audioGraph = NULL;
    }
    
    self.housekeepingTimer = [NSTimer scheduledTimerWithTimeInterval:1.0 target:[[AEAudioControllerProxy alloc] initWithAudioController:self] selector:@selector(housekeeping) userInfo:nil repeats:YES];
#else
    if ( ![self setup] ) {
        _audioGraph = NULL;
    }
#endif

    return self;
}


- (BOOL)updateWithAudioDescription:(AudioStreamBasicDescription)audioDescription inputEnabled:(BOOL)enableInput useVoiceProcessing:(BOOL)useVoiceProcessing outputEnabled:(BOOL)enableOutput {

    NSAssert([NSThread isMainThread], @"Should be executed on the main thread");

    BOOL wasStarted = _started;
    if ( _started ) {
        [self stopInternal];
    }
    [self teardown];

    [NSThread sleepForTimeInterval:0.5];

#if TARGET_OS_IPHONE
    _audioSessionCategory = enableInput ? (enableOutput ? AVAudioSessionCategoryPlayAndRecord : AVAudioSessionCategoryRecord) : AVAudioSessionCategoryPlayback;
    _allowMixingWithOtherApps = enableOutput ? YES : NO;
    _avoidMeasurementModeForBuiltInSpeaker = YES;
    _boostBuiltInMicGainInMeasurementMode = YES;
#endif
    _audioDescription = audioDescription;
    _inputEnabled = enableInput;
    _outputEnabled = enableOutput;
    _masterOutputVolume = 1.0;
    _voiceProcessingEnabled = useVoiceProcessing;
    _inputMode = AEInputModeFixedAudioFormat;
    _voiceProcessingOnlyForSpeakerAndMicrophone = YES;
<<<<<<< HEAD
=======
    _avoidMeasurementModeForBuiltInSpeaker = YES;
    _boostBuiltInMicGainInMeasurementMode = YES;

>>>>>>> 844d832a

#if TARGET_OS_IPHONE
    if ( ![self initAudioSession] || ![self setup] ) {
        NSLog(@"TAAE: error setting up audio session");
        _audioGraph = NULL;
        return NO;
    }
#else
    if ( ![self setup] ) {
        NSLog(@"TAAE: error with setup");
        _audioGraph = NULL;
        return NO;
    }
#endif

    if (wasStarted) {
        if( ![self start:nil] ) {
            NSLog(@"TAEE: error restarting controller");
            return NO;
        }
    }

    return YES;
}




- (void)dealloc {
    __AEAllocated = NO;
    
#if TARGET_OS_IPHONE
    [_housekeepingTimer invalidate];
    self.housekeepingTimer = nil;
#endif
    
    [[NSNotificationCenter defaultCenter] removeObserver:self];
    
    [self stop];
    [self teardown];
    
    [self releaseResourcesForChannel:_topChannel];
    
    TPCircularBufferCleanup(&_realtimeThreadMessageBuffer);
    TPCircularBufferCleanup(&_mainThreadMessageBuffer);
    
    if ( _inputLevelMonitorData.scratchBuffer ) {
        AEFreeAudioBufferList(_inputLevelMonitorData.scratchBuffer);
    }
    
    if ( _inputLevelMonitorData.floatConverter ) {
        CFBridgingRelease(_inputLevelMonitorData.floatConverter);
    }
    
    if ( _inputAudioBufferList ) {
        AEFreeAudioBufferList(_inputAudioBufferList);
    }
    
#if TARGET_OS_IPHONE
    if ( _inputAudioScratchBufferList ) {
        AEFreeAudioBufferList(_inputAudioScratchBufferList);
    }
#endif
    
    for ( int i=0; i<_inputCallbackCount; i++ ) {
        if ( _inputCallbacks[i].channelMap ) {
            CFBridgingRelease(_inputCallbacks[i].channelMap);
        }
    }
    free(_inputCallbacks);
    
    if ( _audiobusMonitorBuffer ) AEFreeAudioBufferList(_audiobusMonitorBuffer);
}

-(BOOL)start:(NSError **)error {
    return [self start:error recoveringFromErrors:YES];
}

-(BOOL)start:(NSError**)error recoveringFromErrors:(BOOL)recoverFromErrors {
    OSStatus status;
    
    NSLog(@"TAAE: Starting Engine");
    
    if ( !_audioGraph ) {
        if ( error ) *error = _lastError;
        self.lastError = nil;
        return NO;
    }
    
#if TARGET_OS_IPHONE
    AVAudioSession *audioSession = [AVAudioSession sharedInstance];
    
    if ( ![audioSession setActive:YES error:error] ) {
        return NO;
    }
    
    NSTimeInterval bufferDuration = audioSession.IOBufferDuration;
    if ( _currentBufferDuration != bufferDuration ) self.currentBufferDuration = bufferDuration;
    
    if ( _inputEnabled ) {
        __cachedInputLatency = audioSession.inputLatency;
    }
    if ( _outputEnabled ) {
        __cachedOutputLatency = audioSession.outputLatency;
    }
#else
    UInt32 bufferFrameSize;
    UInt32 sizeParam = sizeof(UInt32);
    AudioUnitGetProperty(_ioAudioUnit, kAudioDevicePropertyBufferFrameSize, kAudioUnitScope_Global, 0, &bufferFrameSize, &sizeParam);
    NSTimeInterval bufferDuration = (double)bufferFrameSize / (double)self.audioDescription.mSampleRate;
    if ( _currentBufferDuration != bufferDuration ) self.currentBufferDuration = bufferDuration;
#endif
    
    _interrupted = NO;
    
    if ( !_pollThread ) {
        // Start messaging poll thread
        _pollThread = [[AEAudioControllerMessagePollThread alloc] initWithAudioController:self];
        _pollThread.pollInterval = kIdleMessagingPollDuration;
        OSMemoryBarrier();
        [_pollThread start];
    }
    
    _renderThread = NULL;
    
    @synchronized ( self ) {
        status = AUGraphStart(_audioGraph);
#if !TARGET_OS_IPHONE
        if (_inputEnabled) {
            checkResult(AudioOutputUnitStart(_iAudioUnit), "AudioOutputUnitStart (OSX input)");
        }
#endif
    }
    
    // Start things up
    if ( !checkResult(status, "AUGraphStart") ) {
        if ( !recoverFromErrors || ![self attemptRecoveryFromSystemError:error thenStart:YES] ) {
            NSError *startError = [NSError audioControllerErrorWithMessage:@"Couldn't start audio engine" OSStatus:status];
            if ( error && !*error ) *error = startError;
            [[NSNotificationCenter defaultCenter] postNotificationName:AEAudioControllerErrorOccurredNotification object:self userInfo:@{ AEAudioControllerErrorKey: startError}];
            return NO;
        }
    }
    
    if ( !self.running ) {
        @synchronized ( self ) {
            // Ensure top IO unit is running (AUGraphStart may fail to start it)
            checkResult(AudioOutputUnitStart(_ioAudioUnit), "AudioOutputUnitStart");
        }
    }

#if TARGET_OS_IPHONE
    if ( _inputEnabled ) {
        if ( [audioSession respondsToSelector:@selector(requestRecordPermission:)] ) {
            [audioSession requestRecordPermission:^(BOOL granted) {
                dispatch_async(dispatch_get_main_queue(), ^{
                    if ( granted ) {
                        [self updateInputDeviceStatus];
                    } else {
                        [[NSNotificationCenter defaultCenter] postNotificationName:AEAudioControllerErrorOccurredNotification
                                                                            object:self
                                                                          userInfo:@{ AEAudioControllerErrorKey: [NSError errorWithDomain:AEAudioControllerErrorDomain
                                                                                                                                     code:AEAudioControllerErrorInputAccessDenied
                                                                                                                                 userInfo:nil]}];
                    }
                });
            }];
        } else {
            [self updateInputDeviceStatus];
        }
    }
#endif

    
    _started = YES;
    
    return YES;
}

- (void)stop {
    [self stopInternal];
    _started = NO;
}

- (void)stopInternal {
    NSLog(@"TAAE: Stopping Engine");
    
    checkResult(AUGraphStop(_audioGraph), "AUGraphStop");
#if !TARGET_OS_IPHONE
    if ( _inputEnabled ) {
        checkResult(AudioOutputUnitStop(_iAudioUnit), "AudioOutputUnitStop (OSX input)");
    }
#endif
    
    if ( self.running ) {
        // Ensure top IO unit is stopped (AUGraphStop may fail to stop it)
        checkResult(AudioOutputUnitStop(_ioAudioUnit), "AudioOutputUnitStop");
    }
    
#if TARGET_OS_IPHONE
    if ( !_interrupted ) {
        NSError *error = nil;
        if ( ![((AVAudioSession*)[AVAudioSession sharedInstance]) setActive:NO error:&error] ) {
            NSLog(@"TAAE: Couldn't deactivate audio session: %@", error);
        }
    }
#endif
    
    processPendingMessagesOnRealtimeThread(self);
    
    if ( _pollThread ) {
        [_pollThread cancel];
        while ( [_pollThread isExecuting] ) {
            [NSThread sleepForTimeInterval:0.01];
        }
        _pollThread = nil;
    }
}

#pragma mark - Channel and channel group management

- (void)addChannels:(NSArray*)channels {
    [self addChannels:channels toChannelGroup:_topGroup];
}

- (void)addChannels:(NSArray*)channels toChannelGroup:(AEChannelGroupRef)group {
    // Remove the channels from the system, if they're already added
    [self removeChannels:channels];
    
    // Add to group's channel array
    for ( id<AEAudioPlayable> channel in channels ) {
        if ( group->channelCount == kMaximumChannelsPerGroup ) {
            NSLog(@"TAAE: Warning: Channel limit reached");
            break;
        }
        
        if ( [channel respondsToSelector:@selector(setupWithAudioController:)] ) {
            [channel setupWithAudioController:self];
        }
        
        for ( NSString *property in @[@"volume", @"pan", @"channelIsPlaying", @"channelIsMuted", @"audioDescription"] ) {
            [(NSObject*)channel addObserver:self forKeyPath:property options:0 context:kChannelPropertyChanged];
        }
        
        AEChannelRef channelElement = (AEChannelRef)calloc(1, sizeof(channel_t));
        channelElement->type        = kChannelTypeChannel;
        channelElement->ptr         = channel.renderCallback;
        channelElement->object      = (__bridge_retained void*)channel;
        channelElement->parentGroup = group;
        channelElement->playing     = [channel respondsToSelector:@selector(channelIsPlaying)] ? channel.channelIsPlaying : YES;
        channelElement->volume      = [channel respondsToSelector:@selector(volume)] ? channel.volume : 1.0;
        channelElement->pan         = [channel respondsToSelector:@selector(pan)] ? channel.pan : 0.0;
        channelElement->muted       = [channel respondsToSelector:@selector(channelIsMuted)] ? channel.channelIsMuted : NO;
        channelElement->audioDescription = [channel respondsToSelector:@selector(audioDescription)] && channel.audioDescription.mSampleRate ? channel.audioDescription : _audioDescription;
        memset(&channelElement->timeStamp, 0, sizeof(channelElement->timeStamp));
        channelElement->audioController = (__bridge void*)self;
        
        group->channels[group->channelCount++] = channelElement;
    }

    // Configure each channel
    [self configureChannelsInRange:NSMakeRange(group->channelCount - channels.count, channels.count) forGroup:group];
    
    checkResult([self updateGraph], "Update graph");
}

- (void)removeChannels:(NSArray *)channels {
    // Find parent groups of each channel, and remove channels (in batches, if possible)
    NSMutableArray *siblings = [NSMutableArray array];
    AEChannelGroupRef lastGroup = NULL;
    for ( id<AEAudioPlayable> channel in channels ) {
        AEChannelGroupRef group = [self searchForGroupContainingChannelMatchingPtr:channel.renderCallback userInfo:(__bridge void*)channel index:NULL];
        
        if ( group == NULL ) continue;
        
        if ( group != lastGroup ) {
            if ( lastGroup != NULL ) {
                [self removeChannels:siblings fromChannelGroup:lastGroup];
            }
            [siblings removeAllObjects];
            lastGroup = group;
        }
        
        [siblings addObject:channel];
    }
    
    if ( [siblings count] > 0 ) {
        [self removeChannels:siblings fromChannelGroup:lastGroup];
    }
}

- (void)removeChannels:(NSArray*)channels fromChannelGroup:(AEChannelGroupRef)group {
    
    // Remove the channels from the tables, on the core audio thread
    int count = (int)[channels count];
    
    if ( count == 0 ) return;
    
    void** ptrMatchArray = malloc(count * sizeof(void*));
    void** objectMatchArray = malloc(count * sizeof(void*));
    for ( int i=0; i<count; i++ ) {
        ptrMatchArray[i] = ((id<AEAudioPlayable>)channels[i]).renderCallback;
        objectMatchArray[i] = (__bridge void *)(channels[i]);
    }
    AEChannelRef removedChannels[count];
    memset(removedChannels, 0, sizeof(removedChannels));
    AEChannelRef *removedChannels_p = removedChannels;
    int priorCount = group->channelCount;
    [self performSynchronousMessageExchangeWithBlock:^{
        removeChannelsFromGroup(self, group, ptrMatchArray, objectMatchArray, removedChannels_p, count);
    }];
    free(ptrMatchArray);
    free(objectMatchArray);
    
    [self configureChannelsInRange:NSMakeRange(0, priorCount) forGroup:group];
    
    checkResult([self updateGraph], "Update graph");
    
    // Set new bus count of group
    UInt32 busCount = group->channelCount;
    if ( !checkResult(AudioUnitSetProperty(group->mixerAudioUnit, kAudioUnitProperty_ElementCount, kAudioUnitScope_Input, 0, &busCount, sizeof(busCount)),
                      "AudioUnitSetProperty(kAudioUnitProperty_ElementCount)") ) return;

    
    // Release channel resources
    for ( int i=0; i<count; i++ ) {
        if ( removedChannels[i] ) {
            [self releaseResourcesForChannel:removedChannels[i]];
        }
    }
}

- (void)removeChannelGroup:(AEChannelGroupRef)group {
    
    // Find group's parent
    int index;
    AEChannelGroupRef parentGroup = (group == _topGroup ? NULL : [self searchForGroupContainingChannelMatchingPtr:group userInfo:NULL index:&index]);
    NSAssert(group == _topGroup || parentGroup != NULL, @"Channel group not found");
    
    if ( parentGroup ) {
        // Remove the group from the parent group's table, on the core audio thread
        [self performSynchronousMessageExchangeWithBlock:^{
            removeChannelsFromGroup(self, parentGroup, (void*[1]){ group }, (void*[1]){ NULL }, NULL, 1);
        }];
        [self configureChannelsInRange:NSMakeRange(0, parentGroup->channelCount) forGroup:parentGroup];
        
        checkResult([self updateGraph], "Update graph");
    }
    
    [self releaseResourcesForChannel:group->channel];
}

-(NSArray *)channels {
    NSMutableArray *channels = [NSMutableArray array];
    [self gatherChannelsFromGroup:_topGroup intoArray:channels];
    return channels;
}

- (NSArray*)channelsInChannelGroup:(AEChannelGroupRef)group {
    NSMutableArray *channels = [NSMutableArray array];
    for ( int i=0; i<group->channelCount; i++ ) {
        if ( group->channels[i] && group->channels[i]->type == kChannelTypeChannel ) {
            [channels addObject:(__bridge id)group->channels[i]->object];
        }
    }
    return channels;
}


- (AEChannelGroupRef)createChannelGroup {
    return [self createChannelGroupWithinChannelGroup:_topGroup];
}

- (AEChannelGroupRef)createChannelGroupWithinChannelGroup:(AEChannelGroupRef)parentGroup {
    if ( parentGroup->channelCount == kMaximumChannelsPerGroup ) {
        NSLog(@"TAAE: Maximum channels reached in group %p\n", parentGroup);
        return NULL;
    }
    
    // Allocate group
    AEChannelGroupRef group = (AEChannelGroupRef)calloc(1, sizeof(channel_group_t));
    
    // Add group as a channel to the parent group
    int groupIndex = parentGroup->channelCount;
    
    AEChannelRef channel = (AEChannelRef)calloc(1, sizeof(channel_t));
    
    channel->type    = kChannelTypeGroup;
    channel->ptr     = group;
    channel->parentGroup = parentGroup;
    channel->playing = YES;
    channel->volume  = 1.0;
    channel->pan     = 0.0;
    channel->muted   = NO;
    channel->audioController = (__bridge void *)self;
    
    parentGroup->channels[groupIndex] = channel;
    group->channel   = channel;
    
    parentGroup->channelCount++;
    
    // Set bus count
    UInt32 busCount = parentGroup->channelCount;
    OSStatus result = AudioUnitSetProperty(parentGroup->mixerAudioUnit, kAudioUnitProperty_ElementCount, kAudioUnitScope_Input, 0, &busCount, sizeof(busCount));
    if ( !checkResult(result, "AudioUnitSetProperty(kAudioUnitProperty_ElementCount)") ) return NULL;

    [self configureChannelsInRange:NSMakeRange(groupIndex, 1) forGroup:parentGroup];
    checkResult([self updateGraph], "Update graph");
    
    return group;
}

- (NSArray*)topLevelChannelGroups {
    return [self channelGroupsInChannelGroup:_topGroup];
}

- (NSArray*)channelGroupsInChannelGroup:(AEChannelGroupRef)group {
    NSMutableArray *groups = [NSMutableArray array];
    for ( int i=0; i<group->channelCount; i++ ) {
        if ( group->channels[i] && group->channels[i]->type == kChannelTypeGroup ) {
            [groups addObject:[NSValue valueWithPointer:group->channels[i]->ptr]];
        }
    }
    return groups;
}

- (void)setVolume:(float)volume forChannelGroup:(AEChannelGroupRef)group {
    int index;
    AEChannelGroupRef parentGroup = [self searchForGroupContainingChannelMatchingPtr:group userInfo:NULL index:&index];
    NSAssert(parentGroup != NULL, @"Channel not found");
    
    AudioUnitParameterValue value = group->channel->volume = volume;
    OSStatus result = AudioUnitSetParameter(parentGroup->mixerAudioUnit, kMultiChannelMixerParam_Volume, kAudioUnitScope_Input, index, value, 0);
    checkResult(result, "AudioUnitSetParameter(kMultiChannelMixerParam_Volume)");
}

-(float)volumeForChannelGroup:(AEChannelGroupRef)group {
    return group->channel->volume;
}

- (void)setPan:(float)pan forChannelGroup:(AEChannelGroupRef)group {
    int index;
    AEChannelGroupRef parentGroup = [self searchForGroupContainingChannelMatchingPtr:group userInfo:NULL index:&index];
    NSAssert(parentGroup != NULL, @"Channel not found");
    
    AudioUnitParameterValue value = group->channel->pan = pan;
    OSStatus result = AudioUnitSetParameter(parentGroup->mixerAudioUnit, kMultiChannelMixerParam_Pan, kAudioUnitScope_Input, index, value, 0);
    checkResult(result, "AudioUnitSetParameter(kMultiChannelMixerParam_Pan)");
}

-(float)panForChannelGroup:(AEChannelGroupRef)group {
    return group->channel->pan;
}

- (void)setPlaying:(BOOL)playing forChannelGroup:(AEChannelGroupRef)group {
    int index;
    AEChannelGroupRef parentGroup = [self searchForGroupContainingChannelMatchingPtr:group userInfo:NULL index:&index];
    NSAssert(parentGroup != NULL, @"Channel not found");
    group->channel->playing = playing;
    AudioUnitParameterValue value = group->channel->playing;
    OSStatus result = AudioUnitSetParameter(parentGroup->mixerAudioUnit, kMultiChannelMixerParam_Enable, kAudioUnitScope_Input, index, value, 0);
    checkResult(result, "AudioUnitSetParameter(kMultiChannelMixerParam_Enable)");
}

-(BOOL)channelGroupIsPlaying:(AEChannelGroupRef)group {
    return group->channel->playing;
}

- (void)setMuted:(BOOL)muted forChannelGroup:(AEChannelGroupRef)group {
    int index;
    AEChannelGroupRef parentGroup = [self searchForGroupContainingChannelMatchingPtr:group userInfo:NULL index:&index];
    NSAssert(parentGroup != NULL, @"Channel not found");
    group->channel->muted = muted;
    AudioUnitParameterValue value = muted ? 0.0 : group->channel->volume;
    OSStatus result = AudioUnitSetParameter(parentGroup->mixerAudioUnit, kMultiChannelMixerParam_Volume, kAudioUnitScope_Input, index, value, 0);
    checkResult(result, "AudioUnitSetParameter(kMultiChannelMixerParam_Volume)");
}

-(BOOL)channelGroupIsMuted:(AEChannelGroupRef)group {
    return group->channel->muted;
}

#pragma mark - Filters

- (void)addFilter:(id<AEAudioFilter>)filter {
    if ( [filter respondsToSelector:@selector(setupWithAudioController:)] ) {
        [filter setupWithAudioController:self];
    }
    if ( [self addCallback:filter.filterCallback userInfo:(__bridge void *)filter flags:kFilterFlag forChannelGroup:_topGroup] ) {
        CFBridgingRetain(filter);
    }
}

- (void)addFilter:(id<AEAudioFilter>)filter toChannel:(id<AEAudioPlayable>)channel {
    if ( [filter respondsToSelector:@selector(setupWithAudioController:)] ) {
        [filter setupWithAudioController:self];
    }
    if ( [self addCallback:filter.filterCallback userInfo:(__bridge void *)filter flags:kFilterFlag forChannel:channel] ) {
        CFBridgingRetain(filter);
    }
}

- (void)addFilter:(id<AEAudioFilter>)filter toChannelGroup:(AEChannelGroupRef)group {
    if ( [filter respondsToSelector:@selector(setupWithAudioController:)] ) {
        [filter setupWithAudioController:self];
    }
    if ( [self addCallback:filter.filterCallback userInfo:(__bridge void *)filter flags:kFilterFlag forChannelGroup:group] ) {
        CFBridgingRetain(filter);
    }
}

- (void)addInputFilter:(id<AEAudioFilter>)filter {
    if ( [filter respondsToSelector:@selector(setupWithAudioController:)] ) {
        [filter setupWithAudioController:self];
    }
    [self addInputFilter:filter forChannels:nil];
}

- (void)addInputFilter:(id<AEAudioFilter>)filter forChannels:(NSArray *)channels {
    if ( [filter respondsToSelector:@selector(setupWithAudioController:)] ) {
        [filter setupWithAudioController:self];
    }
    void *callback = filter.filterCallback;
    if ( [self addCallback:callback userInfo:(__bridge void *)filter flags:kFilterFlag forInputChannels:channels] ) {
        CFBridgingRetain(filter);
    }
}

- (void)removeFilter:(id<AEAudioFilter>)filter {
    if ( [self removeCallback:filter.filterCallback userInfo:(__bridge void *)filter fromChannelGroup:_topGroup] ) {
        if ( [filter respondsToSelector:@selector(teardown)] ) {
            [filter teardown];
        }
        CFBridgingRelease((__bridge CFTypeRef)filter);
    }
}

- (void)removeFilter:(id<AEAudioFilter>)filter fromChannel:(id<AEAudioPlayable>)channel {
    if ( [self removeCallback:filter.filterCallback userInfo:(__bridge void *)filter fromChannel:channel] ) {
        if ( [filter respondsToSelector:@selector(teardown)] ) {
            [filter teardown];
        }
        CFBridgingRelease((__bridge CFTypeRef)filter);
    }
}

- (void)removeFilter:(id<AEAudioFilter>)filter fromChannelGroup:(AEChannelGroupRef)group {
    if ( [self removeCallback:filter.filterCallback userInfo:(__bridge void *)filter fromChannelGroup:group] ) {
        if ( [filter respondsToSelector:@selector(teardown)] ) {
            [filter teardown];
        }
        CFBridgingRelease((__bridge CFTypeRef)filter);
    }
}

- (void)removeInputFilter:(id<AEAudioFilter>)filter {
    void *callback = filter.filterCallback;
    __block BOOL found = NO;
    [self performSynchronousMessageExchangeWithBlock:^{
        for ( int i=0; i<_inputCallbackCount; i++ ) {
            removeCallbackFromTable(self, &_inputCallbacks[i].callbacks, callback, (__bridge void *)filter, &found);
        }
    }];
    
    if ( found ) {
        if ( [filter respondsToSelector:@selector(teardown)] ) {
            [filter teardown];
        }
        CFBridgingRelease((__bridge CFTypeRef)filter);
    }
}

- (NSArray*)filters {
    return [self associatedObjectsWithFlags:kFilterFlag];
}

- (NSArray*)filtersForChannel:(id<AEAudioPlayable>)channel {
    return [self associatedObjectsWithFlags:kFilterFlag forChannel:channel];
}

- (NSArray*)filtersForChannelGroup:(AEChannelGroupRef)group {
    return [self associatedObjectsWithFlags:kFilterFlag forChannelGroup:group];
}

-(NSArray *)inputFilters {
    NSMutableArray *result = [NSMutableArray array];
    for ( int i=0; i<_inputCallbackCount; i++ ) {
        [result addObjectsFromArray:[self associatedObjectsFromTable:&_inputCallbacks[i].callbacks matchingFlag:kFilterFlag]];
    }
    return result;
}

#pragma mark - Output receivers

- (void)addOutputReceiver:(id<AEAudioReceiver>)receiver {
    if ( [self addCallback:receiver.receiverCallback userInfo:(__bridge void *)receiver flags:kReceiverFlag forChannelGroup:_topGroup] ) {
        CFBridgingRetain(receiver);
    }
}

- (void)addOutputReceiver:(id<AEAudioReceiver>)receiver forChannel:(id<AEAudioPlayable>)channel {
    if ( [self addCallback:receiver.receiverCallback userInfo:(__bridge void *)receiver flags:kReceiverFlag forChannel:channel] ) {
        CFBridgingRetain(receiver);
    }
}

- (void)addOutputReceiver:(id<AEAudioReceiver>)receiver forChannelGroup:(AEChannelGroupRef)group {
    if ( [self addCallback:receiver.receiverCallback userInfo:(__bridge void *)receiver flags:kReceiverFlag forChannelGroup:group] ) {
        CFBridgingRetain(receiver);
    }
}

- (void)removeOutputReceiver:(id<AEAudioReceiver>)receiver {
    if ( [self removeCallback:receiver.receiverCallback userInfo:(__bridge void *)receiver fromChannelGroup:_topGroup] ) {
        CFBridgingRelease((__bridge CFTypeRef)receiver);
    }
}

- (void)removeOutputReceiver:(id<AEAudioReceiver>)receiver fromChannel:(id<AEAudioPlayable>)channel {
    if ( [self removeCallback:receiver.receiverCallback userInfo:(__bridge void *)receiver fromChannel:channel] ) {
        CFBridgingRelease((__bridge CFTypeRef)receiver);
    }
}

- (void)removeOutputReceiver:(id<AEAudioReceiver>)receiver fromChannelGroup:(AEChannelGroupRef)group {
    if ( [self removeCallback:receiver.receiverCallback userInfo:(__bridge void *)receiver fromChannelGroup:group] ) {
        CFBridgingRelease((__bridge CFTypeRef)receiver);
    }
}

- (NSArray*)outputReceivers {
    return [self associatedObjectsWithFlags:kReceiverFlag];
}

- (NSArray*)outputReceiversForChannel:(id<AEAudioPlayable>)channel {
    return [self associatedObjectsWithFlags:kReceiverFlag forChannel:channel];
}

- (NSArray*)outputReceiversForChannelGroup:(AEChannelGroupRef)group {
    return [self associatedObjectsWithFlags:kReceiverFlag forChannelGroup:group];
}

#pragma mark - Input receivers

- (void)addInputReceiver:(id<AEAudioReceiver>)receiver {
    [self addInputReceiver:receiver forChannels:nil];
}

- (void)addInputReceiver:(id<AEAudioReceiver>)receiver forChannels:(NSArray *)channels {
    void *callback = receiver.receiverCallback;
    
    if ( [self addCallback:callback userInfo:(__bridge void *)receiver flags:kReceiverFlag forInputChannels:channels] ) {
        CFBridgingRetain(receiver);
    }
}

- (void)removeInputReceiver:(id<AEAudioReceiver>)receiver {
    void *callback = receiver.receiverCallback;
    __block BOOL found = NO;
    [self performSynchronousMessageExchangeWithBlock:^{
        for ( int i=0; i<_inputCallbackCount; i++ ) {
            removeCallbackFromTable(self, &_inputCallbacks[i].callbacks, callback, (__bridge void *)receiver, &found);
        }
    }];
    
    if ( found ) {
        CFBridgingRelease((__bridge CFTypeRef)receiver);
    }
}

-(NSArray *)inputReceivers {
    NSMutableArray *result = [NSMutableArray array];
    for ( int i=0; i<_inputCallbackCount; i++ ) {
        [result addObjectsFromArray:[self associatedObjectsFromTable:&_inputCallbacks[i].callbacks matchingFlag:kReceiverFlag]];
    }
    return result;
}

#pragma mark - Timing receivers

- (void)addTimingReceiver:(id<AEAudioTimingReceiver>)receiver {
    if ( _timingCallbacks.count == kMaximumCallbacksPerSource ) {
        NSLog(@"TAAE: Warning: Maximum number of callbacks reached");
        return;
    }
    
    CFBridgingRetain(receiver);
    
    void *callback = receiver.timingReceiverCallback;
    [self performSynchronousMessageExchangeWithBlock:^{
        addCallbackToTable(self, &_timingCallbacks, callback, (__bridge void *)receiver, 0);
    }];
}

- (void)removeTimingReceiver:(id<AEAudioTimingReceiver>)receiver {
    void *callback = receiver.timingReceiverCallback;
    __block BOOL found = NO;
    [self performSynchronousMessageExchangeWithBlock:^{
        removeCallbackFromTable(self, &_timingCallbacks, callback, (__bridge void *)receiver, &found);
    }];
    
    if ( found ) {
        CFBridgingRelease((__bridge CFTypeRef)receiver);
    }
}

-(NSArray *)timingReceivers {
    return [self associatedObjectsFromTable:&_timingCallbacks matchingFlag:0];
}

#pragma mark - Main thread-realtime thread message sending

static void processPendingMessagesOnRealtimeThread(__unsafe_unretained AEAudioController *THIS) {
    // Only call this from the Core Audio thread, or the main thread if audio system is not yet running
    int32_t availableBytes;
    message_t *buffer = TPCircularBufferTail(&THIS->_realtimeThreadMessageBuffer, &availableBytes);
    message_t *end = (message_t*)((char*)buffer + availableBytes);
    message_t message;
    
    while ( buffer < end ) {
        assert(buffer->userInfoLength == 0);
        
        memcpy(&message, buffer, sizeof(message));
        TPCircularBufferConsume(&THIS->_realtimeThreadMessageBuffer, sizeof(message_t));
        
        if ( message.block ) {
#ifdef DEBUG
            uint64_t start = AECurrentTimeInHostTicks();
#endif
            ((__bridge void(^)())message.block)();
#ifdef DEBUG
            uint64_t end = AECurrentTimeInHostTicks();
            uint64_t duration = end - start;
            if ( duration >= AEHostTicksFromSeconds(THIS->_currentBufferDuration * 0.5) ) {
                dispatch_async(dispatch_get_main_queue(), ^{
                    NSLog(@"TAAE: Warning: Block perform on realtime thread took too long (%0.4lfs)", AESecondsFromHostTicks(duration));
                });
            }
#endif
        }

        int32_t availableBytes;
        message_t *reply = TPCircularBufferHead(&THIS->_mainThreadMessageBuffer, &availableBytes);
        assert(availableBytes >= sizeof(message_t));
        memcpy(reply, &message, sizeof(message_t));
        TPCircularBufferProduce(&THIS->_mainThreadMessageBuffer, sizeof(message_t));
        
        buffer++;
    }
}

-(void)pollForMessageResponses {
    pthread_t thread = pthread_self();
    while ( 1 ) {
        message_t *message = NULL;
        @synchronized ( self ) {
            // Look for pending messages
            int32_t availableBytes;
            message_t *buffer = TPCircularBufferTail(&_mainThreadMessageBuffer, &availableBytes);
            if ( !buffer ) {
                break;
            }
            
            message_t *bufferEnd = (message_t*)(((char*)buffer)+availableBytes);
            BOOL hasUnservicedMessages = NO;
            
            // Look through pending messages
            while ( buffer < bufferEnd && !message ) {
                int messageLength = sizeof(message_t) + (buffer->userInfoLength && !buffer->userInfoByReference ? buffer->userInfoLength : 0);
                
                if ( !buffer->replyServiced ) {
                    // This is a message that hasn't yet been serviced
                    
                    if ( buffer->sourceThread && buffer->sourceThread != thread ) {
                        // Skip this message, it's for a different thread
                        hasUnservicedMessages = YES;
                    } else {
                        // Service this message
                        message = (message_t*)malloc(messageLength);
                        memcpy(message, buffer, messageLength);
                        buffer->replyServiced = YES;
                    }
                }
                
                // Advance to next message
                buffer = (message_t*)(((char*)buffer)+messageLength);
                
                if ( !hasUnservicedMessages ) {
                    // If we're done with all message records so far, free up the buffer
                    TPCircularBufferConsume(&_mainThreadMessageBuffer, messageLength);
                }
            }
        }
        
        if ( !message ) {
            break;
        }
        
        if ( message->responseBlock ) {
            ((__bridge void(^)())message->responseBlock)();
            CFBridgingRelease(message->responseBlock);
            
            _pendingResponses--;
            if ( _pollThread && _pendingResponses == 0 ) {
                _pollThread.pollInterval = kIdleMessagingPollDuration;
            }
        } else if ( message->handler ) {
            message->handler(self, 
                             message->userInfoLength > 0
                             ? (message->userInfoByReference ? message->userInfoByReference : message+1) 
                             : NULL, 
                             message->userInfoLength);
        }
        
        if ( message->block ) {
            CFBridgingRelease(message->block);
        }
        
        free(message);
    }
}

- (void)performAsynchronousMessageExchangeWithBlock:(void (^)())block
                                      responseBlock:(void (^)())responseBlock
                                       sourceThread:(pthread_t)sourceThread {
    @synchronized ( self ) {

        int32_t availableBytes;
        message_t *message = TPCircularBufferHead(&_realtimeThreadMessageBuffer, &availableBytes);
        
        if ( availableBytes < sizeof(message_t) ) {
            NSLog(@"TAAE: Unable to perform message exchange - queue is full.");
            return;
        }
        
        if ( responseBlock ) {
            _pendingResponses++;
            
            if ( self.running && _pollThread.pollInterval == kIdleMessagingPollDuration ) {
                // Perform more rapid active polling while we expect a response
                _pollThread.pollInterval = _preferredBufferDuration ? _preferredBufferDuration : 0.01;
            }
        }
        
        memset(message, 0, sizeof(message_t));
        message->block         = block ? (__bridge_retained void*)[block copy] : NULL;
        message->responseBlock = responseBlock ? (__bridge_retained void*)[responseBlock copy] : NULL;
        message->sourceThread  = sourceThread;
        
        TPCircularBufferProduce(&_realtimeThreadMessageBuffer, sizeof(message_t));
        
        if ( !self.running ) {
            if ( [NSThread isMainThread] ) {
                processPendingMessagesOnRealtimeThread(self);
                [self pollForMessageResponses];
            } else {
                dispatch_async(dispatch_get_main_queue(), ^{
                    processPendingMessagesOnRealtimeThread(self);
                    [self pollForMessageResponses];
                });
            }
        }
    }
}

- (void)performAsynchronousMessageExchangeWithBlock:(void (^)())block responseBlock:(void (^)())responseBlock {
    [self performAsynchronousMessageExchangeWithBlock:block responseBlock:responseBlock sourceThread:NULL];
}

- (void)performSynchronousMessageExchangeWithBlock:(void (^)())block {
    __block BOOL finished = NO;
    [self performAsynchronousMessageExchangeWithBlock:block
                                        responseBlock:^{ finished = YES; }
                                         sourceThread:pthread_self()];
    
    // Wait for response
    uint64_t giveUpTime = AECurrentTimeInHostTicks() + AEHostTicksFromSeconds(1.0);
    while ( !finished && AECurrentTimeInHostTicks() < giveUpTime && self.running ) {
        [self pollForMessageResponses];
        if ( finished ) break;
        [NSThread sleepForTimeInterval:_preferredBufferDuration ? _preferredBufferDuration : 0.01];
    }
    
    if ( !finished ) {
        if ( self.running ) {
            NSLog(@"TAAE: Timed out while performing message exchange");
        }
        @synchronized ( self ) {
            processPendingMessagesOnRealtimeThread(self);
            [self pollForMessageResponses];
        }
    }
}

void AEAudioControllerSendAsynchronousMessageToMainThread(__unsafe_unretained AEAudioController *THIS,
                                                          AEAudioControllerMainThreadMessageHandler    handler, 
                                                          void                              *userInfo,
                                                          int                                userInfoLength) {
    
    int32_t availableBytes;
    message_t *message = TPCircularBufferHead(&THIS->_mainThreadMessageBuffer, &availableBytes);
    assert(availableBytes >= sizeof(message_t) + userInfoLength);
    memset(message, 0, sizeof(message_t));
    message->handler                = handler;
    message->userInfoLength         = userInfoLength;
    
    if ( userInfoLength > 0 ) {
        memcpy((message+1), userInfo, userInfoLength);
    }
    
    TPCircularBufferProduce(&THIS->_mainThreadMessageBuffer, sizeof(message_t) + userInfoLength);
}

static BOOL AEAudioControllerHasPendingMainThreadMessages(__unsafe_unretained AEAudioController *THIS) {
    int32_t ignore;
    return TPCircularBufferTail(&THIS->_mainThreadMessageBuffer, &ignore) != NULL;
}

#pragma mark - Metering

- (void)outputAveragePowerLevel:(Float32*)averagePower peakHoldLevel:(Float32*)peakLevel {
    return [self averagePowerLevel:averagePower peakHoldLevel:peakLevel forGroup:_topGroup];
}

- (void)outputAveragePowerLevels:(Float32*)averagePowers peakHoldLevels:(Float32*)peakLevels channelCount:(UInt32)count {
    return [self averagePowerLevels:averagePowers peakHoldLevels:peakLevels forGroup:_topGroup channelCount:count];
}

- (void)averagePowerLevel:(Float32*)averagePower peakHoldLevel:(Float32*)peakLevel forGroup:(AEChannelGroupRef)group {
    if ( !group->level_monitor_data.monitoringEnabled ) {
        if ( ![NSThread isMainThread] ) {
            dispatch_async(dispatch_get_main_queue(), ^{ [self averagePowerLevel:NULL peakHoldLevel:NULL forGroup:group]; });
        } else {
            AEFloatConverter *floatConverter = [[AEFloatConverter alloc] initWithSourceFormat:group->channel->audioDescription];
            group->level_monitor_data.channels = group->channel->audioDescription.mChannelsPerFrame;
            group->level_monitor_data.floatConverter = (__bridge_retained void*)floatConverter;
            group->level_monitor_data.scratchBuffer = AEAllocateAndInitAudioBufferList(floatConverter.floatingPointAudioDescription, kLevelMonitorScratchBufferSize);
            OSMemoryBarrier();
            group->level_monitor_data.monitoringEnabled = YES;
            
            AEChannelGroupRef parentGroup = NULL;
            int index=0;
            if ( group != _topGroup ) {
                parentGroup = [self searchForGroupContainingChannelMatchingPtr:group userInfo:NULL index:&index];
                NSAssert(parentGroup != NULL, @"Channel group not found");
            }
            
            [self configureChannelsInRange:NSMakeRange(index, 1) forGroup:parentGroup];
            checkResult([self updateGraph], "Update graph");
        }
    }
    
    if ( averagePower ) *averagePower = 20.0f * log10f(group->level_monitor_data.average);
    if ( peakLevel ) *peakLevel = 20.0f * log10f(group->level_monitor_data.peak);
    
    group->level_monitor_data.reset = YES;
}

- (void)averagePowerLevels:(Float32*)averagePowers peakHoldLevels:(Float32*)peakLevels forGroup:(AEChannelGroupRef)group channelCount:(UInt32)count {
    if ( !group->level_monitor_data.monitoringEnabled ) {
        if ( ![NSThread isMainThread] ) {
            dispatch_async(dispatch_get_main_queue(), ^{ [self averagePowerLevels:NULL peakHoldLevels:NULL forGroup:group channelCount:0]; });
        } else {
            AEFloatConverter *floatConverter = [[AEFloatConverter alloc] initWithSourceFormat:group->channel->audioDescription];
            group->level_monitor_data.channels = group->channel->audioDescription.mChannelsPerFrame;
            group->level_monitor_data.floatConverter = (__bridge_retained void*)floatConverter;
            group->level_monitor_data.scratchBuffer = AEAllocateAndInitAudioBufferList(floatConverter.floatingPointAudioDescription, kLevelMonitorScratchBufferSize);
            OSMemoryBarrier();
            group->level_monitor_data.monitoringEnabled = YES;

            AEChannelGroupRef parentGroup = NULL;
            int index=0;
            if ( group != _topGroup ) {
                parentGroup = [self searchForGroupContainingChannelMatchingPtr:group userInfo:NULL index:&index];
                NSAssert(parentGroup != NULL, @"Channel group not found");
            }

            [self configureChannelsInRange:NSMakeRange(index, 1) forGroup:parentGroup];
            checkResult([self updateGraph], "Update graph");
        }
    }

    if ( averagePowers && count > 0) {
        for (UInt32 i=0; i < count && i < kMaximumMonitoringChannels; ++i) {
            averagePowers[i] = 20.0f * log10f(group->level_monitor_data.chanAverage[i]);
        }
    }
    if ( peakLevels && count > 0) {
        for (UInt32 i=0; i < count && i < kMaximumMonitoringChannels; ++i) {
            peakLevels[i] = 20.0f * log10f(group->level_monitor_data.chanPeak[i]);
        }
    }

    group->level_monitor_data.reset = YES;
}

- (void)inputAveragePowerLevels:(Float32*)averagePowers peakHoldLevels:(Float32*)peakLevels channelCount:(UInt32)count {
    if ( !_inputLevelMonitorData.monitoringEnabled ) {
        AEFloatConverter *floatConverter = [[AEFloatConverter alloc] initWithSourceFormat:_rawInputAudioDescription];
        _inputLevelMonitorData.channels = _rawInputAudioDescription.mChannelsPerFrame;
        _inputLevelMonitorData.floatConverter = (__bridge_retained void*)floatConverter;
        _inputLevelMonitorData.scratchBuffer = AEAllocateAndInitAudioBufferList(floatConverter.floatingPointAudioDescription, kLevelMonitorScratchBufferSize);
        OSMemoryBarrier();
        _inputLevelMonitorData.monitoringEnabled = YES;
    }

    if ( averagePowers && count > 0) {
        for (UInt32 i=0; i < count && i < kMaximumMonitoringChannels; ++i) {
            averagePowers[i] = 20.0f * log10f(_inputLevelMonitorData.chanAverage[i]);
        }
    }

    if ( peakLevels && count > 0) {
        for (UInt32 i=0; i < count && i < kMaximumMonitoringChannels; ++i) {
            peakLevels[i] = 20.0f * log10f(_inputLevelMonitorData.chanPeak[i]);
        }
    }

    _inputLevelMonitorData.reset = YES;
}

- (void)inputAveragePowerLevel:(Float32*)averagePower peakHoldLevel:(Float32*)peakLevel {
    if ( !_inputLevelMonitorData.monitoringEnabled ) {
        AEFloatConverter *floatConverter = [[AEFloatConverter alloc] initWithSourceFormat:_rawInputAudioDescription];
        _inputLevelMonitorData.channels = _rawInputAudioDescription.mChannelsPerFrame;
        _inputLevelMonitorData.floatConverter = (__bridge_retained void*)floatConverter;
        _inputLevelMonitorData.scratchBuffer = AEAllocateAndInitAudioBufferList(floatConverter.floatingPointAudioDescription, kLevelMonitorScratchBufferSize);
        OSMemoryBarrier();
        _inputLevelMonitorData.monitoringEnabled = YES;
    }
    
    if ( averagePower ) *averagePower = 20.0f * log10f(_inputLevelMonitorData.average);
    if ( peakLevel ) *peakLevel = 20.0f * log10f(_inputLevelMonitorData.peak);
    
    _inputLevelMonitorData.reset = YES;
}

#pragma mark - Utilities

AudioStreamBasicDescription *AEAudioControllerAudioDescription(__unsafe_unretained AEAudioController *THIS) {
    return &THIS->_audioDescription;
}

AudioStreamBasicDescription *AEAudioControllerInputAudioDescription(__unsafe_unretained AEAudioController *THIS) {
    return &THIS->_inputCallbacks[0].audioDescription;
}

long AEConvertSecondsToFrames(__unsafe_unretained AEAudioController *THIS, NSTimeInterval seconds) {
    return round(seconds * THIS->_audioDescription.mSampleRate);
}

NSTimeInterval AEConvertFramesToSeconds(__unsafe_unretained AEAudioController *THIS, long frames) {
    return (double)frames / THIS->_audioDescription.mSampleRate;
}

#pragma mark - Setters, getters

#if TARGET_OS_IPHONE
-(void)setAudioSessionCategory:(NSString *)audioSessionCategory {
    AVAudioSession *audioSession = [AVAudioSession sharedInstance];
    
    if ( ![audioSession.category isEqualToString:audioSessionCategory] ) {
        NSLog(@"TAAE: Setting audio session category to %@", audioSessionCategory);
    }
    
    _audioSessionCategory = audioSessionCategory;
    
    if ( !_audioInputAvailable && ([_audioSessionCategory isEqualToString:AVAudioSessionCategoryPlayAndRecord] || [_audioSessionCategory isEqualToString:AVAudioSessionCategoryRecord]) ) {
        NSLog(@"TAAE: No input available. Using AVAudioSessionCategoryPlayback category instead.");
        _audioSessionCategory = AVAudioSessionCategoryPlayback;
    }
    
    int options = 0;
    
    if ( [_audioSessionCategory isEqualToString:AVAudioSessionCategoryPlayAndRecord] ) {
        options |= AVAudioSessionCategoryOptionDefaultToSpeaker;
    }
    
    options |= _enableBluetoothInput ? AVAudioSessionCategoryOptionAllowBluetooth : 0;
    
    if ( [_audioSessionCategory isEqualToString:AVAudioSessionCategoryPlayAndRecord] || [_audioSessionCategory isEqualToString:AVAudioSessionCategoryPlayback] ) {
        options |= _allowMixingWithOtherApps ? AVAudioSessionCategoryOptionMixWithOthers : 0;
    }
    
    NSError *error = nil;
    if ( ![audioSession setCategory:_audioSessionCategory withOptions:options error:&error] ) {
        NSLog(@"TAAE: Error setting audio session category: %@", error);
    }
}

-(NSString *)audioSessionCategory {
    return ( !_audioInputAvailable && ([_audioSessionCategory isEqualToString:AVAudioSessionCategoryPlayAndRecord] || [_audioSessionCategory isEqualToString:AVAudioSessionCategoryRecord]) )
                ? AVAudioSessionCategoryPlayback
                : _audioSessionCategory;
}

-(void)setAllowMixingWithOtherApps:(BOOL)allowMixingWithOtherApps {
    _allowMixingWithOtherApps = allowMixingWithOtherApps;
    
    [self setAudioSessionCategory:_audioSessionCategory];
}

-(void)setUseMeasurementMode:(BOOL)useMeasurementMode {
    _useMeasurementMode = useMeasurementMode;
    
    AVAudioSession *audioSession = [AVAudioSession sharedInstance];
    
    NSError *error = nil;
    if ( ![audioSession setMode:_useMeasurementMode && (!_avoidMeasurementModeForBuiltInSpeaker || !_playingThroughDeviceSpeaker)
                                    ? AVAudioSessionModeMeasurement : AVAudioSessionModeDefault
                          error:&error] ) {
        NSLog(@"TAAE: Couldn't set audio session mode: %@", error);
    } else {
        if ( ![audioSession setPreferredIOBufferDuration:_preferredBufferDuration error:&error] ) {
            NSLog(@"TAAE: Couldn't set preferred IO buffer duration: %@", error);
        }
    }
    
    if ( _inputEnabled ) {
        [self updateInputDeviceStatus];
    }
}

- (void)setBoostBuiltInMicGainInMeasurementMode:(BOOL)boostBuiltInMicGainInMeasurementMode {
    _boostBuiltInMicGainInMeasurementMode = boostBuiltInMicGainInMeasurementMode;
    if ( _inputEnabled ) {
        [self updateInputDeviceStatus];
    }
}
#endif

-(void)setMasterOutputVolume:(float)masterOutputVolume {
    _masterOutputVolume = masterOutputVolume;
    
    AudioUnitParameterValue value = _masterOutputVolume;
    OSStatus result = AudioUnitSetParameter(_topGroup->mixerAudioUnit, kMultiChannelMixerParam_Volume, kAudioUnitScope_Output, 0, value, 0);
    checkResult(result, "AudioUnitSetParameter(kMultiChannelMixerParam_Volume)");
}

- (BOOL)running {
    Boolean topAudioUnitIsRunning;
    UInt32 size = sizeof(topAudioUnitIsRunning);
    if ( checkResult(AudioUnitGetProperty(_ioAudioUnit, kAudioOutputUnitProperty_IsRunning, kAudioUnitScope_Global, 0, &topAudioUnitIsRunning, &size), "kAudioOutputUnitProperty_IsRunning") ) {
        return topAudioUnitIsRunning;
    } else {
        return NO;
    }
}

#if TARGET_OS_IPHONE
-(void)setEnableBluetoothInput:(BOOL)enableBluetoothInput {
    _enableBluetoothInput = enableBluetoothInput;

    [self setAudioSessionCategory:_audioSessionCategory];
}

-(BOOL)inputGainAvailable {
    return [((AVAudioSession*)[AVAudioSession sharedInstance]) isInputGainSettable];
}

-(float)inputGain {
    return [((AVAudioSession*)[AVAudioSession sharedInstance]) inputGain];
}
#endif

-(AudioStreamBasicDescription)inputAudioDescription {
    return _inputCallbacks[0].audioDescription;
}

#if TARGET_OS_IPHONE
-(void)setInputGain:(float)inputGain {
    NSError *error = NULL;
    if ( ![((AVAudioSession*)[AVAudioSession sharedInstance]) setInputGain:inputGain error:&error] ) {
        NSLog(@"TAAE: Couldn't set input gain: %@", error);
    }
}
#endif

-(void)setInputMode:(AEInputMode)inputMode {
    _inputMode = inputMode;
    if ( _inputEnabled ) {
        [self updateInputDeviceStatus];
    }
}

-(NSArray *)inputChannelSelection {
    if ( _inputCallbacks[0].channelMap ) return (__bridge NSArray *)_inputCallbacks[0].channelMap;
    NSMutableArray *selection = [NSMutableArray array];
    for ( int i=0; i<MIN(_numberOfInputChannels, _inputCallbacks[0].audioDescription.mChannelsPerFrame); i++ ) {
        [selection addObject:@(i)];
    }
    return selection;
}

-(void)setInputChannelSelection:(NSArray *)inputChannelSelection {
    if ( (!inputChannelSelection && !_inputCallbacks[0].channelMap) || [inputChannelSelection isEqualToArray:(__bridge NSArray *)_inputCallbacks[0].channelMap] ) return;
    
    CFBridgingRelease(_inputCallbacks[0].channelMap);
    _inputCallbacks[0].channelMap = (__bridge_retained void*)inputChannelSelection;
    
    if ( _inputEnabled ) {
        [self updateInputDeviceStatus];
    }
}

#if TARGET_OS_IPHONE
-(void)setPreferredBufferDuration:(NSTimeInterval)preferredBufferDuration {
    if ( _preferredBufferDuration == preferredBufferDuration ) return;
    
    _preferredBufferDuration = preferredBufferDuration;
    
    AVAudioSession *audioSession = [AVAudioSession sharedInstance];
    NSError *error = nil;
    if ( ![audioSession setPreferredIOBufferDuration:_preferredBufferDuration error:&error] ) {
        NSLog(@"TAAE: Couldn't set preferred IO buffer duration: %@", error);
    }

    NSTimeInterval grantedBufferSize = audioSession.IOBufferDuration;

    if ( _currentBufferDuration != grantedBufferSize ) self.currentBufferDuration = grantedBufferSize;
    
    NSLog(@"TAAE: Buffer duration %0.2g, %d frames (requested %0.2gs, %d frames)",
          grantedBufferSize, (int)round(grantedBufferSize*_audioDescription.mSampleRate),
          _preferredBufferDuration, (int)round(_preferredBufferDuration*_audioDescription.mSampleRate));
}

-(NSTimeInterval)inputLatency {
    return AEAudioControllerInputLatency(self);
}

NSTimeInterval AEAudioControllerInputLatency(__unsafe_unretained AEAudioController *THIS) {
    if ( !THIS->_inputEnabled ) return 0.0;
    
    if ( (THIS->_audiobusReceiverPort && ABReceiverPortIsConnected(THIS->_audiobusReceiverPort))
        || (THIS->_audiobusFilterPort && ABFilterPortIsConnected(THIS->_audiobusFilterPort)) ) {
        return 0.0;
    }
    
    if ( __cachedInputLatency == kNoValue ) {
        __cachedInputLatency = [((AVAudioSession*)[AVAudioSession sharedInstance]) inputLatency];
    }
    return __cachedInputLatency;
}

-(NSTimeInterval)outputLatency {
    return AEAudioControllerOutputLatency(self);
}

NSTimeInterval AEAudioControllerOutputLatency(__unsafe_unretained AEAudioController *THIS) {
    if ( THIS->_renderThread == pthread_self() ) {
        AEChannelRef channelBeingRendered = THIS->_channelBeingRendered;
        if ( !channelBeingRendered ) channelBeingRendered = THIS->_topChannel;
        
        __unsafe_unretained ABSenderPort * upstreamSenderPort = (__bridge ABSenderPort*)firstUpstreamAudiobusSenderPort(channelBeingRendered);
        if ( upstreamSenderPort && ABSenderPortIsMuted(upstreamSenderPort) ) {
            // We're sending via the sender port, and the receiver plays live - offset the timestamp by the reported latency
            return ABSenderPortGetAverageLatency(upstreamSenderPort);
        }
    }
    
    if ( __cachedOutputLatency == kNoValue) {
        if ( THIS->_outputEnabled ) {
            __cachedOutputLatency = [((AVAudioSession*)[AVAudioSession sharedInstance]) outputLatency];
        }
        else {
            __cachedOutputLatency = 0.0;
        }
    }
    return __cachedOutputLatency;
}
#endif

AudioTimeStamp AEAudioControllerCurrentAudioTimestamp(__unsafe_unretained AEAudioController *THIS) {
    return THIS->_lastInputOrOutputBusTimeStamp;
}

-(void)setVoiceProcessingEnabled:(BOOL)voiceProcessingEnabled {
    if ( _voiceProcessingEnabled == voiceProcessingEnabled ) return;
    
    _voiceProcessingEnabled = voiceProcessingEnabled;
    if ( [self mustUpdateVoiceProcessingSettings] ) {
        [self replaceIONode];
    }
}

-(void)setVoiceProcessingOnlyForSpeakerAndMicrophone:(BOOL)voiceProcessingOnlyForSpeakerAndMicrophone {
    _voiceProcessingOnlyForSpeakerAndMicrophone = voiceProcessingOnlyForSpeakerAndMicrophone;
    if ( [self mustUpdateVoiceProcessingSettings] ) {
        [self replaceIONode];
    }
}

#pragma mark - Audiobus

-(void)setAudiobusReceiverPort:(ABReceiverPort *)audiobusReceiverPort {
    _audiobusReceiverPort = audiobusReceiverPort;
    
    if ( _inputEnabled ) {
        [self updateInputDeviceStatus];
    }
}

-(void)setAudiobusFilterPort:(ABFilterPort *)audiobusFilterPort {
    _audiobusFilterPort = audiobusFilterPort;
    
    if ( _inputEnabled ) {
        [self updateInputDeviceStatus];
    }
}

-(void)setAudiobusSenderPort:(ABSenderPort *)audiobusSenderPort {
    if ( _topChannel->audiobusSenderPort == (__bridge void *)audiobusSenderPort ) return;
    
    if ( [(id<AEAudiobusForwardDeclarationsProtocol>)audiobusSenderPort audioUnit] == _ioAudioUnit ) {
        NSLog(@"TAAE: You cannot use ABSenderPort's audio unit initialiser with TAAE.\n"
               "Either (a) use ABSenderPort's audio unit initialiser, and don't use the audiobusSenderPort property or "
               "(b) use the audio unit initialiser but don't use the audiobusSenderProperty, but not both.\n");
        abort();
    }
    
    [self setAudiobusSenderPort:audiobusSenderPort forChannelElement:_topChannel];
}

- (ABSenderPort*)audiobusSenderPort {
    return (__bridge ABSenderPort *)(_topChannel->audiobusSenderPort);
}

-(void)setAudiobusSenderPort:(ABSenderPort *)audiobusSenderPort forChannelElement:(AEChannelRef)channelElement {
    if ( channelElement->audiobusSenderPort == (__bridge void*)audiobusSenderPort ) return;
    
    if ( [(id<AEAudiobusForwardDeclarationsProtocol>)audiobusSenderPort audioUnit] == _ioAudioUnit ) {
        NSLog(@"TAAE: You cannot use ABSenderPort's audio unit initialiser with TAAE.");
        abort();
    }
    
    if ( [self hasAudiobusSenderForUpstreamChannels:channelElement] && !_audiobusMonitorChannel ) {
        _audiobusMonitorBuffer = AEAllocateAndInitAudioBufferList([AEAudioController nonInterleavedFloatStereoAudioDescription], kMaxFramesPerSlice);
        AudioBufferList *monitorBuffer = _audiobusMonitorBuffer;
        _audiobusMonitorChannel = [AEBlockChannel channelWithBlock:^(const AudioTimeStamp *time, UInt32 frames, AudioBufferList *audio) {
            for ( int i=0; i<MIN(audio->mNumberBuffers, monitorBuffer->mNumberBuffers); i++ ) {
                memcpy(audio->mBuffers[i].mData, monitorBuffer->mBuffers[i].mData, MIN(monitorBuffer->mBuffers[i].mDataByteSize, audio->mBuffers[i].mDataByteSize));
                memset(monitorBuffer->mBuffers[i].mData, 0, monitorBuffer->mBuffers[i].mDataByteSize);
            }
        }];
        _audiobusMonitorChannel.audioDescription = [AEAudioController nonInterleavedFloatStereoAudioDescription];
        [self addChannels:@[_audiobusMonitorChannel]];
    }
    
    if ( audiobusSenderPort == nil ) {
        [self performSynchronousMessageExchangeWithBlock:^{
            channelElement->audiobusSenderPort = nil;
        }];
        AEFreeAudioBufferList(channelElement->audiobusScratchBuffer);
        channelElement->audiobusScratchBuffer = NULL;
        CFBridgingRelease(channelElement->audiobusFloatConverter);
        channelElement->audiobusFloatConverter = nil;
    } else {
        channelElement->audiobusSenderPort = (__bridge_retained void*)audiobusSenderPort;
        if ( !channelElement->audiobusFloatConverter ) {
            channelElement->audiobusFloatConverter = (__bridge_retained void*)[[AEFloatConverter alloc] initWithSourceFormat:channelElement->audioDescription];
        }
        if ( !channelElement->audiobusScratchBuffer ) {
            channelElement->audiobusScratchBuffer = AEAllocateAndInitAudioBufferList(((__bridge AEFloatConverter*)channelElement->audiobusFloatConverter).floatingPointAudioDescription, kScratchBufferFrames);
        }
        [(id<AEAudiobusForwardDeclarationsProtocol>)audiobusSenderPort setClientFormat:((__bridge AEFloatConverter*)channelElement->audiobusFloatConverter).floatingPointAudioDescription];
        if ( channelElement->type == kChannelTypeGroup ) {
            AEChannelGroupRef parentGroup = NULL;
            int index=0;
            if ( channelElement != _topChannel ) {
                parentGroup = [self searchForGroupContainingChannelMatchingPtr:channelElement->ptr userInfo:NULL index:&index];
                NSAssert(parentGroup != NULL, @"Channel group not found");
            }
            
            [self configureChannelsInRange:NSMakeRange(index, 1) forGroup:parentGroup];
            checkResult([self updateGraph], "Update graph");
        }
    }
}

-(void)setAudiobusSenderPort:(ABSenderPort *)senderPort forChannel:(id<AEAudioPlayable>)channel {
    int index;
    AEChannelGroupRef group = [self searchForGroupContainingChannelMatchingPtr:channel.renderCallback userInfo:(__bridge void*)channel index:&index];
    if ( !group ) return;
    [self setAudiobusSenderPort:senderPort forChannelElement:group->channels[index]];
}

-(void)setAudiobusSenderPort:(ABSenderPort *)senderPort forChannelGroup:(AEChannelGroupRef)channelGroup {
    [self setAudiobusSenderPort:senderPort forChannelElement:channelGroup->channel];
}

#pragma mark - Events

-(void) observeValueForKeyPath:(NSString *)keyPath ofObject:(id)object change:(NSDictionary *)change context:(void *)context {
    if ( context == kChannelPropertyChanged ) {
        id<AEAudioPlayable> channel = (id<AEAudioPlayable>)object;
        
        int index;
        AEChannelGroupRef group = [self searchForGroupContainingChannelMatchingPtr:channel.renderCallback userInfo:(__bridge void*)channel index:&index];
        if ( !group ) return;
        
        AEChannelRef channelElement = group->channels[index];
        
        if ( [keyPath isEqualToString:@"volume"] ) {
            channelElement->volume = channel.volume;
            
            if ( group->mixerAudioUnit ) {
                AudioUnitParameterValue value = channelElement->muted ? 0.0 : channelElement->volume;
                OSStatus result = AudioUnitSetParameter(group->mixerAudioUnit, kMultiChannelMixerParam_Volume, kAudioUnitScope_Input, index, value, 0);
                checkResult(result, "AudioUnitSetParameter(kMultiChannelMixerParam_Volume)");
            }
            
        } else if ( [keyPath isEqualToString:@"pan"] ) {
            channelElement->pan = channel.pan;
            
            if ( group->mixerAudioUnit ) {
                AudioUnitParameterValue value = channelElement->pan;
                OSStatus result = AudioUnitSetParameter(group->mixerAudioUnit, kMultiChannelMixerParam_Pan, kAudioUnitScope_Input, index, value, 0);
                checkResult(result, "AudioUnitSetParameter(kMultiChannelMixerParam_Pan)");
            }

        } else if ( [keyPath isEqualToString:@"channelIsPlaying"] ) {
            channelElement->playing = channel.channelIsPlaying;
            AudioUnitParameterValue value = channel.channelIsPlaying;
            
            if ( group->mixerAudioUnit ) {
                OSStatus result = AudioUnitSetParameter(group->mixerAudioUnit, kMultiChannelMixerParam_Enable, kAudioUnitScope_Input, index, value, 0);
                checkResult(result, "AudioUnitSetParameter(kMultiChannelMixerParam_Enable)");
            }
            
            group->channels[index]->playing = value;
            
        }  else if ( [keyPath isEqualToString:@"channelIsMuted"] ) {
            channelElement->muted = channel.channelIsMuted;
            
            if ( group->mixerAudioUnit ) {
                AudioUnitParameterValue value = channelElement->muted ? 0.0 : channelElement->volume;
                OSStatus result = AudioUnitSetParameter(group->mixerAudioUnit, kMultiChannelMixerParam_Volume, kAudioUnitScope_Input, index, value, 0);
                checkResult(result, "AudioUnitSetParameter(kMultiChannelMixerParam_Volume)");
            }
            
        } else if ( [keyPath isEqualToString:@"audioDescription"] ) {
            channelElement->audioDescription = channel.audioDescription;
            
            if ( group->mixerAudioUnit ) {
                OSStatus result = AudioUnitSetProperty(group->mixerAudioUnit, kAudioUnitProperty_StreamFormat, kAudioUnitScope_Input, index, &channelElement->audioDescription, sizeof(AudioStreamBasicDescription));
                checkResult(result, "AudioUnitSetProperty(kAudioUnitProperty_StreamFormat)");
            }
            
            if ( channelElement->audiobusFloatConverter ) {
                void *newFloatConverter = (__bridge_retained void*)[[AEFloatConverter alloc] initWithSourceFormat:channel.audioDescription];
                void *oldFloatConverter = channelElement->audiobusFloatConverter;
                [self performSynchronousMessageExchangeWithBlock:^{ channelElement->audiobusFloatConverter = newFloatConverter; }];
                CFBridgingRelease(oldFloatConverter);
            }
        }
    } else {
        [super observeValueForKeyPath:keyPath ofObject:object change:change context:context];
    }
}

#if TARGET_OS_IPHONE
- (void)applicationWillEnterForeground:(NSNotification*)notification {
    NSError *error = nil;
    if ( ![((AVAudioSession*)[AVAudioSession sharedInstance]) setActive:YES error:&error] ) {
        NSLog(@"TAAE: Couldn't activate audio session: %@", error);
    }
    
    if ( _interrupted ) {
        _interrupted = NO;
        
        if ( _started && !self.running ) {
            [self start:NULL];
        }
        
        [[NSNotificationCenter defaultCenter] postNotificationName:AEAudioControllerSessionInterruptionEndedNotification object:self];
    }
    
    if ( _hasSystemError ) [self attemptRecoveryFromSystemError:NULL thenStart:YES];
}
#endif

-(void)audiobusConnectionsChanged:(NSNotification*)notification {
    if ( _inputEnabled ) {
        [self updateInputDeviceStatus];
    }
    if ( [(id<AEAudiobusForwardDeclarationsProtocol>)notification.object connected] && !self.running ) {
        [self start:NULL];
    }
}

#if TARGET_OS_IPHONE
- (void)interruptionNotification:(NSNotification*)notification {
    dispatch_async(dispatch_get_main_queue(), ^{
        if ( [notification.userInfo[AVAudioSessionInterruptionTypeKey] intValue] == AVAudioSessionInterruptionTypeEnded ) {
            NSLog(@"TAAE: Audio session interruption ended");
            _interrupted = NO;
            
            if ( [[UIApplication sharedApplication] applicationState] != UIApplicationStateBackground || _started ) {
                // make sure we are again the active session
                NSError *error = nil;
                if ( ![((AVAudioSession*)[AVAudioSession sharedInstance]) setActive:YES error:&error] ) {
                    NSLog(@"TAAE: Couldn't activate audio session: %@", error);
                }
            }
            
            if ( _started && !self.running ) {
                [self start:NULL];
            }
            
            [[NSNotificationCenter defaultCenter] postNotificationName:AEAudioControllerSessionInterruptionEndedNotification object:self];
        } else if ( [notification.userInfo[AVAudioSessionInterruptionTypeKey] intValue] == AVAudioSessionInterruptionTypeBegan ) {
            if ( _interrupted ) return;
            
            NSLog(@"TAAE: Audio session interrupted");
            _interrupted = YES;
            
            [self stopInternal];

            UInt32 iaaConnected;
            UInt32 size = sizeof(iaaConnected);
            AudioUnitGetProperty(_ioAudioUnit, kAudioUnitProperty_IsInterAppConnected, kAudioUnitScope_Global, 0, &iaaConnected, &size);
            if ( iaaConnected ) {
                NSLog(@"TAAE: Audio session interrupted while connected to IAA, restarting");
                [self start:NULL];
                return;
            }
            
            [[NSNotificationCenter defaultCenter] postNotificationName:AEAudioControllerSessionInterruptionBeganNotification object:self];
            
            processPendingMessagesOnRealtimeThread(self);
        }
    });
}

- (void)audioRouteChangeNotification:(NSNotification*)notification {
    dispatch_async(dispatch_get_main_queue(), ^{
        if ( _interrupted || !self.running ) return;
        
        AVAudioSession *audioSession = [AVAudioSession sharedInstance];
        AVAudioSessionRouteDescription *currentRoute = audioSession.currentRoute;
        NSLog(@"TAAE: Changed audio route to %@", [self stringFromRouteDescription:currentRoute]);
        
        BOOL playingThroughSpeaker;
        if ( [currentRoute.outputs filteredArrayUsingPredicate:[NSPredicate predicateWithFormat:@"portType = %@", AVAudioSessionPortBuiltInSpeaker]].count > 0 ) {
            playingThroughSpeaker = YES;
        } else {
            playingThroughSpeaker = NO;
        }
        
        BOOL updatedVP = NO;
        if ( _playingThroughDeviceSpeaker != playingThroughSpeaker ) {
            [self willChangeValueForKey:@"playingThroughDeviceSpeaker"];
            _playingThroughDeviceSpeaker = playingThroughSpeaker;
            [self didChangeValueForKey:@"playingThroughDeviceSpeaker"];
            
            if ( _voiceProcessingEnabled && _voiceProcessingOnlyForSpeakerAndMicrophone ) {
                if ( [self mustUpdateVoiceProcessingSettings] ) {
                    [self replaceIONode];
                    updatedVP = YES;
                }
            }
            
            if ( _useMeasurementMode && _avoidMeasurementModeForBuiltInSpeaker ) {
                NSError *error = nil;
                if ( ![audioSession setMode:!_playingThroughDeviceSpeaker ? AVAudioSessionModeMeasurement : AVAudioSessionModeDefault
                                      error:&error] ) {
                    NSLog(@"TAAE: Couldn't set audio session mode: %@", error);
                } else {
                    if ( ![audioSession setPreferredIOBufferDuration:_preferredBufferDuration error:&error] ) {
                        NSLog(@"TAAE: Couldn't set preferred IO buffer duration: %@", error);
                    }
                }
            }
        }
        
        BOOL recordingThroughMic;
        if ( [currentRoute.inputs filteredArrayUsingPredicate:[NSPredicate predicateWithFormat:@"portType = %@", AVAudioSessionPortBuiltInMic]].count > 0 ) {
            recordingThroughMic = YES;
        } else {
            recordingThroughMic = NO;
        }
        if ( _recordingThroughDeviceMicrophone != recordingThroughMic ) {
            [self willChangeValueForKey:@"recordingThroughDeviceMicrophone"];
            _recordingThroughDeviceMicrophone = recordingThroughMic;
            [self didChangeValueForKey:@"recordingThroughDeviceMicrophone"];
        }
        
        if ( _inputEnabled ) {
            __cachedInputLatency = audioSession.inputLatency;
        }
        if (_outputEnabled) {
            __cachedOutputLatency = audioSession.outputLatency;
        }
        
        int reason = [notification.userInfo[AVAudioSessionRouteChangeReasonKey] intValue];
        if ( !updatedVP && (reason == AVAudioSessionRouteChangeReasonNewDeviceAvailable || reason == AVAudioSessionRouteChangeReasonOldDeviceUnavailable) && _inputEnabled ) {
            [self updateInputDeviceStatus];
        }
        
        [self willChangeValueForKey:@"inputGainAvailable"];
        [self didChangeValueForKey:@"inputGainAvailable"];
        
        [[NSNotificationCenter defaultCenter] postNotificationName:AEAudioControllerSessionRouteChangeNotification
                                                            object:self
                                                          userInfo:notification.userInfo];
    });
}
#endif

- (void)mediaServiceResetNotification:(NSNotification*)notification {
    NSError * error = nil;
    if ( ![self attemptRecoveryFromSystemError:&error thenStart:YES] ) {
        NSLog(@"TAAE: Unable to recover from system media services reset: %@", error);
        _interrupted = YES;
    }
}

#if TARGET_OS_IPHONE
static void interAppConnectedChangeCallback(void *inRefCon, AudioUnit inUnit, AudioUnitPropertyID inID, AudioUnitScope inScope, AudioUnitElement inElement) {
    @autoreleasepool {
        AEAudioController *THIS = (__bridge AEAudioController*)inRefCon;
        
        UInt32 iaaConnected;
        UInt32 size = sizeof(iaaConnected);
        AudioUnitGetProperty(THIS->_ioAudioUnit, kAudioUnitProperty_IsInterAppConnected, kAudioUnitScope_Global, 0, &iaaConnected, &size);
        if ( !iaaConnected ) {
            if ( [[UIApplication sharedApplication] applicationState] == UIApplicationStateBackground ) {
                THIS->_interrupted = YES;
            } else {
                [THIS start:NULL];
            }
        }
        
        if ( THIS->_inputEnabled ) {
            [THIS updateInputDeviceStatus];
        }
    }
}
#endif

#pragma mark - Graph and audio session configuration

#if TARGET_OS_IPHONE
- (BOOL)initAudioSession {
    AVAudioSession *audioSession = [AVAudioSession sharedInstance];
    NSMutableString *extraInfo = [NSMutableString string];
    NSError *error = nil;
    
    UInt32 inputAvailable = NO;
    if ( _inputEnabled ) {
        // See if input's available
        inputAvailable = audioSession.inputAvailable;
        if ( inputAvailable ) [extraInfo appendFormat:@", input available"];
    }
    _audioInputAvailable = _hardwareInputAvailable = inputAvailable;
    
    // Set category
    [self setAudioSessionCategory:_audioSessionCategory];
    
    // Start session
    if ( ![audioSession setActive:YES error:&error] ) {
        NSLog(@"TAAE: Couldn't activate audio session: %@", error);
    }
    
    // Set sample rate
    Float64 sampleRate = _audioDescription.mSampleRate;
    
    if ( ![audioSession setPreferredSampleRate:sampleRate error:&error] ) {
        NSLog(@"TAAE: Couldn't set preferred sample rate: %@", error);
    }
    
    // Fetch sample rate, in case we didn't get quite what we requested
    Float64 achievedSampleRate = audioSession.sampleRate;
    if ( achievedSampleRate != sampleRate ) {
        NSLog(@"TAAE: Hardware sample rate is %f", achievedSampleRate);
    }

    // Determine audio route
    AVAudioSessionRouteDescription *currentRoute = audioSession.currentRoute;
    [extraInfo appendFormat:@", audio route '%@'", [self stringFromRouteDescription:currentRoute]];
    
    if ( [currentRoute.outputs filteredArrayUsingPredicate:[NSPredicate predicateWithFormat:@"portType = %@", AVAudioSessionPortBuiltInSpeaker]].count > 0 ) {
        _playingThroughDeviceSpeaker = YES;
    } else {
        _playingThroughDeviceSpeaker = NO;
    }

    if ( [currentRoute.inputs filteredArrayUsingPredicate:[NSPredicate predicateWithFormat:@"portType = %@", AVAudioSessionPortBuiltInMic]].count > 0 ) {
        _recordingThroughDeviceMicrophone = YES;
    } else {
        _recordingThroughDeviceMicrophone = NO;
    }
    
    // Determine IO buffer duration
    Float32 bufferDuration = audioSession.IOBufferDuration;
    if ( _currentBufferDuration != bufferDuration ) self.currentBufferDuration = bufferDuration;
    
    NSLog(@"TAAE: Audio session initialized (%@) HW samplerate: %g", [extraInfo stringByTrimmingCharactersInSet:[NSCharacterSet characterSetWithCharactersInString:@", "]], achievedSampleRate);
    return YES;
}
#endif

- (BOOL)setup {
    // Create a new AUGraph
    OSStatus result = NewAUGraph(&_audioGraph);
    if ( !checkResult(result, "NewAUGraph") ) return NO;
    
    BOOL useVoiceProcessing = [self usingVPIO];
    
    OSType componentSubType;
    if ( useVoiceProcessing ) {
        componentSubType = kAudioUnitSubType_VoiceProcessingIO;
    } else {
#if TARGET_OS_IPHONE
        componentSubType = kAudioUnitSubType_RemoteIO;
#else
        componentSubType = kAudioUnitSubType_DefaultOutput;
#endif
    }
    
    // Input/output unit description
    AudioComponentDescription io_desc = {
        .componentType = kAudioUnitType_Output,
        .componentSubType = componentSubType,
        .componentManufacturer = kAudioUnitManufacturer_Apple,
        .componentFlags = 0,
        .componentFlagsMask = 0
    };
    
    // Create a node in the graph that is an AudioUnit, using the supplied AudioComponentDescription to find and open that unit
    result = AUGraphAddNode(_audioGraph, &io_desc, &_ioNode);
    if ( !checkResult(result, "AUGraphAddNode io") ) return NO;
    
    // Open the graph - AudioUnits are open but not initialized (no resource allocation occurs here)
    result = AUGraphOpen(_audioGraph);
    if ( !checkResult(result, "AUGraphOpen") ) return NO;
    
    // Get reference to IO audio unit
    result = AUGraphNodeInfo(_audioGraph, _ioNode, NULL, &_ioAudioUnit);
    if ( !checkResult(result, "AUGraphNodeInfo") ) return NO;

#ifdef DEBUG
    // Add a render notify to the top audio unit, for the purposes of performance profiling
    checkResult(AudioUnitAddRenderNotify(_ioAudioUnit, &ioUnitRenderNotifyCallback, (__bridge void*)self), "AudioUnitAddRenderNotify");
#endif
    
#if !TARGET_OS_IPHONE
    if ( _iAudioUnit ) {
        // Initialize the audio unit for OSX input
        AudioComponentDescription i_desc = {
            .componentType = kAudioUnitType_Output,
            .componentSubType = kAudioUnitSubType_HALOutput,
            .componentManufacturer = kAudioUnitManufacturer_Apple,
            .componentFlags = 0,
            .componentFlagsMask = 0
        };
        
        AudioComponent inputComponent = AudioComponentFindNext(NULL, &i_desc);
        checkResult(AudioComponentInstanceNew(inputComponent, &_iAudioUnit), "AudioComponentInstanceNew");
    }
#endif
    
    [self configureAudioUnit];
    
    if ( _inputEnabled ) {
        [self updateInputDeviceStatus];
    }

    if ( !_topGroup ) {
        // Allocate top-level group
        _topChannel = (AEChannelRef)calloc(1, sizeof(channel_t));
        _topGroup = (AEChannelGroupRef)calloc(1, sizeof(channel_group_t));
        _topChannel->type     = kChannelTypeGroup;
        _topChannel->ptr      = _topGroup;
        _topChannel->object = AEAudioSourceMainOutput;
        _topChannel->playing  = YES;
        _topChannel->volume   = 1.0;
        _topChannel->pan      = 0.0;
        _topChannel->muted    = NO;
        _topChannel->audioController = (__bridge void *)self;
        _topGroup->channel   = _topChannel;
        
        UInt32 size = sizeof(_topChannel->audioDescription);
        checkResult(AudioUnitGetProperty(_ioAudioUnit, kAudioUnitProperty_StreamFormat, kAudioUnitScope_Output, 0, &_topChannel->audioDescription, &size),
                   "AudioUnitGetProperty(kAudioUnitProperty_StreamFormat, kAudioUnitScope_Output)");
    }
    
    // Initialise group
    [self configureChannelsInRange:NSMakeRange(0, 1) forGroup:NULL];
    
    // Register a callback to be notified when the main mixer unit renders
    checkResult(AudioUnitAddRenderNotify(_topGroup->mixerAudioUnit, &topRenderNotifyCallback, (__bridge void*)self), "AudioUnitAddRenderNotify");
    
    // Set the master volume
    AudioUnitParameterValue value = _masterOutputVolume;
    checkResult(AudioUnitSetParameter(_topGroup->mixerAudioUnit, kMultiChannelMixerParam_Volume, kAudioUnitScope_Output, 0, value, 0), "AudioUnitSetParameter(kMultiChannelMixerParam_Volume)");
    
    // Initialize the graph
    result = AUGraphInitialize(_audioGraph);
    if ( !checkResult(result, "AUGraphInitialize") ) {
        self.lastError = [NSError audioControllerErrorWithMessage:@"Couldn't create audio graph" OSStatus:result];
        [[NSNotificationCenter defaultCenter] postNotificationName:AEAudioControllerErrorOccurredNotification object:self userInfo:@{ AEAudioControllerErrorKey: _lastError}];
        _hasSystemError = YES;
        return NO;
    }
    
    NSLog(@"TAAE: Engine setup");
    
    return YES;
}

- (void)replaceIONode {
    if ( !_topChannel ) return;
    BOOL useVoiceProcessing = [self usingVPIO];

    OSType componentSubType;
    if ( useVoiceProcessing ) {
        componentSubType = kAudioUnitSubType_VoiceProcessingIO;
    } else {
#if TARGET_OS_IPHONE
        componentSubType = kAudioUnitSubType_RemoteIO;
#else
        componentSubType = kAudioUnitSubType_DefaultOutput;
#endif
    }
    
    AudioComponentDescription io_desc = {
        .componentType = kAudioUnitType_Output,
        .componentSubType = componentSubType,
        .componentManufacturer = kAudioUnitManufacturer_Apple,
        .componentFlags = 0,
        .componentFlagsMask = 0
    };
    
    BOOL wasRunning = self.running;
    
    if ( !checkResult(AUGraphStop(_audioGraph), "AUGraphStop") // Stop graph
            || !checkResult(AUGraphRemoveNode(_audioGraph, _ioNode), "AUGraphRemoveNode") // Remove the old IO node
            || !checkResult(AUGraphAddNode(_audioGraph, &io_desc, &_ioNode), "AUGraphAddNode io") // Create new IO node
            || !checkResult(AUGraphNodeInfo(_audioGraph, _ioNode, NULL, &_ioAudioUnit), "AUGraphNodeInfo") ) { // Get reference to input audio unit
        [self attemptRecoveryFromSystemError:NULL thenStart:YES];
        return;
    }
    
    [self configureAudioUnit];
    
    OSStatus result = AUGraphUpdate(_audioGraph, NULL);
    if ( result != kAUGraphErr_NodeNotFound /* Ignore this error */ && !checkResult(result, "AUGraphUpdate") ) {
        [self attemptRecoveryFromSystemError:NULL thenStart:YES];
        return;
    }

    if ( _inputEnabled ) {
        [self updateInputDeviceStatus];
    }
    
    
    [self configureChannelsInRange:NSMakeRange(0, 1) forGroup:NULL];
    
    checkResult([self updateGraph], "Update graph");
    
    _renderThread = NULL;
    
    if ( wasRunning ) {
        @synchronized ( self ) {
            checkResult(AUGraphStart(_audioGraph), "AUGraphStart");
        }
    }
}

- (void)configureAudioUnit {
#if TARGET_OS_IPHONE
    AVAudioSession *audioSession = [AVAudioSession sharedInstance];
    if ( _inputEnabled ) {
        // Enable input
        UInt32 enableInputFlag = 1;
        OSStatus result = AudioUnitSetProperty(_ioAudioUnit, kAudioOutputUnitProperty_EnableIO, kAudioUnitScope_Input, 1, &enableInputFlag, sizeof(enableInputFlag));
        checkResult(result, "AudioUnitSetProperty(kAudioOutputUnitProperty_EnableIO)");
        
        // Register a callback to receive audio
        AURenderCallbackStruct inRenderProc;
        inRenderProc.inputProc = &inputAvailableCallback;
        inRenderProc.inputProcRefCon = (__bridge void *)self;
        result = AudioUnitSetProperty(_ioAudioUnit, kAudioOutputUnitProperty_SetInputCallback, kAudioUnitScope_Global, 0, &inRenderProc, sizeof(inRenderProc));
        checkResult(result, "AudioUnitSetProperty(kAudioOutputUnitProperty_SetInputCallback)");
    } else {
        // Disable input
        UInt32 enableInputFlag = 0;
        OSStatus result = AudioUnitSetProperty(_ioAudioUnit, kAudioOutputUnitProperty_EnableIO, kAudioUnitScope_Input, 1, &enableInputFlag, sizeof(enableInputFlag));
        checkResult(result, "AudioUnitSetProperty(kAudioOutputUnitProperty_EnableIO)");
    }
#else
    if ( _inputEnabled ) {
        // Enable input for OSX
        UInt32 enableFlag = 1;
        UInt32 disableFlag = 0;
        AudioUnitScope outputBus = 0;
        AudioUnitScope inputBus = 1;
        
        OSStatus result;
        
        // Enable input and disable output on the audio unit
        result = AudioUnitSetProperty(_iAudioUnit, kAudioOutputUnitProperty_EnableIO, kAudioUnitScope_Input, inputBus, &enableFlag, sizeof(enableFlag));
        checkResult(result, "AudioUnitSetProperty(kAudioOutputUnitProperty_EnableIO)");
        
        result = AudioUnitSetProperty(_iAudioUnit, kAudioOutputUnitProperty_EnableIO, kAudioUnitScope_Output, outputBus, &disableFlag, sizeof(disableFlag));
        checkResult(result, "AudioUnitSetProperty(kAudioOutputUnitProperty_EnableIO)");
        
        // Get the system's default input device
        AudioDeviceID defaultDevice = kAudioDeviceUnknown;
        UInt32 propertySize = sizeof(defaultDevice);
        AudioObjectPropertyAddress defaultDeviceProperty = {
            .mSelector = kAudioHardwarePropertyDefaultInputDevice,
            .mScope = kAudioObjectPropertyScopeGlobal,
            .mElement = kAudioObjectPropertyElementMaster
        };
        result = AudioObjectGetPropertyData(kAudioObjectSystemObject, &defaultDeviceProperty, 0, NULL, &propertySize, &defaultDevice);
        checkResult(result, "AudioObjectGetPropertyData(kAudioObjectSystemObject)");
        
        // Set the sample rate of the input device to the output samplerate (if possible)
        AudioValueRange inputSampleRate;
        inputSampleRate.mMinimum = _audioDescription.mSampleRate;
        inputSampleRate.mMaximum = _audioDescription.mSampleRate;
        defaultDeviceProperty.mSelector = kAudioDevicePropertyNominalSampleRate;
        result = AudioObjectSetPropertyData(defaultDevice, &defaultDeviceProperty, 0, NULL, sizeof(inputSampleRate), &inputSampleRate);
        if (result == kAudioCodecUnsupportedFormatError) {
            NSLog(@"TAAE: Warning: could not set hardware input to same sample rate as output (%.f Hz)", _audioDescription.mSampleRate);
        }
        checkResult(result, "AudioObjectSetPropertyData(kAudioDevicePropertyNominalSampleRate)");
        
        // Set the input device to the system's default input device
        result = AudioUnitSetProperty(_iAudioUnit, kAudioOutputUnitProperty_CurrentDevice, kAudioUnitScope_Global, outputBus, &defaultDevice, sizeof(defaultDevice));
        checkResult(result, "AudioUnitSetProperty(kAudioOutputUnitProperty_CurrentDevice)");
    
        // Set input unit ASBD output to match the hardware input ASBD
        propertySize = sizeof(AudioStreamBasicDescription);
        result = AudioUnitGetProperty(_iAudioUnit, kAudioUnitProperty_StreamFormat, kAudioUnitScope_Output, inputBus, &_rawInputAudioDescription, &propertySize);
        checkResult(result, "AudioUnitGetProperty(kAudioUnitProperty_StreamFormat)");
        
        AudioStreamBasicDescription deviceFormat;
        result = AudioUnitGetProperty(_iAudioUnit, kAudioUnitProperty_StreamFormat, kAudioUnitScope_Input, inputBus, &deviceFormat, &propertySize);
        checkResult(result, "AudioUnitGetProperty(kAudioUnitProperty_StreamFormat)");
        
        deviceFormat.mSampleRate = _audioDescription.mSampleRate;
        _rawInputAudioDescription.mSampleRate = deviceFormat.mSampleRate;
        
        propertySize = sizeof(AudioStreamBasicDescription);
        result = AudioUnitSetProperty(_iAudioUnit, kAudioUnitProperty_StreamFormat, kAudioUnitScope_Output, inputBus, &_rawInputAudioDescription, propertySize);
        checkResult(result, "AudioUnitSetProperty(kAudioUnitProperty_StreamFormat)");
        
        // Register a callback to receive audio
        AURenderCallbackStruct inRenderProc;
        inRenderProc.inputProc = &inputAvailableCallback;
        inRenderProc.inputProcRefCon = (__bridge void *)self;
        result = AudioUnitSetProperty(_iAudioUnit, kAudioOutputUnitProperty_SetInputCallback, kAudioUnitScope_Global, 0, &inRenderProc, sizeof(inRenderProc));
        checkResult(result, "AudioUnitSetProperty(kAudioOutputUnitProperty_SetInputCallback)");
        
        // Initialize the input audio unit
        result = AudioUnitInitialize(_iAudioUnit);
        checkResult(result, "AudioUnitInitialize");
    }
#endif

    if (!_outputEnabled) {
        // disable output
        UInt32 enableOutputFlag = 0;
        OSStatus result = AudioUnitSetProperty(_ioAudioUnit, kAudioOutputUnitProperty_EnableIO, kAudioUnitScope_Output, 0, &enableOutputFlag, sizeof(enableOutputFlag));
        checkResult(result, "AudioUnitSetProperty(kAudioOutputUnitProperty_EnableIO) OUTPUT");
    }

    if ( [self usingVPIO] ) {
        // Set quality
        UInt32 quality = 127;
        OSStatus result = AudioUnitSetProperty(_ioAudioUnit, kAUVoiceIOProperty_VoiceProcessingQuality, kAudioUnitScope_Global, 0, &quality, sizeof(quality));
        checkResult(result, "AudioUnitSetProperty(kAUVoiceIOProperty_VoiceProcessingQuality)");

#if TARGET_OS_IPHONE
        if ( _preferredBufferDuration ) {
            // If we're using voice processing, clamp the buffer duration
            Float32 preferredBufferSize = MAX(kMaxBufferDurationWithVPIO, _preferredBufferDuration);
            NSError *error = nil;
            if ( ![audioSession setPreferredIOBufferDuration:preferredBufferSize error:&error] ) {
                NSLog(@"TAAE: Couldn't set preferred IO buffer duration: %@", error);
            }
        }
#endif
    } else {
#if TARGET_OS_IPHONE
        if ( _preferredBufferDuration ) {
            // Set the buffer duration
            NSError *error = nil;
            if ( ![audioSession setPreferredIOBufferDuration:_preferredBufferDuration error:&error] ) {
                NSLog(@"TAAE: Couldn't set preferred IO buffer duration: %@", error);
            }
        }
#endif
    }
    
    // Set the audio unit to handle up to 4096 frames per slice to keep rendering during screen lock
    checkResult(AudioUnitSetProperty(_ioAudioUnit, kAudioUnitProperty_MaximumFramesPerSlice, kAudioUnitScope_Global, 0, &kMaxFramesPerSlice, sizeof(kMaxFramesPerSlice)),
                "AudioUnitSetProperty(kAudioUnitProperty_MaximumFramesPerSlice)");

#if !TARGET_OS_IPHONE
    if ( _inputEnabled ) {
        checkResult(AudioUnitSetProperty(_iAudioUnit, kAudioUnitProperty_MaximumFramesPerSlice, kAudioUnitScope_Global, 0, &kMaxFramesPerSlice, sizeof(kMaxFramesPerSlice)),
                    "AudioUnitSetProperty(kAudioUnitProperty_MaximumFramesPerSlice)");
    }
#endif
    
#if TARGET_OS_IPHONE
    checkResult(AudioUnitAddPropertyListener(_ioAudioUnit, kAudioUnitProperty_IsInterAppConnected, interAppConnectedChangeCallback, (__bridge void*)self),
                "AudioUnitAddPropertyListener(kAudioUnitProperty_IsInterAppConnected)");
#endif
}

- (void)teardown {
    checkResult(AUGraphClose(_audioGraph), "AUGraphClose");
    checkResult(DisposeAUGraph(_audioGraph), "DisposeAUGraph");
    _audioGraph = NULL;
    _ioAudioUnit = NULL;
#if !TARGET_OS_IPHONE
    if ( _inputEnabled ) {
        checkResult(AudioUnitUninitialize(_iAudioUnit), "AudioUnitUninitialize");
        checkResult(AudioComponentInstanceDispose(_iAudioUnit), "AudioComponentInstanceDispose");
        _iAudioUnit = NULL;
    }
#endif
    
    for ( int i=0; i<_inputCallbackCount; i++ ) {
        if ( _inputCallbacks[i].audioConverter ) {
            AudioConverterDispose(_inputCallbacks[i].audioConverter);
            _inputCallbacks[i].audioConverter = NULL;
        }
        
        if ( _inputCallbacks[i].audioBufferList ) {
            AEFreeAudioBufferList(_inputCallbacks[i].audioBufferList);
            _inputCallbacks[i].audioBufferList = NULL;
        }
    }
    
    if ( _topGroup ) {
        [self markGroupTorndown:_topGroup];
    }
}

- (OSStatus)updateGraph {
    // Retry a few times (as sometimes the graph will be in the wrong state to update)
    OSStatus err;
    for ( int retry=0; retry<6; retry++ ) {
        err = AUGraphUpdate(_audioGraph, NULL);
        if ( err != kAUGraphErr_CannotDoInCurrentContext ) break;
        [NSThread sleepForTimeInterval:0.01];
    }
    
    return err;
}

- (BOOL)mustUpdateVoiceProcessingSettings {
    if ( !_audioGraph ) return NO;
    BOOL useVoiceProcessing = [self usingVPIO];

    OSType componentSubType;
    if ( useVoiceProcessing ) {
        componentSubType = kAudioUnitSubType_VoiceProcessingIO;
    } else {
#if TARGET_OS_IPHONE
        componentSubType = kAudioUnitSubType_RemoteIO;
#else
        componentSubType = kAudioUnitSubType_DefaultOutput;
#endif
    }
    
    AudioComponentDescription target_io_desc = {
        .componentType = kAudioUnitType_Output,
        .componentSubType = componentSubType,
        .componentManufacturer = kAudioUnitManufacturer_Apple,
        .componentFlags = 0,
        .componentFlagsMask = 0
    };
    
    AudioComponentDescription io_desc;
    if ( !checkResult(AUGraphNodeInfo(_audioGraph, _ioNode, &io_desc, NULL), "AUGraphNodeInfo(ioNode)") )
        return NO;
    
    if ( io_desc.componentSubType != target_io_desc.componentSubType ) {
        
        if ( useVoiceProcessing ) {
            NSLog(@"TAAE: Restarting audio system to use VPIO");
        } else {
            NSLog(@"TAAE: Restarting audio system to use normal input unit");
        }
        
        return YES;
    }
    
    return NO;
}

- (BOOL)updateInputDeviceStatus {
    if ( !_audioGraph ) return NO;
    NSAssert(_inputEnabled, @"Input must be enabled");
    
    BOOL success = YES;
    BOOL inputAvailable = YES;
    BOOL hardwareInputAvailable = NO;
#if TARGET_OS_IPHONE
    AVAudioSession *audioSession = [AVAudioSession sharedInstance];
    inputAvailable          = audioSession.inputAvailable;
    hardwareInputAvailable  = inputAvailable;
    UInt32 usingIAA              = NO;
#endif
    int numberOfInputChannels    = _audioDescription.mChannelsPerFrame;
    BOOL usingAudiobus           = NO;

#if TARGET_OS_IPHONE
    UInt32 size = sizeof(usingIAA);
    AudioUnitGetProperty(_ioAudioUnit, kAudioUnitProperty_IsInterAppConnected, kAudioUnitScope_Global, 0, &usingIAA, &size);

    // Determine if audio input is available, and the number of input channels available
    if ( (_audiobusReceiverPort && ABReceiverPortIsConnected(_audiobusReceiverPort)) || (_audiobusFilterPort && ABFilterPortIsConnected(_audiobusFilterPort)) ) {
        inputAvailable          = YES;
        numberOfInputChannels   = 2;
        usingAudiobus           = YES;
    } else if ( usingIAA ) {
        AudioStreamBasicDescription inputDescription;
        UInt32 size = sizeof(inputDescription);
        AudioUnitGetProperty(_ioAudioUnit, kAudioUnitProperty_StreamFormat, kAudioUnitScope_Input, 1, &inputDescription, &size);
        numberOfInputChannels   = inputDescription.mChannelsPerFrame;
        inputAvailable          = numberOfInputChannels > 0;
    } else {
        numberOfInputChannels = 0;
        if ( inputAvailable ) {
            // Check channels on input
            BOOL hasChannelCount = NO;
            NSInteger channels = audioSession.inputNumberOfChannels;
            hasChannelCount = channels < 128 && channels > 0;
            if ( channels == AVAudioSessionErrorCodeIncompatibleCategory ) {
                // Attempt to force category, and try again
                NSString * originalCategory = _audioSessionCategory;
                NSString * testCategory = _outputEnabled ?  AVAudioSessionCategoryPlayAndRecord : AVAudioSessionCategoryRecord;
                self.audioSessionCategory = testCategory;
                channels = audioSession.inputNumberOfChannels;
                hasChannelCount = channels < 128 && channels >= 0;
                if ( !hasChannelCount ) {
                    NSLog(@"TAAE: Audio session error (rdar://13022588). Power-cycling audio session.");
                    [audioSession setActive:NO error:NULL];
                    [audioSession setActive:YES error:NULL];
                    channels = audioSession.inputNumberOfChannels;
                    hasChannelCount = channels < 128 && channels >= 0;
                }
                
                if ( ![originalCategory isEqualToString:testCategory] ) {
                    self.audioSessionCategory = originalCategory;
                }
            }
            
            if ( hasChannelCount ) {
                numberOfInputChannels = (int)channels;
            } else {
                if ( !_lastError ) {
                    self.lastError = [NSError audioControllerErrorWithMessage:@"Audio system error while determining input channel count" OSStatus:(OSStatus)channels];
                    [[NSNotificationCenter defaultCenter] postNotificationName:AEAudioControllerErrorOccurredNotification object:self userInfo:@{ AEAudioControllerErrorKey: _lastError}];
                }
                success = NO;
                inputAvailable = NO;
            }
        }
    }
#endif
    
    AudioStreamBasicDescription rawAudioDescription = _rawInputAudioDescription;
    AudioBufferList *inputAudioBufferList           = _inputAudioBufferList;
    audio_level_monitor_t inputLevelMonitorData     = _inputLevelMonitorData;
#if TARGET_OS_IPHONE
    AudioBufferList *inputAudioScratchBufferList    = _inputAudioScratchBufferList;
    AEFloatConverter *inputAudioFloatConverter      = _inputAudioFloatConverter;
#endif
    
    BOOL inputChannelsChanged = _numberOfInputChannels != numberOfInputChannels;
    BOOL inputDescriptionChanged = inputChannelsChanged;
    BOOL inputAvailableChanged = _audioInputAvailable != inputAvailable;
    
    int inputCallbackCount = _inputCallbackCount;
    input_callback_table_t *inputCallbacks = (input_callback_table_t*)malloc(sizeof(input_callback_table_t) * inputCallbackCount);
    memcpy(inputCallbacks, _inputCallbacks, sizeof(input_callback_table_t) * inputCallbackCount);

    if ( inputAvailable ) {
        rawAudioDescription = _audioDescription;
        AEAudioStreamBasicDescriptionSetChannelsPerFrame(&rawAudioDescription, numberOfInputChannels);
        
        BOOL iOS4ConversionRequired = NO;
        
        // Configure input tables
        for ( int entryIndex = 0; entryIndex < inputCallbackCount; entryIndex++ ) {
            input_callback_table_t *entry = &inputCallbacks[entryIndex];
            
            AudioStreamBasicDescription audioDescription = _audioDescription;
            
            if ( _inputMode == AEInputModeVariableAudioFormat ) {
                audioDescription = rawAudioDescription;
                
                if ( [(__bridge NSArray*)_inputCallbacks[entryIndex].channelMap count] > 0 ) {
                    // Set the target input audio description channels to the number of selected channels
                    AEAudioStreamBasicDescriptionSetChannelsPerFrame(&audioDescription, (int)[(__bridge NSArray*)_inputCallbacks[entryIndex].channelMap count]);
                }
            }
            
            if ( !entry->audioBufferList || memcmp(&audioDescription, &entry->audioDescription, sizeof(audioDescription)) != 0 ) {
                if ( entryIndex == 0 ) {
                    inputDescriptionChanged = YES;
                }
                entry->audioDescription = audioDescription;
                entry->audioBufferList = AEAllocateAndInitAudioBufferList(entry->audioDescription, kInputAudioBufferFrames);
            }
            
            // Determine if conversion is required
            BOOL converterRequired = iOS4ConversionRequired
                                            || entry->audioDescription.mChannelsPerFrame != numberOfInputChannels
                                            || (entry->channelMap && [(__bridge NSArray*)entry->channelMap count] != entry->audioDescription.mChannelsPerFrame);
            if ( !converterRequired && entry->channelMap ) {
                for ( int i=0; i<[(__bridge NSArray*)entry->channelMap count]; i++ ) {
                    id channelEntry = ((__bridge NSArray*)entry->channelMap)[i];
                    if ( ([channelEntry isKindOfClass:[NSArray class]] && ([channelEntry count] > 1 || [channelEntry[0] intValue] != i)) || ([channelEntry isKindOfClass:[NSNumber class]] && [channelEntry intValue] != i) ) {
                        converterRequired = YES;
                        break;
                    }
                }
            }
            
            if ( entryIndex == 0 /* Default input entry */ ) {
                
                if ( !converterRequired ) {
                    // Just change the audio unit's input stream format
                    rawAudioDescription = entry->audioDescription;
                }
                
#if TARGET_OS_IPHONE
                BOOL useVoiceProcessing = [self usingVPIO];
                if ( useVoiceProcessing && (_audioDescription.mFormatFlags & kAudioFormatFlagIsNonInterleaved) && [[[UIDevice currentDevice] systemVersion] floatValue] < 5.0 ) {
                    // iOS 4 cannot handle non-interleaved audio and voice processing. Use interleaved audio and a converter.
                    iOS4ConversionRequired = converterRequired = YES;
                    
                    rawAudioDescription.mFormatFlags &= ~kAudioFormatFlagIsNonInterleaved;
                    rawAudioDescription.mBytesPerFrame *= rawAudioDescription.mChannelsPerFrame;
                    rawAudioDescription.mBytesPerPacket *= rawAudioDescription.mChannelsPerFrame;
                }
#endif
                
                if ( inputLevelMonitorData.monitoringEnabled && memcmp(&_rawInputAudioDescription, &rawAudioDescription, sizeof(_rawInputAudioDescription)) != 0 ) {
                    inputLevelMonitorData.channels = rawAudioDescription.mChannelsPerFrame;
                    inputLevelMonitorData.floatConverter = (__bridge_retained void*)[[AEFloatConverter alloc] initWithSourceFormat:rawAudioDescription];
                    inputLevelMonitorData.scratchBuffer = AEAllocateAndInitAudioBufferList(((__bridge AEFloatConverter*)inputLevelMonitorData.floatConverter).floatingPointAudioDescription, kLevelMonitorScratchBufferSize);
                }
            }
            
            if ( converterRequired ) {
                // Set up conversion
                
                UInt32 channelMapSize = sizeof(SInt32) * entry->audioDescription.mChannelsPerFrame;
                SInt32 *channelMap = (SInt32*)malloc(channelMapSize);
                
                for ( int i=0; i<entry->audioDescription.mChannelsPerFrame; i++ ) {
                    if ( [(__bridge NSArray*)entry->channelMap count] > 0 ) {
                        channelMap[i] = min(numberOfInputChannels-1,
                                               [(__bridge NSArray*)entry->channelMap count] > i
                                               ? [((__bridge NSArray*)entry->channelMap)[i] intValue]
                                               : [[(__bridge NSArray*)entry->channelMap lastObject] intValue]);
                    } else {
                        channelMap[i] = min(numberOfInputChannels-1, i);
                    }
                }

                AudioStreamBasicDescription converterInputFormat;
                AudioStreamBasicDescription converterOutputFormat;
                UInt32 formatSize = sizeof(converterOutputFormat);
                UInt32 currentMappingSize = 0;
                
                if ( entry->audioConverter ) {
                    checkResult(AudioConverterGetPropertyInfo(entry->audioConverter, kAudioConverterChannelMap, &currentMappingSize, NULL),
                                "AudioConverterGetPropertyInfo(kAudioConverterChannelMap)");
                }
                SInt32 *currentMapping = (SInt32*)(currentMappingSize != 0 ? malloc(currentMappingSize) : NULL);
                
                if ( entry->audioConverter ) {
                    checkResult(AudioConverterGetProperty(entry->audioConverter, kAudioConverterCurrentInputStreamDescription, &formatSize, &converterInputFormat),
                                "AudioConverterGetProperty(kAudioConverterCurrentInputStreamDescription)");
                    checkResult(AudioConverterGetProperty(entry->audioConverter, kAudioConverterCurrentOutputStreamDescription, &formatSize, &converterOutputFormat),
                                "AudioConverterGetProperty(kAudioConverterCurrentOutputStreamDescription)");
                    if ( currentMapping ) {
                        checkResult(AudioConverterGetProperty(entry->audioConverter, kAudioConverterChannelMap, &currentMappingSize, currentMapping),
                                    "AudioConverterGetProperty(kAudioConverterChannelMap)");
                    }
                }
                
                if ( !entry->audioConverter
                        || memcmp(&converterInputFormat, &rawAudioDescription, sizeof(AudioStreamBasicDescription)) != 0
                        || memcmp(&converterOutputFormat, &entry->audioDescription, sizeof(AudioStreamBasicDescription)) != 0
                        || (currentMappingSize != channelMapSize || memcmp(currentMapping, channelMap, channelMapSize) != 0) ) {
                    
                    checkResult(AudioConverterNew(&rawAudioDescription, &entry->audioDescription, &entry->audioConverter), "AudioConverterNew");
                    checkResult(AudioConverterSetProperty(entry->audioConverter, kAudioConverterChannelMap, channelMapSize, channelMap), "AudioConverterSetProperty(kAudioConverterChannelMap");
                }
                
                if ( currentMapping ) free(currentMapping);
                free(channelMap);
                channelMap = NULL;
            } else {
                // No converter/channel map required
                entry->audioConverter = NULL;
            }
        }
        
        BOOL rawInputAudioDescriptionChanged = memcmp(&_rawInputAudioDescription, &rawAudioDescription, sizeof(_rawInputAudioDescription)) != 0;
        if ( !inputAudioBufferList || rawInputAudioDescriptionChanged ) {
            inputAudioBufferList = AEAllocateAndInitAudioBufferList(rawAudioDescription, kInputAudioBufferFrames);
        }
        
#if TARGET_OS_IPHONE
        if ( _useMeasurementMode && _boostBuiltInMicGainInMeasurementMode ) {
            if ( !inputAudioScratchBufferList || rawInputAudioDescriptionChanged ) {
                inputAudioScratchBufferList = AEAllocateAndInitAudioBufferList(rawAudioDescription, kInputAudioBufferFrames);
            }
            if ( !inputAudioFloatConverter || rawInputAudioDescriptionChanged ) {
                inputAudioFloatConverter = [[AEFloatConverter alloc] initWithSourceFormat:rawAudioDescription];
            }
        } else {
            inputAudioScratchBufferList = NULL;
            inputAudioFloatConverter = nil;
        }
#endif
        
    } else if ( !inputAvailable ) {
#if TARGET_OS_IPHONE
        if ( [_audioSessionCategory isEqualToString:AVAudioSessionCategoryPlayAndRecord] || [_audioSessionCategory isEqualToString:AVAudioSessionCategoryRecord] ) {
            // Update audio session as appropriate (will select a non-recording category for us)
            self.audioSessionCategory = _audioSessionCategory;
        }
#endif
        
        inputAudioBufferList = NULL;
        
        // Configure input tables
        for ( int entryIndex = 0; entryIndex < inputCallbackCount; entryIndex++ ) {
            input_callback_table_t *entry = &inputCallbacks[entryIndex];
            entry->audioConverter = NULL;
            entry->audioBufferList = NULL;
        }
    }
    
    if ( inputChannelsChanged ) {
        [self willChangeValueForKey:@"numberOfInputChannels"];
    }
    
    if ( inputDescriptionChanged ) {
        [self willChangeValueForKey:@"inputAudioDescription"];
    }
    
    if ( inputAvailableChanged ) {
        [self willChangeValueForKey:@"audioInputAvailable"];
    }
    
    AudioBufferList *oldInputBuffer     = _inputAudioBufferList;
    
#if TARGET_OS_IPHONE
    AudioBufferList *oldInputScratchBuffer = _inputAudioScratchBufferList;
#endif
    
    input_callback_table_t *oldInputCallbacks = _inputCallbacks;
    int oldInputCallbackCount = _inputCallbackCount;
    audio_level_monitor_t oldInputLevelMonitorData = _inputLevelMonitorData;
    
    if ( _audiobusReceiverPort && usingAudiobus ) {
        AudioStreamBasicDescription clientFormat = [(id<AEAudiobusForwardDeclarationsProtocol>)_audiobusReceiverPort clientFormat];
        if ( memcmp(&clientFormat, &rawAudioDescription, sizeof(AudioStreamBasicDescription)) != 0 ) {
            [(id<AEAudiobusForwardDeclarationsProtocol>)_audiobusReceiverPort setClientFormat:rawAudioDescription];
        }
    }
    
    // Set input stream format and update the properties, on the realtime thread
    [self performSynchronousMessageExchangeWithBlock:^{
        _numberOfInputChannels    = numberOfInputChannels;
        _rawInputAudioDescription = rawAudioDescription;
        _inputAudioBufferList     = inputAudioBufferList;
#if TARGET_OS_IPHONE
        _inputAudioScratchBufferList = inputAudioScratchBufferList;
        _inputAudioFloatConverter = inputAudioFloatConverter;
#endif
        _audioInputAvailable      = inputAvailable;
        _hardwareInputAvailable   = hardwareInputAvailable;
        _inputCallbacks           = inputCallbacks;
        _inputCallbackCount       = inputCallbackCount;
        _usingAudiobusInput       = usingAudiobus;
        _inputLevelMonitorData    = inputLevelMonitorData;
    }];
    
#if TARGET_OS_IPHONE
    if ( inputAvailable && (!_audiobusReceiverPort || !ABReceiverPortIsConnected(_audiobusReceiverPort)) ) {
        AudioStreamBasicDescription currentAudioDescription;
        UInt32 size = sizeof(currentAudioDescription);
        OSStatus result = AudioUnitGetProperty(_ioAudioUnit, kAudioUnitProperty_StreamFormat, kAudioUnitScope_Output, 1, &currentAudioDescription, &size);
        checkResult(result, "AudioUnitGetProperty(kAudioUnitProperty_StreamFormat)");
        
        if ( memcmp(&currentAudioDescription, &rawAudioDescription, sizeof(AudioStreamBasicDescription)) != 0 ) {
            result = AudioUnitSetProperty(_ioAudioUnit, kAudioUnitProperty_StreamFormat, kAudioUnitScope_Output, 1, &rawAudioDescription, sizeof(AudioStreamBasicDescription));
            checkResult(result, "AudioUnitSetProperty(kAudioUnitProperty_StreamFormat)");
        }
    }
#endif
    
    if ( oldInputBuffer && oldInputBuffer != inputAudioBufferList ) {
        AEFreeAudioBufferList(oldInputBuffer);
    }
    
#if TARGET_OS_IPHONE
    if ( oldInputScratchBuffer && oldInputScratchBuffer != inputAudioScratchBufferList ) {
        AEFreeAudioBufferList(oldInputScratchBuffer);
    }
#endif
    
    if ( oldInputCallbacks != inputCallbacks ) {
        for ( int entryIndex = 0; entryIndex < oldInputCallbackCount; entryIndex++ ) {
            input_callback_table_t *oldEntry = &oldInputCallbacks[entryIndex];
            input_callback_table_t *entry = entryIndex < inputCallbackCount ? &inputCallbacks[entryIndex] : NULL;
            
            if ( oldEntry->audioConverter && (!entry || oldEntry->audioConverter != entry->audioConverter) ) {
                AudioConverterDispose(oldEntry->audioConverter);
            }
            if ( oldEntry->audioBufferList && (!entry || oldEntry->audioBufferList != entry->audioBufferList) ) {
                AEFreeAudioBufferList(oldEntry->audioBufferList);
            }
        }
        free(oldInputCallbacks);
    }
    
    if ( oldInputLevelMonitorData.floatConverter != inputLevelMonitorData.floatConverter ) {
        CFBridgingRelease(oldInputLevelMonitorData.floatConverter);
    }
    if ( oldInputLevelMonitorData.scratchBuffer != inputLevelMonitorData.scratchBuffer ) {
        AEFreeAudioBufferList(oldInputLevelMonitorData.scratchBuffer);
    }
    
    if ( inputChannelsChanged ) {
        [self didChangeValueForKey:@"numberOfInputChannels"];
    }
    
    if ( inputDescriptionChanged ) {
        [self didChangeValueForKey:@"inputAudioDescription"];
    }
    
    if ( inputAvailableChanged ) {
        [self didChangeValueForKey:@"audioInputAvailable"];
    }
    
    if ( inputChannelsChanged || inputAvailableChanged || inputDescriptionChanged ) {
        if ( inputAvailable ) {
            NSLog(@"TAAE: Input status updated (%u channel, %@%@%@%@)",
                  (unsigned int)numberOfInputChannels,
                  usingAudiobus ? @"using Audiobus, " : @"",
                  rawAudioDescription.mFormatFlags & kAudioFormatFlagIsNonInterleaved ? @"non-interleaved" : @"interleaved",
                  [self usingVPIO] ? @", using voice processing" : @"",
                  inputCallbacks[0].audioConverter ? @", with converter" : @"");
        } else {
            NSLog(@"TAAE: Input status updated: No input avaliable");
        }
    }
    
    return success;
}

- (void)configureChannelsInRange:(NSRange)range forGroup:(AEChannelGroupRef)group {
    
    if ( group ) {
        // Ensure that we have enough input buses in the mixer
        UInt32 busCount = group->channelCount;
        checkResult(AudioUnitSetProperty(group->mixerAudioUnit, kAudioUnitProperty_ElementCount, kAudioUnitScope_Input, 0, &busCount, sizeof(busCount)), "AudioUnitSetProperty(kAudioUnitProperty_ElementCount)");
    }
    
    // Load existing interactions
    UInt32 numInteractions = kMaximumChannelsPerGroup*2;
    AUNodeInteraction interactions[numInteractions];
    checkResult(AUGraphGetNodeInteractions(_audioGraph, group ? group->mixerNode : _ioNode, &numInteractions, interactions), "AUGraphGetNodeInteractions");
    
    for ( int i = (int)range.location; i < range.location+range.length; i++ ) {
        AEChannelRef channel = group ? group->channels[i] : _topChannel;
        
        // Find the existing upstream connection
        BOOL hasUpstreamInteraction = NO;
        AUNodeInteraction upstreamInteraction;
        for ( int j=0; j<numInteractions; j++ ) {
            if ( (interactions[j].nodeInteractionType == kAUNodeInteraction_Connection && interactions[j].nodeInteraction.connection.destNode == (group ? group->mixerNode : _ioNode) && interactions[j].nodeInteraction.connection.destInputNumber == i) ||
                (interactions[j].nodeInteractionType == kAUNodeInteraction_InputCallback && interactions[j].nodeInteraction.inputCallback.destNode == (group ? group->mixerNode : _ioNode) && interactions[j].nodeInteraction.inputCallback.destInputNumber == i) ) {
                upstreamInteraction = interactions[j];
                hasUpstreamInteraction = YES;
                break;
            }
        }
        
        AUNode targetNode = group ? group->mixerNode : _ioNode;
        AudioUnit targetUnit = group ? group->mixerAudioUnit : _ioAudioUnit;
        int targetBus = i;
        
        if ( !channel ) {
            // Removed channel - unset the input callback if necessary
            if ( hasUpstreamInteraction ) {
                checkResult(AUGraphDisconnectNodeInput(_audioGraph, targetNode, targetBus), "AUGraphDisconnectNodeInput");
            }
            continue;
        }
        
        if ( channel->type == kChannelTypeChannel ) {
            // Setup render callback struct
            AURenderCallbackStruct rcbs = { .inputProc = &renderCallback, .inputProcRefCon = channel };
            if ( hasUpstreamInteraction ) {
                checkResult(AUGraphDisconnectNodeInput(_audioGraph, targetNode, targetBus), "AUGraphDisconnectNodeInput");
            }
            checkResult(AUGraphSetNodeInputCallback(_audioGraph, targetNode, targetBus, &rcbs), "AUGraphSetNodeInputCallback");
            upstreamInteraction.nodeInteractionType = kAUNodeInteraction_InputCallback;
            
        } else if ( channel->type == kChannelTypeGroup ) {
            AEChannelGroupRef subgroup = (AEChannelGroupRef)channel->ptr;
            
            // Determine if we have filters or receivers
            BOOL hasReceivers=NO, hasFilters=NO;
            for ( int i=0; i<channel->callbacks.count && (!hasReceivers || !hasFilters); i++ ) {
                if ( channel->callbacks.callbacks[i].flags & kFilterFlag ) {
                    hasFilters = YES;
                } else if ( channel->callbacks.callbacks[i].flags & kReceiverFlag ) {
                    hasReceivers = YES;
                }
            }
            
            if ( !subgroup->mixerNode ) {
                // Create mixer node if necessary
                AudioComponentDescription mixer_desc = {
                    .componentType = kAudioUnitType_Mixer,
                    .componentSubType = kAudioUnitSubType_MultiChannelMixer,
                    .componentManufacturer = kAudioUnitManufacturer_Apple,
                    .componentFlags = 0,
                    .componentFlagsMask = 0
                };
                
                // Add mixer node to graph
                if ( !checkResult(AUGraphAddNode(_audioGraph, &mixer_desc, &subgroup->mixerNode), "AUGraphAddNode mixer") ||
                     !checkResult(AUGraphNodeInfo(_audioGraph, subgroup->mixerNode, NULL, &subgroup->mixerAudioUnit), "AUGraphNodeInfo") ) {
                    continue;
                }
                
                // Set the mixer unit to handle up to 4096 frames per slice to keep rendering during screen lock
                AudioUnitSetProperty(subgroup->mixerAudioUnit, kAudioUnitProperty_MaximumFramesPerSlice, kAudioUnitScope_Global, 0, &kMaxFramesPerSlice, sizeof(kMaxFramesPerSlice));

#if !TARGET_OS_IPHONE
                // Set output volume
                // see http://stackoverflow.com/questions/9904369/silence-when-adding-kaudiounitsubtype-multichannelmixer-to-augraph
                checkResult(AudioUnitSetParameter(subgroup->mixerAudioUnit, kMultiChannelMixerParam_Volume, kAudioUnitScope_Output, 0, 1, 0),
                    "AudioUnitSetParameter(kMultiChannelMixerParam_Volume)");
#endif
            }
            
            // Set bus count
            UInt32 busCount = subgroup->channelCount;
            if ( !checkResult(AudioUnitSetProperty(subgroup->mixerAudioUnit, kAudioUnitProperty_ElementCount, kAudioUnitScope_Input, 0, &busCount, sizeof(busCount)), "AudioUnitSetProperty(kAudioUnitProperty_ElementCount)") ) continue;

            // Get current mixer's output format
            AudioStreamBasicDescription currentMixerOutputDescription;
            UInt32 size = sizeof(currentMixerOutputDescription);
            checkResult(AudioUnitGetProperty(subgroup->mixerAudioUnit, kAudioUnitProperty_StreamFormat, kAudioUnitScope_Output, 0, &currentMixerOutputDescription, &size), "AudioUnitGetProperty(kAudioUnitProperty_StreamFormat)");
            
            // Determine what the output format should be (use TAAE's audio description if client code will see the audio)
            AudioStreamBasicDescription mixerOutputDescription = !subgroup->converterNode ? _audioDescription : currentMixerOutputDescription;
            mixerOutputDescription.mSampleRate = _audioDescription.mSampleRate;
            
            if ( memcmp(&currentMixerOutputDescription, &mixerOutputDescription, sizeof(mixerOutputDescription)) != 0 ) {
                // Assign the output format if necessary
                OSStatus result = AudioUnitSetProperty(subgroup->mixerAudioUnit, kAudioUnitProperty_StreamFormat, kAudioUnitScope_Output, 0, &mixerOutputDescription, sizeof(mixerOutputDescription));
                
                if ( hasUpstreamInteraction ) {
                    // Disconnect node to force reconnection, in order to apply new audio format
                    checkResult(AUGraphDisconnectNodeInput(_audioGraph, targetNode, targetBus), "AUGraphDisconnectNodeInput");
                    hasUpstreamInteraction = NO;
                }
                
                if ( !subgroup->converterNode && result == kAudioUnitErr_FormatNotSupported ) {
                    // The mixer only supports a subset of formats. If it doesn't support this one, then we'll add an audio converter
                    currentMixerOutputDescription.mSampleRate = mixerOutputDescription.mSampleRate;
                    AEAudioStreamBasicDescriptionSetChannelsPerFrame(&currentMixerOutputDescription, mixerOutputDescription.mChannelsPerFrame);
                    
                    if ( !checkResult(result=AudioUnitSetProperty(subgroup->mixerAudioUnit, kAudioUnitProperty_StreamFormat, kAudioUnitScope_Output, 0, &currentMixerOutputDescription, size), "AudioUnitSetProperty") ) {
                        AUGraphRemoveNode(_audioGraph, subgroup->mixerNode);
                        subgroup->mixerNode = 0;
                        hasFilters = hasReceivers = NO;
                    } else {
                        AudioComponentDescription audioConverterDescription = AEAudioComponentDescriptionMake(kAudioUnitManufacturer_Apple, kAudioUnitType_FormatConverter, kAudioUnitSubType_AUConverter);
                        if ( !checkResult(AUGraphAddNode(_audioGraph, &audioConverterDescription, &subgroup->converterNode), "AUGraphAddNode") ||
                             !checkResult(AUGraphNodeInfo(_audioGraph, subgroup->converterNode, NULL, &subgroup->converterUnit), "AUGraphNodeInfo") ) {
                            AUGraphRemoveNode(_audioGraph, subgroup->converterNode);
                            subgroup->converterNode = 0;
                            subgroup->converterUnit = NULL;
                            hasFilters = hasReceivers = NO;
                        }
                        
                        // Set the audio unit to handle up to 4096 frames per slice to keep rendering during screen lock
                        checkResult(AudioUnitSetProperty(subgroup->converterUnit, kAudioUnitProperty_MaximumFramesPerSlice, kAudioUnitScope_Global, 0, &kMaxFramesPerSlice, sizeof(kMaxFramesPerSlice)),
                                    "AudioUnitSetProperty(kAudioUnitProperty_MaximumFramesPerSlice)");
                        
                        if ( channel->setRenderNotification ) {
                            checkResult(AudioUnitRemoveRenderNotify(subgroup->mixerAudioUnit, &groupRenderNotifyCallback, channel), "AudioUnitRemoveRenderNotify");
                            channel->setRenderNotification = NO;
                        }
                        
                        checkResult(AUGraphConnectNodeInput(_audioGraph, subgroup->mixerNode, 0, subgroup->converterNode, 0), "AUGraphConnectNodeInput");
                    }
                } else {
                    checkResult(result, "AudioUnitSetProperty(kAudioUnitProperty_StreamFormat)");
                }
            }
            
            if ( subgroup->converterNode ) {
                // Set the audio converter stream format
                checkResult(AudioUnitSetProperty(subgroup->converterUnit, kAudioUnitProperty_StreamFormat, kAudioUnitScope_Input, 0, &currentMixerOutputDescription, sizeof(AudioStreamBasicDescription)), "AudioUnitSetProperty(kAudioUnitProperty_StreamFormat)");
                checkResult(AudioUnitSetProperty(subgroup->converterUnit, kAudioUnitProperty_StreamFormat, kAudioUnitScope_Output, 0, &_audioDescription, sizeof(AudioStreamBasicDescription)), "AudioUnitSetProperty(kAudioUnitProperty_StreamFormat)");
                channel->audioDescription = _audioDescription;
            } else {
                channel->audioDescription = mixerOutputDescription;
            }
            
            if ( channel->audiobusFloatConverter ) {
                // Update Audiobus output converter to reflect new audio format
                AudioStreamBasicDescription converterFormat = ((__bridge AEFloatConverter*)channel->audiobusFloatConverter).sourceFormat;
                if ( memcmp(&converterFormat, &channel->audioDescription, sizeof(channel->audioDescription)) != 0 ) {
                    void *newFloatConverter = (__bridge_retained void*)[[AEFloatConverter alloc] initWithSourceFormat:channel->audioDescription];
                    void *oldFloatConverter = channel->audiobusFloatConverter;
                    [self performAsynchronousMessageExchangeWithBlock:^{ channel->audiobusFloatConverter = newFloatConverter; }
                                                        responseBlock:^{ CFBridgingRelease(oldFloatConverter); }];
                }
            }
            
            if ( subgroup->level_monitor_data.monitoringEnabled ) {
                // Update level monitoring converter to reflect new audio format
                AudioStreamBasicDescription converterFormat = ((__bridge AEFloatConverter*)subgroup->level_monitor_data.floatConverter).sourceFormat;
                if ( memcmp(&converterFormat, &channel->audioDescription, sizeof(channel->audioDescription)) != 0 ) {
                    void *newFloatConverter = (__bridge_retained void*)[[AEFloatConverter alloc] initWithSourceFormat:channel->audioDescription];
                    void *oldFloatConverter = subgroup->level_monitor_data.floatConverter;
                    [self performAsynchronousMessageExchangeWithBlock:^{ subgroup->level_monitor_data.floatConverter = newFloatConverter; }
                                                        responseBlock:^{ CFBridgingRelease(oldFloatConverter); }];
                }
            }
            
            AUNode sourceNode = subgroup->converterNode ? subgroup->converterNode : subgroup->mixerNode;
            AudioUnit sourceUnit = subgroup->converterUnit ? subgroup->converterUnit : subgroup->mixerAudioUnit;
            
            if ( hasFilters || channel->audiobusSenderPort ) {
                // We need to use our own render callback, because we're either filtering, or sending via Audiobus (and we may need to adjust timestamp)
                
                if ( channel->setRenderNotification ) {
                    // Remove render notification if there was one set
                    checkResult(AudioUnitRemoveRenderNotify(sourceUnit, &groupRenderNotifyCallback, channel), "AudioUnitRemoveRenderNotify");
                    channel->setRenderNotification = NO;
                }
                
                // Set input format for callback
                checkResult(AudioUnitSetProperty(targetUnit, kAudioUnitProperty_StreamFormat, kAudioUnitScope_Input, targetBus, &channel->audioDescription, sizeof(channel->audioDescription)), "AudioUnitSetProperty(kAudioUnitProperty_StreamFormat)");
                
                // Set render callback
                AURenderCallbackStruct rcbs;
                rcbs.inputProc = &renderCallback;
                rcbs.inputProcRefCon = channel;
                if ( !hasUpstreamInteraction || upstreamInteraction.nodeInteractionType != kAUNodeInteraction_InputCallback || memcmp(&upstreamInteraction.nodeInteraction.inputCallback.cback, &rcbs, sizeof(rcbs)) != 0 ) {
                    if ( hasUpstreamInteraction ) {
                        checkResult(AUGraphDisconnectNodeInput(_audioGraph, targetNode, targetBus), "AUGraphDisconnectNodeInput");
                    }
                    checkResult(AUGraphSetNodeInputCallback(_audioGraph, targetNode, targetBus, &rcbs), "AUGraphSetNodeInputCallback");
                    upstreamInteraction.nodeInteractionType = kAUNodeInteraction_InputCallback;
                }
                
            } else {
                // Connect output of mixer/converter directly to the upstream node
                if ( !hasUpstreamInteraction || upstreamInteraction.nodeInteractionType != kAUNodeInteraction_Connection || upstreamInteraction.nodeInteraction.connection.sourceNode != sourceNode ) {
                    if ( hasUpstreamInteraction ) {
                        checkResult(AUGraphDisconnectNodeInput(_audioGraph, targetNode, targetBus), "AUGraphDisconnectNodeInput");
                    }
                    checkResult(AUGraphConnectNodeInput(_audioGraph, sourceNode, 0, targetNode, targetBus), "AUGraphConnectNodeInput");
                    upstreamInteraction.nodeInteractionType = kAUNodeInteraction_Connection;
                }
                
                if ( hasReceivers || subgroup->level_monitor_data.monitoringEnabled ) {
                    if ( !channel->setRenderNotification ) {
                        // We need to register a callback to be notified when the mixer renders, to pass on the audio
                        checkResult(AudioUnitAddRenderNotify(sourceUnit, &groupRenderNotifyCallback, channel), "AudioUnitAddRenderNotify");
                        channel->setRenderNotification = YES;
                    }
                } else {
                    if ( channel->setRenderNotification ) {
                        // Remove render notification callback
                        checkResult(AudioUnitRemoveRenderNotify(sourceUnit, &groupRenderNotifyCallback, channel), "AudioUnitRemoveRenderNotify");
                        channel->setRenderNotification = NO;
                    }
                }
            }
            
            [self configureChannelsInRange:NSMakeRange(0, busCount) forGroup:subgroup];
        }
        
        
        if ( group ) {
            // Set volume
            AudioUnitParameterValue volumeValue = channel->muted ? 0.0 : channel->volume;
            checkResult(AudioUnitSetParameter(group->mixerAudioUnit, kMultiChannelMixerParam_Volume, kAudioUnitScope_Input, i, volumeValue, 0),
                        "AudioUnitSetParameter(kMultiChannelMixerParam_Volume)");
            
            // Set pan
            AudioUnitParameterValue panValue = channel->pan;
            checkResult(AudioUnitSetParameter(group->mixerAudioUnit, kMultiChannelMixerParam_Pan, kAudioUnitScope_Input, i, panValue, 0),
                        "AudioUnitSetParameter(kMultiChannelMixerParam_Pan)");
            
            // Set enabled
            AudioUnitParameterValue enabledValue = channel->playing;
            checkResult(AudioUnitSetParameter(group->mixerAudioUnit, kMultiChannelMixerParam_Enable, kAudioUnitScope_Input, i, enabledValue, 0),
                        "AudioUnitSetParameter(kMultiChannelMixerParam_Enable)");
            
            if ( upstreamInteraction.nodeInteractionType == kAUNodeInteraction_InputCallback ) {
                // Set audio description
                checkResult(AudioUnitSetProperty(group->mixerAudioUnit, kAudioUnitProperty_StreamFormat, kAudioUnitScope_Input, i, &channel->audioDescription, sizeof(channel->audioDescription)),
                            "AudioUnitSetProperty(kAudioUnitProperty_StreamFormat)");
            }
        }
    }
}

static void removeChannelsFromGroup(__unsafe_unretained AEAudioController *THIS, AEChannelGroupRef group, void **ptrs, void **objects, AEChannelRef *outChannelReferences, int count) {
    // Disable matching channels first
    for ( int i=0; i < count; i++ ) {
        // Find the channel in our fixed array
        int index = 0;
        for ( index=0; index < group->channelCount; index++ ) {
            if ( group->channels[index] && group->channels[index]->ptr == ptrs[i] && group->channels[index]->object == objects[i] ) {
                // Disable this channel until we update the graph
                AudioUnitParameterValue enabledValue = 0;
                checkResult(AudioUnitSetParameter(group->mixerAudioUnit, kMultiChannelMixerParam_Enable, kAudioUnitScope_Input, index, enabledValue, 0),
                            "AudioUnitSetParameter(kMultiChannelMixerParam_Enable)");
            }
        }
    }
    
    // Now remove the matching channels from the array
    int outChannelReferencesCount = 0;
    for ( int i=0; i < count; i++ ) {
        
        // Find the channel in our channel array
        int index = 0;
        for ( index=0; index < group->channelCount; index++ ) {
            if ( group->channels[index] && group->channels[index]->ptr == ptrs[i] && group->channels[index]->object == objects[i] ) {
                if ( outChannelReferences && outChannelReferencesCount < count ) {
                    outChannelReferences[outChannelReferencesCount++] = group->channels[index];
                }
                
                // Shuffle the later elements backwards one space
                for ( int j=index; j<group->channelCount-1; j++ ) {
                    group->channels[j] = group->channels[j+1];
                }
                
                group->channels[group->channelCount-1] = NULL;
                group->channelCount--;
            }
        }
    }
}

- (void)gatherChannelsFromGroup:(AEChannelGroupRef)group intoArray:(NSMutableArray*)array {
    for ( int i=0; i<group->channelCount; i++ ) {
        AEChannelRef channel = group->channels[i];
        if ( !channel ) continue;
        if ( channel->type == kChannelTypeGroup ) {
            [self gatherChannelsFromGroup:(AEChannelGroupRef)channel->ptr intoArray:array];
        } else {
            [array addObject:(__bridge id)channel->object];
        }
    }
}

- (AEChannelGroupRef)searchForGroupContainingChannelMatchingPtr:(void*)ptr userInfo:(void*)userInfo withinGroup:(AEChannelGroupRef)group index:(int*)index {
    // Find the matching channel in the table for the given group
    for ( int i=0; i < group->channelCount; i++ ) {
        AEChannelRef channel = group->channels[i];
        if ( !channel ) continue;
        if ( channel->ptr == ptr && channel->object == userInfo ) {
            if ( index ) *index = i;
            return group;
        }
        if ( channel->type == kChannelTypeGroup ) {
            AEChannelGroupRef match = [self searchForGroupContainingChannelMatchingPtr:ptr userInfo:userInfo withinGroup:channel->ptr index:index];
            if ( match ) return match;
        }
    }
    
    return NULL;
}

- (AEChannelGroupRef)searchForGroupContainingChannelMatchingPtr:(void*)ptr userInfo:(void*)userInfo index:(int*)index {
    return [self searchForGroupContainingChannelMatchingPtr:ptr userInfo:userInfo withinGroup:_topGroup index:(int*)index];
}

- (void)iterateChannelsBeneathGroup:(AEChannelGroupRef)group block:(void(^)(AEChannelRef channel))block {
    block(group->channel);
    for ( int i=0; i<group->channelCount; i++ ) {
        if ( group->channels[i] ) {
            if ( group->channels[i]->type == kChannelTypeChannel ) {
                block(group->channels[i]);
            } else if ( group->channels[i]->type == kChannelTypeGroup ) {
                [self iterateChannelsBeneathGroup:(AEChannelGroupRef)group->channels[i]->ptr block:block];
            }
        }
    }
}

- (void)sendTeardownToChannelsAndFilters {
    [self iterateChannelsBeneathGroup:_topGroup block:^(AEChannelRef channel) {
        for ( id<AEAudioFilter> filter in [self associatedObjectsFromTable:&channel->callbacks matchingFlag:kFilterFlag] ) {
            if ( [filter respondsToSelector:@selector(teardown)] ) {
                [filter teardown];
            }
        }
        if ( channel->type == kChannelTypeChannel && [(__bridge id<AEAudioPlayable>)channel->object respondsToSelector:@selector(teardown)] ) {
            [(__bridge id<AEAudioPlayable>)channel->object teardown];
        }
    }];
}

- (void)sendSetupToChannelsAndFilters {
    [self iterateChannelsBeneathGroup:_topGroup block:^(AEChannelRef channel) {
        for ( id<AEAudioFilter> filter in [self associatedObjectsFromTable:&channel->callbacks matchingFlag:kFilterFlag] ) {
            if ( [filter respondsToSelector:@selector(setupWithAudioController:)] ) {
                [filter setupWithAudioController:self];
            }
        }
        if ( channel->type == kChannelTypeChannel && [(__bridge id<AEAudioPlayable>)channel->object respondsToSelector:@selector(setupWithAudioController:)] ) {
            [(__bridge id<AEAudioPlayable>)channel->object setupWithAudioController:self];
        }
    }];
}

- (void)releaseResourcesForChannel:(AEChannelRef)channel {
    for ( id<AEAudioFilter> filter in [self associatedObjectsFromTable:&channel->callbacks matchingFlag:kFilterFlag] ) {
        if ( [filter respondsToSelector:@selector(teardown)] ) {
            [filter teardown];
        }
    }
    for ( id object in [self associatedObjectsFromTable:&channel->callbacks matchingFlag:0] ) {
        CFBridgingRelease((__bridge CFTypeRef)object);
    }
    
    if ( channel->audiobusSenderPort ) {
        CFBridgingRelease(channel->audiobusSenderPort);
        channel->audiobusSenderPort = NULL;
        AEFreeAudioBufferList(channel->audiobusScratchBuffer);
        channel->audiobusScratchBuffer = NULL;
        CFBridgingRelease(channel->audiobusFloatConverter);
        channel->audiobusFloatConverter = NULL;
    }
    
    if ( channel->type == kChannelTypeGroup ) {
        [self releaseResourcesForGroup:(AEChannelGroupRef)channel->ptr];
    } else if ( channel->type == kChannelTypeChannel ) {
        for ( NSString *property in @[@"volume", @"pan", @"channelIsPlaying", @"channelIsMuted", @"audioDescription"] ) {
            [(__bridge NSObject*)channel->object removeObserver:self forKeyPath:property];
        }
        if ( [(__bridge id<AEAudioPlayable>)channel->object respondsToSelector:@selector(teardown)] ) {
            [(__bridge id<AEAudioPlayable>)channel->object teardown];
        }
        CFBridgingRelease(channel->object);
    }
    
    free(channel);
}

- (void)releaseResourcesForGroup:(AEChannelGroupRef)group {
    if ( group->mixerNode ) {
        checkResult(AUGraphRemoveNode(_audioGraph, group->mixerNode), "AUGraphRemoveNode");
        group->mixerNode = 0;
        group->mixerAudioUnit = NULL;
    }

    if ( group->converterNode ) {
        checkResult(AUGraphRemoveNode(_audioGraph, group->converterNode), "AUGraphRemoveNode");
        group->converterNode = 0;
        group->converterUnit = NULL;
    }
    
    // Release channel resources too
    for ( int i=0; i<group->channelCount; i++ ) {
        if ( group->channels[i] ) {
            [self releaseResourcesForChannel:group->channels[i]];
        }
    }
    
    free(group);
}

- (void)markGroupTorndown:(AEChannelGroupRef)group {
    group->mixerNode = 0;
    group->mixerAudioUnit = NULL;
    group->converterUnit = NULL;
    group->converterNode = 0;
    memset(&group->channel->audioDescription, 0, sizeof(AudioStreamBasicDescription));
    if ( group->level_monitor_data.scratchBuffer ) {
        AEFreeAudioBufferList(group->level_monitor_data.scratchBuffer);
    }
    if ( group->level_monitor_data.floatConverter ) {
        CFBridgingRelease(group->level_monitor_data.floatConverter);
    }
    memset(&group->level_monitor_data, 0, sizeof(audio_level_monitor_t));
    
    for ( int i=0; i<group->channelCount; i++ ) {
        AEChannelRef channel = group->channels[i];
        if ( !channel ) continue;
        if ( channel->type == kChannelTypeGroup ) {
            [self markGroupTorndown:(AEChannelGroupRef)channel->ptr];
        }
    }
}

- (BOOL)usingVPIO {
    return _voiceProcessingEnabled && _inputEnabled && (!_voiceProcessingOnlyForSpeakerAndMicrophone || _playingThroughDeviceSpeaker);
}

- (BOOL)attemptRecoveryFromSystemError:(NSError**)error thenStart:(BOOL)start {
    int retries = 3;
    while ( retries > 0 ) {
        NSLog(@"TAAE: Trying to recover from system error (%d retries remain)", retries);
        retries--;
        
        [self stopInternal];
        [self sendTeardownToChannelsAndFilters];
        [self teardown];
        
        [NSThread sleepForTimeInterval:0.5];

#if TARGET_OS_IPHONE
        if ( [self initAudioSession] && [self setup] ) {
#else
        if ( [self setup] ) {
#endif
            [self sendSetupToChannelsAndFilters];
            [[NSNotificationCenter defaultCenter] postNotificationName:AEAudioControllerDidRecreateGraphNotification object:self];
            
            if ( !start || [self start:error recoveringFromErrors:NO] ) {
                NSLog(@"TAAE: Successfully recovered from system error");
                _hasSystemError = NO;
                return YES;
            }
        }
    }
    
    NSLog(@"TAAE: Could not recover from system error.");
    if ( error ) *error = self.lastError;
    _hasSystemError = YES;
    return NO;
}

#pragma mark - Callback management

static callback_t *addCallbackToTable(__unsafe_unretained AEAudioController *THIS, callback_table_t *table, void *callback, void *userInfo, int flags) {
    callback_t *callback_struct = &table->callbacks[table->count];
    callback_struct->callback = callback;
    callback_struct->userInfo = userInfo;
    callback_struct->flags = flags;
    table->count++;
    return callback_struct;
}

static void removeCallbackFromTable(__unsafe_unretained AEAudioController *THIS, callback_table_t *table, void *callback, void *userInfo, BOOL *found_p) {
    BOOL found = NO;
    
    // Find the item in our fixed array
    int index = 0;
    for ( index=0; index<table->count; index++ ) {
        if ( table->callbacks[index].callback == callback && table->callbacks[index].userInfo == userInfo ) {
            found = YES;
            break;
        }
    }
    if ( found ) {
        // Now shuffle the later elements backwards one space
        table->count--;
        for ( int i=index; i<table->count; i++ ) {
            table->callbacks[i] = table->callbacks[i+1];
        }
    }
    
    if ( found_p ) *found_p = found;
}

- (NSArray *)associatedObjectsFromTable:(callback_table_t*)table matchingFlag:(uint8_t)flag {
    // Construct NSArray response
    NSMutableArray *result = [NSMutableArray array];
    for ( int i=0; i<table->count; i++ ) {
        if ( flag && !(table->callbacks[i].flags & flag) ) continue;
        
        [result addObject:(__bridge id)table->callbacks[i].userInfo];
    }
    
    return result;
}

- (BOOL)addCallback:(void*)callback userInfo:(void*)userInfo flags:(uint8_t)flags forChannel:(id<AEAudioPlayable>)channelObj {
    int index=0;
    AEChannelGroupRef parentGroup = [self searchForGroupContainingChannelMatchingPtr:channelObj.renderCallback userInfo:(__bridge void*)channelObj index:&index];
    NSAssert(parentGroup != NULL, @"Channel not found");
    
    AEChannelRef channel = parentGroup->channels[index];
    
    if ( channel->callbacks.count == kMaximumCallbacksPerSource ) {
        NSLog(@"TAAE: Warning: Maximum number of callbacks reached");
        return NO;
    }
    
    [self performSynchronousMessageExchangeWithBlock:^{
        addCallbackToTable(self, &channel->callbacks, callback, userInfo, flags);
    }];
    
    return YES;
}

- (BOOL)addCallback:(void*)callback userInfo:(void*)userInfo flags:(uint8_t)flags forChannelGroup:(AEChannelGroupRef)group {
    if ( group->channel->callbacks.count == kMaximumCallbacksPerSource ) {
        NSLog(@"TAAE: Warning: Maximum number of callbacks reached");
        return NO;
    }
    
    [self performSynchronousMessageExchangeWithBlock:^{
        addCallbackToTable(self, &group->channel->callbacks, callback, userInfo, flags);
    }];

    AEChannelGroupRef parentGroup = NULL;
    int index=0;
    if ( group != _topGroup ) {
        parentGroup = [self searchForGroupContainingChannelMatchingPtr:group userInfo:NULL index:&index];
        NSAssert(parentGroup != NULL, @"Channel group not found");
    }
    
    [self configureChannelsInRange:NSMakeRange(index, 1) forGroup:parentGroup];
    checkResult([self updateGraph], "Update graph");
    
    return YES;
}

- (BOOL)addCallback:(void*)callback userInfo:(void*)userInfo flags:(uint8_t)flags forInputChannels:(NSArray*)channels {
    callback_table_t *callbackTable = NULL;
    input_callback_table_t *inputCallbacks = NULL;
    int inputCallbackCount = _inputCallbackCount;
    input_callback_table_t *oldMultichannelInputCallbacks = _inputCallbacks;
    
    if ( !channels ) {
        callbackTable = &_inputCallbacks[0].callbacks;
    } else {
        for ( int i=1; i<_inputCallbackCount; i++ ) {
            // Compare channel maps to find a match
            if ( [(__bridge NSArray*)_inputCallbacks[i].channelMap isEqualToArray:channels] ) {
                callbackTable = &_inputCallbacks[i].callbacks;
            }
        }
        
        if ( !callbackTable ) {
            // Create new callback entry
            inputCallbacks = malloc(sizeof(input_callback_table_t) * (_inputCallbackCount+1));
            memcpy(inputCallbacks, _inputCallbacks, _inputCallbackCount * sizeof(input_callback_table_t));
            input_callback_table_t *newCallbackTable = &inputCallbacks[_inputCallbackCount];
            memset(newCallbackTable, 0, sizeof(input_callback_table_t));
            
            newCallbackTable->channelMap = (__bridge_retained void*)[channels copy];
            
            callbackTable = &newCallbackTable->callbacks;
            
            inputCallbackCount = _inputCallbackCount+1;
        }
    }
    
    if ( callbackTable->count == kMaximumCallbacksPerSource ) {
        NSLog(@"TAAE: Warning: Maximum number of callbacks reached");
        return NO;
    }
    [self performSynchronousMessageExchangeWithBlock:^{
        if ( inputCallbacks ) {
            _inputCallbacks = inputCallbacks;
            _inputCallbackCount = inputCallbackCount;
        }
        
        addCallbackToTable(self, callbackTable, callback, userInfo, flags);
    }];
    
    if ( inputCallbacks ) {
        free(oldMultichannelInputCallbacks);
        if ( _inputEnabled ) {
            [self updateInputDeviceStatus];
        }
    }
    
    return YES;
}

- (BOOL)removeCallback:(void*)callback userInfo:(void*)userInfo fromChannel:(id<AEAudioPlayable>)channelObj {
    int index=0;
    AEChannelGroupRef parentGroup = [self searchForGroupContainingChannelMatchingPtr:channelObj.renderCallback userInfo:(__bridge void*)channelObj index:&index];
    NSAssert(parentGroup != NULL, @"Channel not found");
    
    AEChannelRef channel = parentGroup->channels[index];
    
    __block BOOL found = NO;
    [self performSynchronousMessageExchangeWithBlock:^{
        removeCallbackFromTable(self, &channel->callbacks, callback, userInfo, &found);
    }];
    
    return found;
}

- (BOOL)removeCallback:(void*)callback userInfo:(void*)userInfo fromChannelGroup:(AEChannelGroupRef)group {
    __block BOOL found = NO;
    [self performSynchronousMessageExchangeWithBlock:^{
        removeCallbackFromTable(self, &group->channel->callbacks, callback, userInfo, &found);
    }];
    
    if ( !found ) return NO;
    
    AEChannelGroupRef parentGroup = NULL;
    int index=0;
    if ( group != _topGroup ) {
        parentGroup = [self searchForGroupContainingChannelMatchingPtr:group userInfo:NULL index:&index];
        NSAssert(parentGroup != NULL, @"Channel group not found");
    }
    
    [self configureChannelsInRange:NSMakeRange(index, 1) forGroup:parentGroup];
    checkResult([self updateGraph], "Update graph");
    
    return YES;
}

- (NSArray*)associatedObjectsWithFlags:(uint8_t)flags {
    return [self associatedObjectsFromTable:&_topChannel->callbacks matchingFlag:flags];
}

- (NSArray*)associatedObjectsWithFlags:(uint8_t)flags forChannel:(id<AEAudioPlayable>)channelObj {
    int index=0;
    AEChannelGroupRef parentGroup = [self searchForGroupContainingChannelMatchingPtr:channelObj.renderCallback userInfo:(__bridge void*)channelObj index:&index];
    NSAssert(parentGroup != NULL, @"Channel not found");
    
    AEChannelRef channel = parentGroup->channels[index];
    
    return [self associatedObjectsFromTable:&channel->callbacks matchingFlag:flags];
}

- (NSArray*)associatedObjectsWithFlags:(uint8_t)flags forChannelGroup:(AEChannelGroupRef)group {
    if ( !group->channel ) return @[];
    return [self associatedObjectsFromTable:&group->channel->callbacks matchingFlag:flags];
}

static void handleCallbacksForChannel(AEChannelRef channel, const AudioTimeStamp *inTimeStamp, UInt32 inNumberFrames, AudioBufferList *ioData) {
    // Pass audio to output callbacks
    for ( int i=0; i<channel->callbacks.count; i++ ) {
        callback_t *callback = &channel->callbacks.callbacks[i];
        if ( callback->flags & kReceiverFlag ) {
            ((AEAudioControllerAudioCallback)callback->callback)((__bridge id)callback->userInfo, (__bridge AEAudioController*)channel->audioController, channel->ptr, inTimeStamp, inNumberFrames, ioData);
        }
    }
}

#pragma mark - Assorted helpers

static void performLevelMonitoring(audio_level_monitor_t* monitor, AudioBufferList *buffer, UInt32 numberFrames) {
    if ( !monitor->floatConverter || !monitor->scratchBuffer ) return;
    
    if ( monitor->reset ) {
        monitor->reset  = NO;
        monitor->meanBlockCount  = 0;
        monitor->chanMeanBlockCount  = 0;
        monitor->meanAccumulator = 0;
        monitor->average         = 0;
        monitor->peak            = 0;
        for (int i=0; i < kMaximumMonitoringChannels; ++i) {
            monitor->chanMeanAccumulator[i] = 0;
            monitor->chanAverage[i]         = 0;
            monitor->chanPeak[i]            = 0;
        }
    }
    
    UInt32 monitorFrames = min(numberFrames, kLevelMonitorScratchBufferSize);
    AEFloatConverterToFloatBufferList((__bridge AEFloatConverter *)monitor->floatConverter, buffer, monitor->scratchBuffer, monitorFrames);

    for ( int i=0; i<monitor->scratchBuffer->mNumberBuffers && i < kMaximumMonitoringChannels; i++ ) {
        float peak = 0.0;
        vDSP_maxmgv((float*)monitor->scratchBuffer->mBuffers[i].mData, 1, &peak, monitorFrames);
        if ( peak > monitor->chanPeak[i] ) monitor->chanPeak[i] = peak;
        if ( peak > monitor->peak ) monitor->peak = peak;
        
        float avg = 0.0;
        vDSP_meamgv((float*)monitor->scratchBuffer->mBuffers[i].mData, 1, &avg, monitorFrames);
        monitor->chanMeanAccumulator[i] += avg;
        if ( i == 0 ) monitor->chanMeanBlockCount++;
        monitor->meanAccumulator += avg;
        monitor->meanBlockCount++;
        
        monitor->chanAverage[i] = monitor->chanMeanAccumulator[i] / (double)monitor->chanMeanBlockCount;
        monitor->average = monitor->meanAccumulator / (double)monitor->meanBlockCount;
    }
}

- (BOOL)hasAudiobusSenderForUpstreamChannels:(AEChannelRef)channel {
    if ( !channel->parentGroup ) return NO;
    
    AEChannelRef parentGroupChannel = channel->parentGroup->channel;
    if ( parentGroupChannel->audiobusSenderPort ) {
        return YES;
    }
    
    return [self hasAudiobusSenderForUpstreamChannels:parentGroupChannel];
}

static BOOL upstreamChannelsMutedByAudiobus(AEChannelRef channel) {
    if ( !channel->parentGroup ) return NO;
    
    AEChannelRef parentGroupChannel = channel->parentGroup->channel;
    if ( parentGroupChannel->audiobusSenderPort && ABSenderPortIsMuted((__bridge id)parentGroupChannel->audiobusSenderPort) ) {
        return YES;
    }
    
    return upstreamChannelsMutedByAudiobus(parentGroupChannel);
}

static BOOL upstreamChannelsConnectedToAudiobus(AEChannelRef channel) {
    if ( !channel->parentGroup ) return NO;
    
    AEChannelRef parentGroupChannel = channel->parentGroup->channel;
    if ( parentGroupChannel->audiobusSenderPort && ABSenderPortIsConnected((__bridge id)parentGroupChannel->audiobusSenderPort) ) {
        return YES;
    }
    
    return upstreamChannelsConnectedToAudiobus(parentGroupChannel);
}

#if TARGET_OS_IPHONE
static void * firstUpstreamAudiobusSenderPort(AEChannelRef channel) {
    if ( channel->audiobusSenderPort ) {
        return channel->audiobusSenderPort;
    }
    
    if ( !channel->parentGroup ) return nil;
    
    return firstUpstreamAudiobusSenderPort(channel->parentGroup->channel);
}
#endif

#if TARGET_OS_IPHONE
- (void)housekeeping {
    Float32 bufferDuration = [((AVAudioSession*)[AVAudioSession sharedInstance]) IOBufferDuration];
    if ( _currentBufferDuration != bufferDuration ) self.currentBufferDuration = bufferDuration;
}

- (NSString*)stringFromRouteDescription:(AVAudioSessionRouteDescription*)routeDescription {
    
    NSMutableString *inputsString = [NSMutableString string];
    for ( AVAudioSessionPortDescription *port in routeDescription.inputs ) {
        [inputsString appendFormat:@"%@%@", inputsString.length > 0 ? @", " : @"", port.portName];
    }
    NSMutableString *outputsString = [NSMutableString string];
    for ( AVAudioSessionPortDescription *port in routeDescription.outputs ) {
        [outputsString appendFormat:@"%@%@", outputsString.length > 0 ? @", " : @"", port.portName];
    }
    
    return [NSString stringWithFormat:@"%@%@%@", inputsString, inputsString.length > 0 && outputsString.length > 0 ? @" and " : @"", outputsString];
}
#endif

@end

#pragma mark -

@implementation AEAudioControllerProxy
- (id)initWithAudioController:(AEAudioController *)audioController {
    _audioController = audioController;
    return self;
}
- (NSMethodSignature *)methodSignatureForSelector:(SEL)selector {
    return [_audioController methodSignatureForSelector:selector];
}
- (void)forwardInvocation:(NSInvocation *)invocation {
    [invocation setTarget:_audioController];
    [invocation invoke];
}
@end

@interface AEAudioControllerMessagePollThread () {
    AEAudioController *_audioController;
}
@end
@implementation AEAudioControllerMessagePollThread
@synthesize pollInterval = _pollInterval;
- (id)initWithAudioController:(AEAudioController *)audioController {
    if ( !(self = [super init]) ) return nil;
    _audioController = audioController;
    return self;
}
-(void)main {
    @autoreleasepool {
        pthread_setname_np("com.theamazingaudioengine.AEAudioControllerMessagePollThread");
        while ( ![self isCancelled] ) {
            @autoreleasepool {
                if ( AEAudioControllerHasPendingMainThreadMessages(_audioController) ) {
                    [_audioController performSelectorOnMainThread:@selector(pollForMessageResponses) withObject:nil waitUntilDone:NO];
                }
                usleep(_pollInterval*1.0e6);
            }
        }
    }
}
@end<|MERGE_RESOLUTION|>--- conflicted
+++ resolved
@@ -589,15 +589,11 @@
     }
     
     if ( *ioActionFlags & kAudioUnitRenderAction_PreRender ) {
-<<<<<<< HEAD
-        // Before main render: first service input
-#if TARGET_OS_IPHONE
-=======
         // Before main render: First process messages
         processPendingMessagesOnRealtimeThread(THIS);
         
         // Service input
->>>>>>> 844d832a
+#if TARGET_OS_IPHONE
         if ( THIS->_inputEnabled ) {
             serviceAudioInput(THIS, inTimeStamp, &THIS->_lastInputBusTimeStamp, inNumberFrames);
         }
@@ -902,11 +898,6 @@
     _voiceProcessingEnabled = useVoiceProcessing;
     _inputMode = AEInputModeFixedAudioFormat;
     _voiceProcessingOnlyForSpeakerAndMicrophone = YES;
-<<<<<<< HEAD
-=======
-    _avoidMeasurementModeForBuiltInSpeaker = YES;
-    _boostBuiltInMicGainInMeasurementMode = YES;
->>>>>>> 844d832a
     _inputCallbacks = (input_callback_table_t*)calloc(sizeof(input_callback_table_t), 1);
     _inputCallbackCount = 1;
     
@@ -968,12 +959,6 @@
     _voiceProcessingEnabled = useVoiceProcessing;
     _inputMode = AEInputModeFixedAudioFormat;
     _voiceProcessingOnlyForSpeakerAndMicrophone = YES;
-<<<<<<< HEAD
-=======
-    _avoidMeasurementModeForBuiltInSpeaker = YES;
-    _boostBuiltInMicGainInMeasurementMode = YES;
-
->>>>>>> 844d832a
 
 #if TARGET_OS_IPHONE
     if ( ![self initAudioSession] || ![self setup] ) {
