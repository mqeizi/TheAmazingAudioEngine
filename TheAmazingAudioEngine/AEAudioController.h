--- conflicted
+++ resolved
@@ -1242,13 +1242,9 @@
  *
  *  Default is YES.
  */
-<<<<<<< HEAD
 #if TARGET_OS_IPHONE
-@property (nonatomic, assign) BOOL avoidMeasurementModeForBuiltInMic;
+@property (nonatomic, assign) BOOL boostBuiltInMicGainInMeasurementMode;
 #endif
-=======
-@property (nonatomic, assign) BOOL boostBuiltInMicGainInMeasurementMode;
->>>>>>> 867c52c4
 
 /*! 
  * Mute output
