//
//  AEAudioController.h
//  The Amazing Audio Engine
//
//  Created by Michael Tyson on 25/11/2011.
//
//  This software is provided 'as-is', without any express or implied
//  warranty.  In no event will the authors be held liable for any damages
//  arising from the use of this software.
//
//  Permission is granted to anyone to use this software for any purpose,
//  including commercial applications, and to alter it and redistribute it
//  freely, subject to the following restrictions:
//
//  1. The origin of this software must not be misrepresented; you must not
//     claim that you wrote the original software. If you use this software
//     in a product, an acknowledgment in the product documentation would be
//     appreciated but is not required.
//
//  2. Altered source versions must be plainly marked as such, and must not be
//     misrepresented as being the original software.
//
//  3. This notice may not be removed or altered from any source distribution.
//

#ifdef __cplusplus
extern "C" {
#endif

#import <AudioToolbox/AudioToolbox.h>
#import <AudioUnit/AudioUnit.h>

@class AEAudioController;

#pragma mark - Notifications and constants

/*!
 * @var AEAudioControllerSessionInterruptionBeganNotification
 *  Notification that the audio session has been interrupted.
 *
 * @var AEAudioControllerSessionInterruptionEndedNotification
 *  Notification that the audio session interrupted has ended, and control
 *  has been passed back to the application.
 *
 * @var AEAudioControllerSessionRouteChangeNotification
 *  Notification that the system's audio route has changed.
 *
 * @var AEAudioControllerDidRecreateGraphNotification
 *  Notification that AEAudioController has shut down and re-initialized
 *  the audio graph. This can happen in response to some unexpected system 
 *  errors. Objects that use the graph directly (such as creating audio units)
 *  should re-initialise the audio units.
 *
 * @var AEAudioControllerErrorOccurredNotification
 *  Some asynchronous error occurred, such as when the user denies your app
 *  record access. The userInfo dictionary of the notification will contain
 *  the AVAudioControllerErrorKey, an NSError.
 */
extern NSString * const AEAudioControllerSessionInterruptionBeganNotification;
extern NSString * const AEAudioControllerSessionInterruptionEndedNotification;
extern NSString * const AEAudioControllerSessionRouteChangeNotification;
extern NSString * const AEAudioControllerDidRecreateGraphNotification;
extern NSString * const AEAudioControllerErrorOccurredNotification;
    
/*!
 * Keys to be used with notifications
 */
extern NSString * const AEAudioControllerErrorKey;

/*!
 * Errors
 */
extern NSString * const AEAudioControllerErrorDomain;
enum {
    AEAudioControllerErrorInputAccessDenied
};
    
/*!
 * @enum AEInputMode
 *  Input mode
 *
 *  How to handle incoming audio
 *
 * @var AEInputModeFixedAudioFormat
 *  Receive input in the exact, fixed audio format you specified when initializing the
 *  audio controller, regardless of the number of input channels. For example, if you
 *  specified a stereo audio stream description, and you have a mono input source, the mono source
 *  will be bridged to stereo.
 *
 *  This is the default.
 *
 * @var AEInputModeVariableAudioFormat
 *  Audio format will change, depending on the number of input channels available.
 *  Mono audio sources will produce mono audio; 8-channel audio sources will produce 8-channel
 *  audio. You can determine how many channels are being provided by examining the
 *  `mNumberBuffers` field of the AudioBufferList for non-interleaved audio, or the
 *  `mNumberOfChannels` field of the first buffer within the AudioBufferList for 
 *  interleaved audio. Note that this might change without warning, as the user plugs/unplugs
 *  hardware.
 */
typedef enum {
    AEInputModeFixedAudioFormat,
    AEInputModeVariableAudioFormat
} AEInputMode;

#pragma mark - Callbacks and protocols

/*!
 * Render callback
 *
 *  This is called when audio for the channel is required. As this is called from Core Audio's
 *  realtime thread, you should not wait on locks, allocate memory, or call any Objective-C or BSD
 *  code from this callback.
 *
 *  The channel object is passed through as a parameter.  You should not send it Objective-C
 *  messages, but if you implement the callback within your channel's \@implementation block, you 
 *  can gain direct access to the instance variables of the channel ("((MyChannel*)channel)->myInstanceVariable").
 *
 * @param channel           The channel object
 * @param audioController   The Audio Controller
 * @param time              The time the buffer will be played, automatically compensated for hardware latency.
 * @param frames            The number of frames required
 * @param audio             The audio buffer list - audio should be copied into the provided buffers
 * @return A status code
 */
typedef OSStatus (*AEAudioControllerRenderCallback) (__unsafe_unretained id    channel,
                                                     __unsafe_unretained AEAudioController *audioController,
                                                     const AudioTimeStamp     *time,
                                                     UInt32                    frames,
                                                     AudioBufferList          *audio);

/*!
 * AEAudioPlayable protocol
 *
 *  The interface that a channel object must implement - this includes 'renderCallback',
 *  which is a @link AEAudioControllerRenderCallback C callback @endlink to be called when 
 *  audio is required.  The callback will be passed a reference to this object, so you should
 *  implement it from within the \@implementation block to gain access to your
 *  instance variables.
 */
@protocol AEAudioPlayable <NSObject>

/*!
 * Reference to the render callback
 *
 *  This method must return a pointer to the render callback function that provides
 *  the channel audio.  Always return the same pointer - this must not change over time.
 *
 * @return Pointer to a render callback function
 */
@property (nonatomic, readonly) AEAudioControllerRenderCallback renderCallback;

@optional

/*!
 * Perform setup, to prepare for playback
 *
 *  Playable objects may implement this method to be notified when the object is
 *  being added to the audio controller, or when the audio system is being restored
 *  after a system error.
 *
 *  Use this method to allocate/initialise any required resources.
 */
- (void)setupWithAudioController:(AEAudioController *)audioController;

/*!
 * Clean up resources
 *
 *  Playable objects may implement this method to be notified when the object is
 *  being removed from the audio controller, or when the audio system is being
 *  cleaned up after a system error.
 *
 *  Use this method to free up any resources used.
 */
- (void)teardown;

/*!
 * Track volume
 *
 *  Changes are tracked by Key-Value Observing, so be sure to send KVO notifications
 *  when the value changes (or use a readwrite property).
 *
 *  Range: 0.0 to 1.0
 */
@property (nonatomic, readonly) float volume;

/*!
 * Track pan
 *
 *  Changes are tracked by Key-Value Observing, so be sure to send KVO notifications
 *  when the value changes (or use a readwrite property).
 *
 *  Range: -1.0 (left) to 1.0 (right)
 */
@property (nonatomic, readonly) float pan;

/*
 * Whether channel is currently playing
 *
 *  If this is NO, then the track will be silenced and no further render callbacks
 *  will be performed until set to YES again.
 *
 *  Changes are tracked by Key-Value Observing, so be sure to send KVO notifications
 *  when the value changes (or use a readwrite property).
 */
@property (nonatomic, readonly) BOOL channelIsPlaying;

/*
 * Whether channel is muted
 *
 *  If YES, track will be silenced, but render callbacks will continue to be performed.
 *  
 *  Changes are tracked by Key-Value Observing, so be sure to send KVO notifications
 *  when the value changes (or use a readwrite property).
 */
@property (nonatomic, readonly) BOOL channelIsMuted;

/*
 * The audio format for this channel
 */
@property (nonatomic, readonly) AudioStreamBasicDescription audioDescription;

@end

/*!
 * @var AEAudioSourceInput
 *  Main audio input
 *
 * @var AEAudioSourceMainOutput
 *  Main audio output
 */
#define AEAudioSourceInput           ((void*)0x01)
#define AEAudioSourceMainOutput      ((void*)0x02)

/*!
 * Audio callback
 *
 *  This callback is used for notifying you of incoming audio (either from 
 *  the built-in microphone, or another input device), and outgoing audio that
 *  is about to be played by the system.
 *
 *  The receiver object is passed through as a parameter.  You should not send it Objective-C
 *  messages, but if you implement the callback within your receiver's \@implementation block, you 
 *  can gain direct access to the instance variables of the receiver ("((MyReceiver*)receiver)->myInstanceVariable").
 *
 *  Do not wait on locks, allocate memory, or call any Objective-C or BSD code.
 *
 * @param receiver   The receiver object
 * @param audioController The Audio Controller
 * @param source     The source of the audio: @link AEAudioSourceInput @endlink, @link AEAudioSourceMainOutput @endlink, an AEChannelGroupRef or an id<AEAudioPlayable>.
 * @param time       The time the audio was received (for input), or the time it will be played (for output), automatically compensated for hardware latency.
 * @param frames     The length of the audio, in frames
 * @param audio      The audio buffer list
 */
typedef void (*AEAudioControllerAudioCallback) (__unsafe_unretained id    receiver,
                                                __unsafe_unretained AEAudioController *audioController,
                                                void                     *source,
                                                const AudioTimeStamp     *time,
                                                UInt32                    frames,
                                                AudioBufferList          *audio);


/*!
 * AEAudioReceiver protocol
 *
 *  The interface that a object must implement to receive incoming or outgoing output audio.
 *  This includes 'receiverCallback', which is a @link AEAudioControllerAudioCallback C callback @endlink 
 *  to be called when audio is available.  The callback will be passed a reference to this object, so you 
 *  should implement it from within the \@implementation block to gain access to your instance variables.
 */
@protocol AEAudioReceiver <NSObject>

/*!
 * Reference to the receiver callback
 *
 *  This method must return a pointer to the receiver callback function that accepts received
 *  audio.  Always return the same pointer - this must not change over time.
 *
 * @return Pointer to an audio callback
 */
@property (nonatomic, readonly) AEAudioControllerAudioCallback receiverCallback;

@end

/*!
 * Filter audio producer
 *
 *  This defines the function passed to a AEAudioControllerFilterCallback,
 *  which is used to produce input audio to be processed by the filter.
 *
 * @param producerToken    An opaque pointer to be passed to the function
 * @param audio            Audio buffer list to be written to
 * @param frames           Number of frames to produce on input, number of frames produced on output
 * @return A status code
 */
typedef OSStatus (*AEAudioControllerFilterProducer)(void            *producerToken, 
                                                    AudioBufferList *audio, 
                                                    UInt32          *frames);


/*!
 * Filter callback
 *
 *  This callback is used for audio filters.
 *
 *  A filter implementation must call the function pointed to by the *producer* argument,
 *  passing *producerToken*, *audio*, and *frames* as arguments, in order to produce as much
 *  audio is required to produce *frames* frames of output audio:
 *
 *          OSStatus status = producer(producerToken, audio, &frames);
 *          if ( status != noErr ) return status;
 *
 *  Then the audio can be processed as desired.
 *
 *  The filter object is passed through as a parameter.  You should not send it Objective-C
 *  messages, but if you implement the callback within your filter's \@implementation block, you 
 *  can gain direct access to the instance variables of the filter ("((MyFilter*)filter)->myInstanceVariable").
 *
 *  Do not wait on locks, allocate memory, or call any Objective-C or BSD code.
 *
 * @param filter    The filter object
 * @param audioController The Audio Controller
 * @param producer  A function pointer to be used to produce input audio
 * @param producerToken An opaque pointer to be passed to the producer as the first argument
 * @param time      The time the output audio will be played or the time input audio was received, automatically compensated for hardware latency.
 * @param frames    The length of the required audio, in frames
 * @param audio     The audio buffer list to write output audio to
 * @return A status code
 */
typedef OSStatus (*AEAudioControllerFilterCallback)(__unsafe_unretained id    filter,
                                                    __unsafe_unretained AEAudioController *audioController,
                                                    AEAudioControllerFilterProducer producer,
                                                    void                     *producerToken,
                                                    const AudioTimeStamp     *time,
                                                    UInt32                    frames,
                                                    AudioBufferList          *audio);

/*!
 * AEAudioFilter protocol
 *
 *  The interface that a filter must implement - this includes 'filterCallback', which is a 
 *  @link AEAudioControllerFilterCallback C callback @endlink to be called when
 *  audio is to be filtered.  The callback will be passed a reference to this object, so you should
 *  implement it from within the \@implementation block to gain access to your
 *  instance variables.
 *
 *  Note that it is your responsibility to make sure you are using the correct
 *  AudioStreamBasicDescription for the source you are filtering.
 */
@protocol AEAudioFilter <NSObject>

/*!
 * Reference to the filter callback
 *
 *  This method must return a pointer to the filter callback function that performs
 *  audio manipulation.  Always return the same pointer - this must not change over time.
 *
 * @return Pointer to a variable speed filter callback
 */
@property (nonatomic, readonly) AEAudioControllerFilterCallback filterCallback;
    
@optional
    
/*!
 * Perform setup, to prepare for playback
 *
 *  Filter objects may implement this method to be notified when the object is
 *  being added to the audio controller, or when the audio system is being restored
 *  after a system error.
 *
 *  Use this method to allocate/initialise any required resources.
 */
- (void)setupWithAudioController:(AEAudioController *)audioController;

/*!
 * Clean up resources
 *
 *  Filter objects may implement this method to be notified when the object is
 *  being removed from the audio controller, or when the audio system is being
 *  cleaned up after a system error.
 *
 *  Use this method to free up any resources used.
 */
- (void)teardown;

@end


/*!
 * @enum AEAudioTimingContext
 *  Timing contexts
 *
 *  Used to indicate which context the audio system is in when a timing receiver
 *  is called.
 *
 * @var AEAudioTimingContextInput
 *  Input context: Audio system is about to process some incoming audio (from microphone, etc).
 *
 * @var AEAudioTimingContextOutput
 *  Output context: Audio system is about to render the next buffer for playback.
 *
 */
typedef enum {
    AEAudioTimingContextInput,
    AEAudioTimingContextOutput
} AEAudioTimingContext;

/*!
 * Timing callback
 *
 *  This callback used to notify you when the system time advances.  When called
 *  from an input context, it occurs before any input receiver calls are performed.
 *  When called from an output context, it occurs before any output receivers are
 *  performed.
 *
 *  The receiver object is passed through as a parameter.  You should not send it Objective-C
 *  messages, but if you implement the callback within your receiver's \@implementation block, you 
 *  can gain direct access to the instance variables of the receiver ("((MyReceiver*)receiver)->myInstanceVariable").
 *
 *  Do not wait on locks, allocate memory, or call any Objective-C or BSD code.
 *
 * @param receiver  The receiver object
 * @param audioController The Audio Controller
 * @param time      The time the audio was received (for input), or the time it will be played (for output), automatically compensated for hardware latency.
 * @param frames    The number of frames for the current block
 * @param context   The timing context - either input, or output
 */
typedef void (*AEAudioControllerTimingCallback) (__unsafe_unretained id    receiver,
                                                 __unsafe_unretained AEAudioController *audioController,
                                                 const AudioTimeStamp     *time,
                                                 UInt32                    frames,
                                                 AEAudioTimingContext      context);

/*!
 * AEAudioTimingReceiver protocol
 *
 *  The interface that a object must implement to receive system time advance notices.
 *  This includes 'timingReceiver', which is a @link AEAudioControllerTimingCallback C callback @endlink 
 *  to be called when the system time advances.  The callback will be passed a reference to this object, so you 
 *  should implement it from within the \@implementation block to gain access to your instance variables.
 */
@protocol AEAudioTimingReceiver <NSObject>

/*!
 * Reference to the receiver callback
 *
 *  This method must return a pointer to the receiver callback function that accepts received
 *  audio.  Always return the same pointer - this must not change over time.
 *
 * @return Pointer to an audio callback
 */
@property (nonatomic, readonly) AEAudioControllerTimingCallback timingReceiverCallback;

@end


/*!
 * Channel group identifier
 *
 *  See @link AEAudioController::createChannelGroup @endlink for more info.
 */
typedef struct _channel_group_t* AEChannelGroupRef;

@class AEAudioController;

/*!
 * Message handler function
 *
 * @param audioController   The audio controller
 * @param userInfo          Pointer to your data
 * @param userInfoLength    Length of userInfo in bytes
 */
typedef void (*AEAudioControllerMainThreadMessageHandler)(__unsafe_unretained AEAudioController *audioController, void *userInfo, int userInfoLength);

#pragma mark -

/*!
 * Main controller class
 *
 *  Use:
 *
 *  1. [Initialise](initWithAudioDescription:), with the desired audio format.
 *  2. Set required parameters.
 *  3. Add channels, input receivers, output receivers, timing receivers and filters, as required.
 *     Note that all these can be added/removed during operation as well.
 *  4. Call @link start: @endlink to begin processing audio.
 */
@interface AEAudioController : NSObject

#pragma mark - Setup and start/stop
/** @name Setup and start/stop */
///@{

/*!
 * 16-bit stereo audio description, interleaved
 *
 *  This is a 16-bit signed PCM, stereo, interleaved format at 44.1kHz that can be used
 *  with @link initWithAudioDescription: @endlink.
 */
+ (AudioStreamBasicDescription)interleaved16BitStereoAudioDescription;

/*!
 * 16-bit stereo audio description, non-interleaved
 *
 *  This is a 16-bit signed PCM, stereo, non-interleaved format at 44.1kHz that can be used
 *  with @link initWithAudioDescription: @endlink.
 */
+ (AudioStreamBasicDescription)nonInterleaved16BitStereoAudioDescription;

/*!
 * Floating-point stereo audio description, non-interleaved
 *
 *  This is a floating-point PCM, stereo, non-interleaved format at 44.1kHz that can be used
 *  with @link initWithAudioDescription: @endlink.
 */
+ (AudioStreamBasicDescription)nonInterleavedFloatStereoAudioDescription;

/*!
 * Determine whether voice processing is available on this device
 *
 *  Older devices are not able to perform voice processing - this determines
 *  whether it's available.  See @link voiceProcessingEnabled @endlink for info.
 */
+ (BOOL)voiceProcessingAvailable;

/*!
 * Initialize the audio controller system, with the audio description you provide.
 *
 *  Creates and configures the audio unit and initial mixer audio unit.
 *
 *  This initialises the audio system without input (from microphone, etc) enabled. If
 *  you desire audio input, use @link initWithAudioDescription:inputEnabled:useVoiceProcessing: @endlink.
 *
 * @param audioDescription  Audio description to use for all audio
 */
- (id)initWithAudioDescription:(AudioStreamBasicDescription)audioDescription;

/*!
 * Initialize the audio controller system, with the audio description you provide.
 *
 *  Creates and configures the input/output audio unit and initial mixer audio unit.
 *
 * @param audioDescription    Audio description to use for all audio
 * @param enableInput         Whether to enable audio input from the microphone or another input device
 */
- (id)initWithAudioDescription:(AudioStreamBasicDescription)audioDescription inputEnabled:(BOOL)enableInput;

/*!
 * Initialize the audio controller system, with the audio description you provide.
 *
 *  Creates and configures the input/output audio unit and initial mixer audio unit.
 *
 * @param audioDescription    Audio description to use for all audio
 * @param enableInput         Whether to enable audio input from the microphone or another input device
 * @param useVoiceProcessing  Whether to use the voice processing unit (see @link voiceProcessingEnabled @endlink and @link voiceProcessingAvailable @endlink).
 */
- (id)initWithAudioDescription:(AudioStreamBasicDescription)audioDescription inputEnabled:(BOOL)enableInput useVoiceProcessing:(BOOL)useVoiceProcessing;

/*!
 * Initialize the audio controller system, with the audio description you provide.
 *
 *  Creates and configures the input/output audio unit and initial mixer audio unit.
 *
 * @param audioDescription    Audio description to use for all audio
 * @param enableInput         Whether to enable audio input from the microphone or another input device
 * @param useVoiceProcessing  Whether to use the voice processing unit (see @link voiceProcessingEnabled @endlink and @link voiceProcessingAvailable @endlink).
 * @param enableOutput        Whether to enable audio output.  Sometimes when recording from external input-only devices at high sample rates (96k) you may need to disable output for the sample rate to be actually used.
 */
- (id)initWithAudioDescription:(AudioStreamBasicDescription)audioDescription inputEnabled:(BOOL)enableInput useVoiceProcessing:(BOOL)useVoiceProcessing outputEnabled:(BOOL)enableOutput;


- (BOOL)updateWithAudioDescription:(AudioStreamBasicDescription)audioDescription inputEnabled:(BOOL)enableInput useVoiceProcessing:(BOOL)useVoiceProcessing outputEnabled:(BOOL)enableOutput;

/*!
 * Start audio engine
 *
 * @param error On output, if not NULL, the error
 * @return YES on success, NO on failure
 */
- (BOOL)start:(NSError**)error;

/*!
 * Stop audio engine
 */
- (void)stop;

///@}
#pragma mark - Channel and channel group management
/** @name Channel and channel group management */
///@{

/*!
 * Add channels
 *
 *  Takes an array of one or more objects that implement the @link AEAudioPlayable @endlink protocol.
 *
 * @param channels An array of id<AEAudioPlayable> objects
 */
- (void)addChannels:(NSArray*)channels;

/*!
 * Add channels to a channel group
 *
 * @param channels Array of id<AEAudioPlayable> objects
 * @param group    Group identifier
 */
- (void)addChannels:(NSArray*)channels toChannelGroup:(AEChannelGroupRef)group;

/*!
 * Remove channels
 *
 *  Takes an array of one or more objects that implement the @link AEAudioPlayable @endlink protocol.
 *
 * @param channels An array of id<AEAudioPlayable> objects
 */
- (void)removeChannels:(NSArray*)channels;

/*!
 * Remove channels from a channel group
 *
 * @param channels Array of id<AEAudioPlayable> objects
 * @param group    Group identifier
 */
- (void)removeChannels:(NSArray*)channels fromChannelGroup:(AEChannelGroupRef)group;

/*!
 * Obtain a list of all channels, across all channel groups
 */
- (NSArray*)channels;

/*!
 * Get a list of channels within a channel group
 *
 * @param group Group identifier
 * @return Array of id<AEAudioPlayable> objects contained within the group
 */
- (NSArray*)channelsInChannelGroup:(AEChannelGroupRef)group;

/*!
 * Create a channel group
 *
 *  Channel groups cause the channels within the group to be pre-mixed together, so that one filter
 *  can be applied to several channels without the added performance impact.
 *
 *  You can create trees of channel groups using @link addChannels:toChannelGroup: @endlink, with
 *  filtering at each branch, for complex filter chaining.
 *
 * @return An identifier for the created group
 */
- (AEChannelGroupRef)createChannelGroup;

/*!
 * Create a channel sub-group within an existing channel group
 *
 *  With this method, you can create trees of channel groups, with filtering steps at
 *  each branch of the tree.
 *
 * @param group Group identifier
 * @return An identifier for the created group
 */
- (AEChannelGroupRef)createChannelGroupWithinChannelGroup:(AEChannelGroupRef)group;

/*!
 * Remove a channel group
 *
 *  Removes channels from the group and releases associated resources.
 *
 * @param group Group identifier
 */
- (void)removeChannelGroup:(AEChannelGroupRef)group;

/*!
 * Get a list of top-level channel groups
 *
 * @return Array of NSValues containing pointers (group identifiers)
 */
- (NSArray*)topLevelChannelGroups;

/*!
 * Get a list of sub-groups contained within a group
 *
 * @param group Group identifier
 * @return Array of NSNumber containing sub-group identifiers
 */
- (NSArray*)channelGroupsInChannelGroup:(AEChannelGroupRef)group;

/*!
 * Set the volume level of a channel group
 *
 * @param volume    Group volume (0 - 1)
 * @param group     Group identifier
 */
- (void)setVolume:(float)volume forChannelGroup:(AEChannelGroupRef)group;

/*!
 * Get the volume level of a channel group
 *
 * @param group     Group identifier
 * @return Group volume (0 - 1)
 */
- (float)volumeForChannelGroup:(AEChannelGroupRef)group;

/*!
 * Set the pan of a channel group
 *
 * @param pan       Group pan (-1.0, left to 1.0, right)
 * @param group     Group identifier
 */
- (void)setPan:(float)pan forChannelGroup:(AEChannelGroupRef)group;

/*!
 * Get the pan of a channel group
 *
 * @param group     Group identifier
 * @return Group pan (-1.0, left to 1.0, right)
 */
- (float)panForChannelGroup:(AEChannelGroupRef)group;

/*!
 * Set the playing status of a channel group
 *
 *  If this is NO, then the group will be silenced and no further render callbacks
 *  will be performed on child channels until set to YES again.
 *
 * @param playing   Whether group is playing
 * @param group     Group identifier
 */
- (void)setPlaying:(BOOL)playing forChannelGroup:(AEChannelGroupRef)group;

/*!
 * Get the playing status of a channel group
 *
 * @param group     Group identifier
 * @return Whether group is playing
 */
- (BOOL)channelGroupIsPlaying:(AEChannelGroupRef)group;

/*!
 * Set the mute status of a channel group
 *
 *  If YES, group will be silenced, but render callbacks of child channels
 *  will continue to be performed.
 *
 * @param muted     Whether group is muted
 * @param group     Group identifier
 */
- (void)setMuted:(BOOL)muted forChannelGroup:(AEChannelGroupRef)group;

/*!
 * Get the mute status of a channel group
 *
 * @param group     Group identifier
 * @return Whether group is muted
 */
- (BOOL)channelGroupIsMuted:(AEChannelGroupRef)group;

///@}
#pragma mark - Filters
/** @name Filters */
///@{

/*!
 * Add an audio filter to the system output
 *
 *  Audio filters are used to process live audio before playback.
 *
 * @param filter An object that implements the AEAudioFilter protocol
 */
- (void)addFilter:(id<AEAudioFilter>)filter;

/*!
 * Add an audio filter to a channel
 *
 *  Audio filters are used to process live audio before playback.
 *
 *  You can apply audio filters to one or more channels - use channel groups to do so
 *  without the extra performance overhead by pre-mixing channels together first. See
 *  @link createChannelGroup @endlink.
 *
 *  You can also apply more than one audio filter to a channel - each audio filter will
 *  be performed on the audio in the order in which the filters were added using this
 *  method.
 *
 * @param filter  An object that implements the AEAudioFilter protocol
 * @param channel The channel on which to perform audio processing
 */
- (void)addFilter:(id<AEAudioFilter>)filter toChannel:(id<AEAudioPlayable>)channel;

/*!
 * Add an audio filter to a channel group
 *
 *  Audio filters are used to process live audio before playback.
 *
 *  Create and add filters to a channel group to process multiple channels with one filter,
 *  without the performance hit of processing each channel individually.
 *
 * @param filter An object that implements the AEAudioFilter protocol
 * @param group  The channel group on which to perform audio processing
 */
- (void)addFilter:(id<AEAudioFilter>)filter toChannelGroup:(AEChannelGroupRef)group;

/*!
 * Add an audio filter to the system input
 *
 *  Audio filters are used to process live audio.
 *
 * @param filter An object that implements the AEAudioFilter protocol
 */
- (void)addInputFilter:(id<AEAudioFilter>)filter;

/*!
 * Add an audio filter to the system input
 *
 *  Audio filters are used to process live audio.
 *
 * @param filter An object that implements the AEAudioFilter protocol
 * @param channels An array of NSNumbers identifying by index the input channels to filter, or nil for default (the same as addInputFilter:)
 */
- (void)addInputFilter:(id<AEAudioFilter>)filter forChannels:(NSArray*)channels;

/*!
 * Remove a filter from system output
 *
 * @param filter The filter to remove
 */
- (void)removeFilter:(id<AEAudioFilter>)filter;

/*!
 * Remove a filter from a channel
 *
 * @param filter  The filter to remove
 * @param channel The channel to stop filtering
 */
- (void)removeFilter:(id<AEAudioFilter>)filter fromChannel:(id<AEAudioPlayable>)channel;

/*!
 * Remove a filter from a channel group
 *
 * @param filter The filter to remove
 * @param group  The group to stop filtering
 */
- (void)removeFilter:(id<AEAudioFilter>)filter fromChannelGroup:(AEChannelGroupRef)group;

/*!
 * Remove a filter from system input
 *
 * @param filter The filter to remove
 */
- (void)removeInputFilter:(id<AEAudioFilter>)filter;

/*!
 * Get a list of all top-level output filters
 */
- (NSArray*)filters;

/*!
 * Get a list of all filters currently operating on the channel
 *
 * @param channel Channel to get filters for
 */
- (NSArray*)filtersForChannel:(id<AEAudioPlayable>)channel;

/*!
 * Get a list of all filters currently operating on the channel group
 *
 * @param group Channel group to get filters for
 */
- (NSArray*)filtersForChannelGroup:(AEChannelGroupRef)group;

/*!
 * Get a list of all input filters
 */
- (NSArray*)inputFilters;

///@}
#pragma mark - Output receivers
/** @name Output receivers */
///@{

/*!
 * Add an output receiver
 *
 *  Output receivers receive audio that is being played by the system.  Use this
 *  method to add a receiver to receive audio that consists of all the playing channels
 *  mixed together.
 *
 * @param receiver An object that implements the AEAudioReceiver protocol
 */
- (void)addOutputReceiver:(id<AEAudioReceiver>)receiver;

/*!
 * Add an output receiver
 *
 *  Output receivers receive audio that is being played by the system.  Use this
 *  method to add a callback to receive audio from a particular channel.
 *
 * @param receiver An object that implements the AEAudioReceiver protocol
 * @param channel  A channel
 */
- (void)addOutputReceiver:(id<AEAudioReceiver>)receiver forChannel:(id<AEAudioPlayable>)channel;

/*!
 * Add an output receiver for a particular channel group
 *
 *  Output receivers receive audio that is being played by the system.  By registering
 *  a callback for a particular channel group, you can receive the mixed audio of only that
 *  group.
 *
 * @param receiver An object that implements the AEAudioReceiver protocol
 * @param group    A channel group identifier
 */
- (void)addOutputReceiver:(id<AEAudioReceiver>)receiver forChannelGroup:(AEChannelGroupRef)group;

/*!
 * Remove an output receiver
 *
 * @param receiver The receiver to remove
 */
- (void)removeOutputReceiver:(id<AEAudioReceiver>)receiver;

/*!
 * Remove an output receiver from a channel
 *
 * @param receiver The receiver to remove
 * @param channel  Channel to remove receiver from
 */
- (void)removeOutputReceiver:(id<AEAudioReceiver>)receiver fromChannel:(id<AEAudioPlayable>)channel;

/*!
 * Remove an output receiver from a particular channel group
 *
 * @param receiver The receiver to remove
 * @param group    A channel group identifier
 */
- (void)removeOutputReceiver:(id<AEAudioReceiver>)receiver fromChannelGroup:(AEChannelGroupRef)group;

/*!
 * Obtain a list of all top-level output receivers
 */
- (NSArray*)outputReceivers;

/*!
 * Obtain a list of all output receivers for the specified channel
 *
 * @param channel A channel
 */
- (NSArray*)outputReceiversForChannel:(id<AEAudioPlayable>)channel;

/*!
 * Obtain a list of all output receivers for the specified group
 *
 * @param group A channel group identifier
 */
- (NSArray*)outputReceiversForChannelGroup:(AEChannelGroupRef)group;

///@}
#pragma mark - Input receivers
/** @name Input receivers */
///@{

/*!
 * Add an input receiver
 *
 *  Input receivers receive audio that is being received by the microphone or another input device.
 *
 *  Note that the audio format provided to input receivers added via this method depends on the value
 *  of @link inputMode @endlink. 
 *
 *  Check the audio buffer list parameters to determine the kind of audio you are receiving (for example, 
 *  if you are using an interleaved format such as @link interleaved16BitStereoAudioDescription @endlink
 *  then the audio->mBuffers[0].mNumberOfChannels field will be 1 for mono, and 2 for stereo audio).  If you
 *  are using a non-interleaved format such as @link nonInterleaved16BitStereoAudioDescription @endlink, then
 *  audio->mNumberBuffers will be 1 for mono, and 2 for stereo.
 *
 * @param receiver An object that implements the AEAudioReceiver protocol
 */
- (void)addInputReceiver:(id<AEAudioReceiver>)receiver;

/*!
 * Add an input receiver, specifying a channel selection
 *
 *  Input receivers receive audio that is being received by the microphone or another input device.
 *
 *  This method allows you to specify which input channels to receive by providing an
 *  array of NSNumbers with indexes identifying the selected channels.
 *
 *  Note that the audio format provided to input receivers added via this method depends on the value
 *  of @link inputMode @endlink.
 *
 *  Check the audio buffer list parameters to determine the kind of audio you are receiving (for example,
 *  if you are using an interleaved format such as @link interleaved16BitStereoAudioDescription @endlink
 *  then the audio->mBuffers[0].mNumberOfChannels field will be 1 for mono, and 2 for stereo audio).  If you
 *  are using a non-interleaved format such as @link nonInterleaved16BitStereoAudioDescription @endlink, then
 *  audio->mNumberBuffers will be 1 for mono, and 2 for stereo.
 *
 * @param receiver An object that implements the AEAudioReceiver protocol
 * @param channels An array of NSNumbers identifying by index the input channels to receive, or nil for default (the same as addInputReceiver:)
 */
- (void)addInputReceiver:(id<AEAudioReceiver>)receiver forChannels:(NSArray*)channels;

/*!
 * Remove an input receiver
 *
 * @param receiver Receiver to remove
 */
- (void)removeInputReceiver:(id<AEAudioReceiver>)receiver;

/*!
 * Obtain a list of all input receivers
 */
- (NSArray*)inputReceivers;

///@}
#pragma mark - Timing receivers
/** @name Timing receivers */
///@{

/*!
 * Add a timing receiver
 *
 *  Timing receivers receive notifications for when time has advanced.  When called
 *  from an input context, the call occurs before any input receiver calls are performed.
 *  When called from an output context, it occurs before any output receivers are
 *  performed.
 *
 *  This mechanism can be used to trigger time-dependent events.
 *
 * @param receiver An object that implements the AEAudioTimingReceiver protocol
 */
- (void)addTimingReceiver:(id<AEAudioTimingReceiver>)receiver;

/*!
 * Remove a timing receiver
 *
 * @param receiver An object that implements the AEAudioTimingReceiver protocol
 */
- (void)removeTimingReceiver:(id<AEAudioTimingReceiver>)receiver;

/*!
 * Obtain a list of all timing receivers
 */
- (NSArray*)timingReceivers;

///@}
#pragma mark - Realtime/Main thread messaging system
/** @name Realtime/Main thread messaging system */
///@{

/*!
 * Send a message to the realtime thread asynchronously, optionally receiving a response via a block
 *
 *  This is a synchronization mechanism that allows you to schedule actions to be performed 
 *  on the realtime audio thread without any locking mechanism required.  Pass in a block, and
 *  the block will be performed on the realtime thread at the next polling interval.
 *
 *  Important: Do not interact with any Objective-C objects inside your block, or hold locks, allocate
 *  memory or interact with the BSD subsystem, as all of these may result in audio glitches due
 *  to priority inversion.
 *
 *  If provided, the response block will be called on the main thread after the message has
 *  been sent. You may exchange information from the realtime thread to the main thread via a
 *  shared data structure (such as a struct, allocated on the heap in advance).
 *
 * @param block         A block to be performed on the realtime thread.
 * @param responseBlock A block to be performed on the main thread after the handler has been run, or nil.
 */
- (void)performAsynchronousMessageExchangeWithBlock:(void (^)())block
                                      responseBlock:(void (^)())responseBlock;

/*!
 * Send a message to the realtime thread synchronously
 *
 *  This is a synchronization mechanism that allows you to schedule actions to be performed 
 *  on the realtime audio thread without any locking mechanism required. Pass in a block, and
 *  the block will be performed on the realtime thread at the next polling interval.
 *
 *  Important: Do not interact with any Objective-C objects inside your block, or hold locks, allocate
 *  memory or interact with the BSD subsystem, as all of these may result in audio glitches due
 *  to priority inversion.
 *
 *  This method will block the current thread until the block has been performed on the realtime thread.
 *  You may pass information from the realtime thread to the calling thread via the use of __block variables.
 *
 *  If all you need is a checkpoint to make sure the Core Audio thread is not mid-render, etc, then
 *  you may pass nil for the block.
 *
 * @param block         A block to be performed on the realtime thread.
 */
- (void)performSynchronousMessageExchangeWithBlock:(void (^)())block;

/*!
 * Send a message to the main thread asynchronously
 *
 *  This is a synchronization mechanism that allows you to schedule actions to be performed 
 *  on the main thread, without any locking or memory allocation.  Pass in a function pointer
 *  optionally a pointer to data to be copied and passed to the handler, and the function will 
 *  be called on the realtime thread at the next polling interval.
 *
 * @param audioController The audio controller.
 * @param handler         A pointer to a function to call on the main thread.
 * @param userInfo        Pointer to user info data to pass to handler - this will be copied.
 * @param userInfoLength  Length of userInfo in bytes.
 */
void AEAudioControllerSendAsynchronousMessageToMainThread(__unsafe_unretained AEAudioController *audioController,
                                                          AEAudioControllerMainThreadMessageHandler    handler, 
                                                          void                              *userInfo,
                                                          int                                userInfoLength);


///@}
#pragma mark - Metering
/** @name Metering */
///@{

/*!
 * Get output power level information since this method was last called
 *
 * @param averagePower If not NULL, on output will be set to the average power level of the most recent output audio, in decibels
 * @param peakLevel If not NULL, on output will be set to the peak level of the most recent output audio, in decibels
 */
- (void)outputAveragePowerLevel:(Float32*)averagePower peakHoldLevel:(Float32*)peakLevel;

/*!
 * Get output power level information for multiple channels since this method was last called
 *
 * @param averagePowers If not NULL, each element of the array on output will be set to the average power level of the most recent output audio for each channel up to count, in decibels
 * @param peakLevels If not NULL, each element of the array on output will be set to the peak level of the most recent output audio for each channel up to count, in decibels
 * @param channelCount specifies the number of channels to fill in the averagePowers and peakLevels array parameters
 */
- (void)outputAveragePowerLevels:(Float32*)averagePowers peakHoldLevels:(Float32*)peakLevels channelCount:(UInt32)count;

/*!
 * Get output power level information for a particular group, since this method was last called
 *
 * @param averagePower If not NULL, on output will be set to the average power level of the most recent audio, in decibels
 * @param peakLevel If not NULL, on output will be set to the peak level of the most recent audio, in decibels
 * @param group The channel group
 */
- (void)averagePowerLevel:(Float32*)averagePower peakHoldLevel:(Float32*)peakLevel forGroup:(AEChannelGroupRef)group;

/*!
 * Get output power level information for a particular group, since this method was last called
 *
 * @param averagePower If not NULL, each element of the array on output will be set to the average power level of the most recent audio for each channel, in decibels
 * @param peakLevel If not NULL, each element of the array on output will be set to the peak level of the most recent audio for each channel, in decibels
 * @param group The channel group
 * @param channelCount specifies the number of channels to fill in the averagePowers and peakLevels array parameters
 */

- (void)averagePowerLevels:(Float32*)averagePowers peakHoldLevels:(Float32*)peakLevels forGroup:(AEChannelGroupRef)group channelCount:(UInt32)count;

/*!
 * Get input power level information since this method was last called
 *
 * @param averagePower If not NULL, on output will be set to the average power level of the most recent input audio, in decibels
 * @param peakLevel If not NULL, on output will be set to the peak level of the most recent input audio, in decibels
 */
- (void)inputAveragePowerLevel:(Float32*)averagePower peakHoldLevel:(Float32*)peakLevel;

/*!
 * Get input power level information for multiple channels since this method was last called
 *
 * @param averagePowers If not NULL, each element of the array on output will be set to the average power level of the most recent input audio for each channel up to count, in decibels
 * @param peakLevels If not NULL, each element of the array on output will be set to the peak level of the most recent input audio for each channel up to count, in decibels
 * @param channelCount specifies the number of channels to fill in the averagePowers and peakLevels array parameters
 */
- (void)inputAveragePowerLevels:(Float32*)averagePowers peakHoldLevels:(Float32*)peakLevels channelCount:(UInt32)count;

///@}
#pragma mark - Utilities
/** @name Utilities */
///@{

/*!
 * Get access to the configured AudioStreamBasicDescription
 */
AudioStreamBasicDescription *AEAudioControllerAudioDescription(__unsafe_unretained AEAudioController *audioController);

/*!
 * Get access to the input AudioStreamBasicDescription
 */
AudioStreamBasicDescription *AEAudioControllerInputAudioDescription(__unsafe_unretained AEAudioController *audioController);

/*!
 * Convert a time span in seconds into a number of frames at the current sample rate
 */
long AEConvertSecondsToFrames(__unsafe_unretained AEAudioController *audioController, NSTimeInterval seconds);

/*!
 * Convert a number of frames into a time span in seconds
 */
NSTimeInterval AEConvertFramesToSeconds(__unsafe_unretained AEAudioController *audioController, long frames);

///@}
#pragma mark - Properties

/*!
 * Audio session category to use
 *
 *  See discussion in the [Audio Session Programming Guide](http://developer.apple.com/library/ios/#documentation/Audio/Conceptual/AudioSessionProgrammingGuide/AudioSessionCategories/AudioSessionCategories.html)
 *  The default value is AVAudioSessionCategoryPlayAndRecord if audio input is enabled, or
 *  AVAudioSessionCategoryPlayback otherwise, with mixing with other apps enabled.
 */
<<<<<<< HEAD

=======
>>>>>>> a2da442b
#if TARGET_OS_IPHONE
@property (nonatomic, assign) NSString * audioSessionCategory;
#endif

/*!
 * Whether to allow mixing audio with other apps
 *
 *  When this is YES, your app's audio will be mixed with the output of other applications.
 *  If NO, then any other apps playing audio will be stopped when the audio engine is started.
 *  
 *  Note: If you are using remote controls with `UIApplication`'s `beginReceivingRemoteControlEvents`,
 *  setting this to YES will stop the remote controls working. This is an iOS limitation.
 *
 *  Default: YES
 */
#if TARGET_OS_IPHONE
@property (nonatomic, assign) BOOL allowMixingWithOtherApps;
#endif

/*!
 * Whether to use the "Measurement" Audio Session Mode for improved audio quality and bass response.
 *
 *  Note that when the device's built-in mic is being used, TAAE can automatically boost the gain, as this
 *  is very low while Measurement Mode is enabled. See @link boostBuiltInMicGainInMeasurementMode @endlink.
 *
 * Default: NO
 */
#if TARGET_OS_IPHONE
@property (nonatomic, assign) BOOL useMeasurementMode;
#endif

/*!
 * Whether to boost the input volume while using Measurement Mode with the built-in mic
 *
 *  When the device's built-in mic is being used while Measurement Mode is enabled (see
 *  @link useMeasurementMode @endlink), TAAE can automatically boost the gain, as this
 *  is very low with Measurement Mode. This takes place independently of the @link
 *  inputGain @endlink setting.
 *
 *  Default is YES.
 */
#if TARGET_OS_IPHONE
<<<<<<< HEAD
@property (nonatomic, assign) BOOL avoidMeasurementModeForBuiltInMic;
=======
@property (nonatomic, assign) BOOL boostBuiltInMicGainInMeasurementMode;
>>>>>>> a2da442b
#endif

/*! 
 * Mute output
 *
 *  Set to YES to mute all system output. Note that even if this is YES, playback
 *  callbacks will still receive audio, as the silencing happens after output receiver
 *  callbacks are called.
 */
@property (nonatomic, assign) BOOL muteOutput;

/*!
 * Access the master output volume
 *
 *  Note that this value affects the output of the audio engine; it doesn't modify
 *  the hardware volume setting.
 */
@property (nonatomic, assign) float masterOutputVolume;

/*!
 * Enable audio input from Bluetooth devices
 *
 *  Note that setting this property to YES may have implications for input latency.
 *
 *  Default is NO.
 */
@property (nonatomic, assign) BOOL enableBluetoothInput;

/*!
 * Determine whether input gain is available
 */
@property (nonatomic, readonly) BOOL inputGainAvailable;

/*!
 * Set audio input gain (if input gain is available)
 *
 *  Value must be in the range 0-1
 */
@property (nonatomic, assign) float inputGain;

/*!
 * Whether to use the built-in voice processing system
 *
 *  This can be useful for removing echo/feedback when playing through the speaker
 *  while simultaneously recording through the microphone.  Not suitable for music,
 *  but works adequately well for speech.
 *
 *  Note that changing this value will cause the entire audio system to be shut down 
 *  and restarted with the new setting, which will result in a break in audio playback.
 *
 *  Enabling voice processing in short buffer duration environments (< 0.01s) may cause
 *  stuttering.
 *
 *  Default is NO.
 */
@property (nonatomic, assign) BOOL voiceProcessingEnabled;

/*!
 * Whether to only perform voice processing for the SpeakerAndMicrophone route
 *
 *  This causes voice processing to only be enabled in the classic echo removal
 *  scenario, when audio is being played through the device speaker and recorded
 *  by the device microphone.
 *
 *  Default is YES.
 */
@property (nonatomic, assign) BOOL voiceProcessingOnlyForSpeakerAndMicrophone;

/*! 
 * Input mode: How to handle incoming audio
 *
 *  If you are using an audio format with more than one channel, this setting 
 *  defines how the system receives incoming audio.
 *
 *  See @link AEInputMode @endlink for a description of the available options.
 *
 *  Default is AEInputModeFixedAudioFormat.
 */
@property (nonatomic, assign) AEInputMode inputMode;

/*!
 * Input channel selection
 *
 *  When there are more than one input channel, you may specify which of the
 *  available channels are actually used as input. This is an array of NSNumbers,
 *  each referring to a channel (starting with the number 0 for the first channel).
 *  
 *  Specified input channels will be mapped to output chanels in the order they appear
 *  in this array, so the first channel specified will be mapped to the first output
 *  channel (the only output channel, if output is mono, or the left channel for stereo
 *  output), the second input to the second output (the right channel).
 *
 *  By default, the first two inputs will be used, for devices with more than 1 input
 *  channel.
 */
@property (nonatomic, strong) NSArray *inputChannelSelection;

/*!
 * Preferred buffer duration (in seconds)
 *
 *  Set this to low values for better latency, but more processing overhead, or higher
 *  values for greater latency with lower processing overhead.  This parameter affects
 *  the length of the audio buffers received by the various callbacks.
 *
 *  System default is ~23ms, or 1024 frames.
 */
@property (nonatomic, assign) NSTimeInterval preferredBufferDuration;

/*!
 * Current buffer duration (in seconds)
 *
 *  This is the current hardware buffer duration, which may or may not be the same as
 *  the @link preferredBufferDuration @endlink property, depending on the set of active
 *  apps on the device and the order in which they were launched.
 *
 *  Observable.
 */
@property (nonatomic, readonly) NSTimeInterval currentBufferDuration;

/*!
 * Input latency (in seconds)
 *
 *  The currently-reported hardware input latency.
 *  See AEAudioControllerInputLatency.
 */
#if TARGET_OS_IPHONE
@property (nonatomic, readonly) NSTimeInterval inputLatency;
#endif

/*!
 * Output latency (in seconds)
 *
 *  The currently-reported hardware output latency.
 *  See AEAudioControllerOutputLatency
 */
#if TARGET_OS_IPHONE
@property (nonatomic, readonly) NSTimeInterval outputLatency;
#endif

/*!
 * Whether to automatically account for input/output latency
 *
 *  If you set this property to YES, the timestamps you see in the various callbacks
 *  will automatically account for input and output latency. If this is NO
 *  (the default), and you wish to account for latency, you will need to use
 *  the @link inputLatency @endlink and @link outputLatency @endlink properties, 
 *  or their corresponding C functions @link AEAudioControllerInputLatency @endlink
 *  and @link AEAudioControllerOutputLatency @endlink yourself.
 *
 *  Default is NO.
 */
#if TARGET_OS_IPHONE
@property (nonatomic, assign) BOOL automaticLatencyManagement;
#endif

/*!
 * Determine whether the audio engine is running
 *
 *  This is affected by calling start and stop on the audio controller.
 */
@property (nonatomic, readonly) BOOL running;

/*!
 * Determine whether audio is currently being played through the device's speaker
 *
 *  This property is observable
 */
@property (nonatomic, readonly) BOOL playingThroughDeviceSpeaker;

/*!
 * Determine whether audio is currently being recorded through the device's mic
 *
 *  This property is observable
 */
@property (nonatomic, readonly) BOOL recordingThroughDeviceMicrophone;

/*!
 * Whether audio input is currently available
 *
 *  Note: This property is observable
 */
@property (nonatomic, readonly) BOOL audioInputAvailable;

/*!
 * The number of audio channels that the current audio input device provides
 *
 *  Note that this will not necessarily be the same as the number of audio channels
 *  your app will receive, depending on the @link inputMode @endlink and
 *  @link inputChannelSelection @endlink properties. Use @link inputAudioDescription @endlink
 *  to obtain an AudioStreamBasicDescription representing the actual incoming audio.
 *
 *  Note: This property is observable
 */
@property (nonatomic, readonly) int numberOfInputChannels;

/*!
 * The audio description defining the input audio format
 * 
 *  Note: This property is observable
 *
 *  See also @link inputMode @endlink and @link inputChannelSelection @endlink
 */
@property (nonatomic, readonly) AudioStreamBasicDescription inputAudioDescription;

/*!
 * The audio description that the audio controller was setup with
 */
@property (nonatomic, readonly) AudioStreamBasicDescription audioDescription;

/*!
 * The Remote IO audio unit used for input and output
 */
@property (nonatomic, readonly) AudioUnit audioUnit;

/*!
 * The audio graph handle
 */
@property (nonatomic, readonly) AUGraph audioGraph;

#pragma mark - Timing

/*!
 * Input latency (in seconds)
 *
 *  To account for hardware latency, you can use this function to offset audio timestamps.
 *
 *  For example:
 *
 *      timestamp.mHostTime -= AEHostTicksFromSeconds(AEAudioControllerInputLatency(audioController));
 *
 *  Note that when connected to Audiobus input, this function returns 0.
 *
 * @param controller The audio controller
 * @returns The currently-reported hardware input latency
 */
#if TARGET_OS_IPHONE
NSTimeInterval AEAudioControllerInputLatency(__unsafe_unretained AEAudioController *controller);
#endif

/*!
 * Output latency (in seconds)
 *
 *  To account for hardware latency, you can use this function to offset audio timestamps.
 *
 *  For example:
 *
 *      timestamp.mHostTime += AEHostTicksFromSeconds(AEAudioControllerOutputLatency(audioController));
 *
 *  Note that when connected to Audiobus, this value will automatically account for any Audiobus latency.
 *
 * @param controller The audio controller
 * @returns The currently-reported hardware output latency
 */
#if TARGET_OS_IPHONE
NSTimeInterval AEAudioControllerOutputLatency(__unsafe_unretained AEAudioController *controller);
#endif

/*!
 * Get the current audio system timestamp
 *
 *  For use on the audio thread; returns the latest audio timestamp, either for the input or the
 *  output bus, depending on when this method is called.
 *
 * @param controller The audio controller
 * @returns The last-seen audio timestamp for the most recently rendered bus
 */
AudioTimeStamp AEAudioControllerCurrentAudioTimestamp(__unsafe_unretained AEAudioController *controller);

@end

#ifdef __cplusplus
}
#endif<|MERGE_RESOLUTION|>--- conflicted
+++ resolved
@@ -1201,10 +1201,6 @@
  *  The default value is AVAudioSessionCategoryPlayAndRecord if audio input is enabled, or
  *  AVAudioSessionCategoryPlayback otherwise, with mixing with other apps enabled.
  */
-<<<<<<< HEAD
-
-=======
->>>>>>> a2da442b
 #if TARGET_OS_IPHONE
 @property (nonatomic, assign) NSString * audioSessionCategory;
 #endif
@@ -1247,11 +1243,7 @@
  *  Default is YES.
  */
 #if TARGET_OS_IPHONE
-<<<<<<< HEAD
-@property (nonatomic, assign) BOOL avoidMeasurementModeForBuiltInMic;
-=======
 @property (nonatomic, assign) BOOL boostBuiltInMicGainInMeasurementMode;
->>>>>>> a2da442b
 #endif
 
 /*! 
