//
//  TPOscilloscopeLayer.m
//  Audio Manager Demo
//
//  Created by Michael Tyson on 27/07/2011.
//  Copyright (c) 2012 A Tasty Pixel. All rights reserved.
//

#import "TPOscilloscopeLayer.h"
#import "TheAmazingAudioEngine.h"
#import <Accelerate/Accelerate.h>
#include <libkern/OSAtomic.h>

#define kBufferLength 2048 // In frames; higher values mean oscilloscope spans more time
#define kMaxConversionSize 4096
#define kSkipFrames 16     // Frames to skip - higher value means faster render time, but rougher display

#if CGFLOAT_IS_DOUBLE
#define SAMPLETYPE double
#define VRAMP vDSP_vrampD
#define VSMUL vDSP_vsmulD
static void VRAMPMUL(const SAMPLETYPE *__vDSP_I, vDSP_Stride __vDSP_IS, SAMPLETYPE *__vDSP_Start, const SAMPLETYPE *__vDSP_Step, SAMPLETYPE *__vDSP_O, vDSP_Stride __vDSP_OS, vDSP_Length __vDSP_N) {
    // No double version of vDSP_vrampmul, so do it sample by sample
    int idx=0;
    SAMPLETYPE *iptr = (SAMPLETYPE*)__vDSP_I;
    SAMPLETYPE *optr = (SAMPLETYPE*)__vDSP_O;
    for ( ; idx<__vDSP_N; iptr+=__vDSP_IS, optr+=__vDSP_OS, idx++ ) {
        *optr = *iptr * (*__vDSP_Start += *__vDSP_Step);
    }
}
#define VSADD vDSP_vsaddD
#else
#define SAMPLETYPE float
#define VRAMP vDSP_vramp
#define VSMUL vDSP_vsmul
#define VRAMPMUL vDSP_vrampmul
#define VSADD vDSP_vsadd
#endif

@interface TPOscilloscopeLayer () {

    SAMPLETYPE  *_buffer;
    CGPoint     *_scratchBuffer;
    int          _buffer_head;
    AudioBufferList *_conversionBuffer;
#if TARGET_OS_IPHONE
    id           _timer;
#else
    CVDisplayLinkRef _displayLink;
#endif
}
@property (nonatomic, strong) AEFloatConverter *floatConverter;
@end

@implementation TPOscilloscopeLayer

- (id)initWithAudioController:(AEAudioController*)audioController {
    if ( !(self = [super init]) ) return nil;

    self.floatConverter = [[AEFloatConverter alloc] initWithSourceFormat:audioController.audioDescription];
    _conversionBuffer = AEAllocateAndInitAudioBufferList(_floatConverter.floatingPointAudioDescription, kMaxConversionSize);
    _buffer = (SAMPLETYPE*)calloc(kBufferLength, sizeof(SAMPLETYPE));
    _scratchBuffer = (CGPoint*)malloc(kBufferLength * sizeof(CGPoint));
    
#if TARGET_OS_IPHONE
    self.contentsScale = [[UIScreen mainScreen] scale];
    self.lineColor = [UIColor blackColor];
#else
    self.lineColor = [NSColor blackColor];
#endif
    
    // Disable animating view refreshes
    self.actions = @{@"contents": [NSNull null]};
    
    self.delegate = self;
    
    return self;
}

- (void)start {
#if TARGET_OS_IPHONE
    if ( _timer ) return;
    if ( NSClassFromString(@"CADisplayLink") ) {
        _timer = [CADisplayLink displayLinkWithTarget:self selector:@selector(setNeedsDisplay)];
        ((CADisplayLink*)_timer).frameInterval = 2;
        [_timer addToRunLoop:[NSRunLoop currentRunLoop] forMode:NSDefaultRunLoopMode];
    } else {
        _timer = [NSTimer scheduledTimerWithTimeInterval:1.0/30.0 target:self selector:@selector(setNeedsDisplay) userInfo:nil repeats:YES];
    }
#else
<<<<<<< HEAD
    if ( _displayLink ) return;
=======
    if (_displayLink) return;
>>>>>>> 715ee6ff
    
    CGDirectDisplayID displayID = CGMainDisplayID();
    CVReturn error = kCVReturnSuccess;
    error = CVDisplayLinkCreateWithCGDisplay(displayID, &_displayLink);
<<<<<<< HEAD
    if ( error )
=======
    if (error)
>>>>>>> 715ee6ff
    {
        NSLog(@"DisplayLink created with error:%d", error);
        _displayLink = NULL;
    }
    CVDisplayLinkSetOutputCallback(_displayLink, displayLinkRenderCallback, (__bridge void *)self);
<<<<<<< HEAD
    CVDisplayLinkStart(_displayLink);
#endif
=======
    
    CVDisplayLinkStart(_displayLink);
//    _timer = [NSTimer scheduledTimerWithTimeInterval:1.0/30.0 target:self selector:@selector(setNeedsDisplay) userInfo:nil repeats:YES];
#endif
    
>>>>>>> 715ee6ff
}

- (void)stop {
#if TARGET_OS_IPHONE
    if ( !_timer ) return;
    [_timer invalidate];
    _timer = nil;
#else
    if ( !_displayLink ) return;
    CVDisplayLinkStop(_displayLink);
    CVDisplayLinkRelease(_displayLink);
    _displayLink = NULL;
#endif
}

-(AEAudioControllerAudioCallback)receiverCallback {
    return &audioCallback;
}

#if !TARGET_OS_IPHONE
static CVReturn displayLinkRenderCallback(CVDisplayLinkRef displayLink,
                                          const CVTimeStamp *inNow,
                                          const CVTimeStamp *inOutputTime,
                                          CVOptionFlags flagsIn,
                                          CVOptionFlags *flagsOut,
                                          void *displayLinkContext)
{
    dispatch_async(dispatch_get_main_queue(), ^{
        [(__bridge TPOscilloscopeLayer *)displayLinkContext setNeedsDisplay];
    });

    return kCVReturnSuccess;
}
#endif

-(void)dealloc {
    [self stop];
    if ( _buffer ) {
        free(_buffer);
    }
    if ( _scratchBuffer ) {
        free(_scratchBuffer);
    }
    if ( _conversionBuffer ) {
        AEFreeAudioBufferList(_conversionBuffer);
    }
}

#pragma mark - Rendering

-(void)drawInContext:(CGContextRef)ctx {

    CGContextSetShouldAntialias(ctx, false);
    
    // Render ring buffer as path
    CGContextSetLineWidth(ctx, 2);
    CGContextSetStrokeColorWithColor(ctx, [_lineColor CGColor]);
    
    int frames = kBufferLength-1;
    int tail = (_buffer_head+1) % kBufferLength;
    SAMPLETYPE x = 0;
    SAMPLETYPE xIncrement = (self.bounds.size.width / (float)(frames-1)) * (float)(kSkipFrames+1);
    SAMPLETYPE multiplier = self.bounds.size.height / 2.0;
    

    
    // Generate samples
    SAMPLETYPE *scratchPtr = (SAMPLETYPE*)_scratchBuffer;
    while ( frames > 0 ) {
        int framesToRender = MIN(frames, kBufferLength - tail);
        int samplesToRender = framesToRender / kSkipFrames;
        
        VRAMP(&x, &xIncrement, (SAMPLETYPE*)scratchPtr, 2, samplesToRender);
        VSMUL(&_buffer[tail], kSkipFrames, &multiplier, (SAMPLETYPE*)(scratchPtr) + 1, 2, samplesToRender);
        
        scratchPtr += 2 * samplesToRender;
        x += (samplesToRender-1)*xIncrement;
        tail += framesToRender;
        if ( tail == kBufferLength ) tail = 0;
        frames -= framesToRender;
    }
    
    int sampleCount = (kBufferLength-1) / kSkipFrames;
    
    // Apply an envelope
    SAMPLETYPE start = 0.0;
    int envelopeLength = sampleCount / 2;
    SAMPLETYPE step = 1.0 / (float)envelopeLength;
    VRAMPMUL((SAMPLETYPE*)(_scratchBuffer) + 1, 2, &start, &step, (SAMPLETYPE*)(_scratchBuffer) + 1, 2, envelopeLength);
    
    start = 1.0;
    step = -step;
    VRAMPMUL((SAMPLETYPE*)(_scratchBuffer) + 1 + (envelopeLength*2), 2, &start, &step, (SAMPLETYPE*)(_scratchBuffer) + 1 + (envelopeLength*2), 2, envelopeLength);
    
    // Assign midpoint
    SAMPLETYPE midpoint = self.bounds.size.height / 2.0;
    VSADD((SAMPLETYPE*)(_scratchBuffer) + 1, 2, &midpoint, (SAMPLETYPE*)(_scratchBuffer) + 1, 2, sampleCount);
    
    // Render lines
    CGContextBeginPath(ctx);
    CGContextAddLines(ctx, (CGPoint*)_scratchBuffer, sampleCount);
    CGContextStrokePath(ctx);
}

#pragma mark - Callback

static void audioCallback(__unsafe_unretained TPOscilloscopeLayer *THIS,
                          __unsafe_unretained AEAudioController *audioController,
                          void *source,
                          const AudioTimeStamp *time,
                          UInt32 frames,
                          AudioBufferList *audio) {
    // Convert audio
    AEFloatConverterToFloatBufferList(THIS->_floatConverter, audio, THIS->_conversionBuffer, frames);
    
    // Get a pointer to the audio buffer that we can advance
    float *audioPtr = THIS->_conversionBuffer->mBuffers[0].mData;
    
    // Copy in contiguous segments, wrapping around if necessary
    int remainingFrames = frames;
    while ( remainingFrames > 0 ) {
        int framesToCopy = MIN(remainingFrames, kBufferLength - THIS->_buffer_head);
        
#if CGFLOAT_IS_DOUBLE
        vDSP_vspdp(audioPtr, 1, THIS->_buffer + THIS->_buffer_head, 1, framesToCopy);
#else
        memcpy(THIS->_buffer + THIS->_buffer_head, audioPtr, framesToCopy * sizeof(float));
#endif
        audioPtr += framesToCopy;
        
        int buffer_head = THIS->_buffer_head + framesToCopy;
        if ( buffer_head == kBufferLength ) buffer_head = 0;
        OSMemoryBarrier();
        THIS->_buffer_head = buffer_head;
        remainingFrames -= framesToCopy;
    }
}

@end<|MERGE_RESOLUTION|>--- conflicted
+++ resolved
@@ -88,35 +88,18 @@
         _timer = [NSTimer scheduledTimerWithTimeInterval:1.0/30.0 target:self selector:@selector(setNeedsDisplay) userInfo:nil repeats:YES];
     }
 #else
-<<<<<<< HEAD
     if ( _displayLink ) return;
-=======
-    if (_displayLink) return;
->>>>>>> 715ee6ff
     
     CGDirectDisplayID displayID = CGMainDisplayID();
     CVReturn error = kCVReturnSuccess;
     error = CVDisplayLinkCreateWithCGDisplay(displayID, &_displayLink);
-<<<<<<< HEAD
-    if ( error )
-=======
-    if (error)
->>>>>>> 715ee6ff
-    {
+    if ( error ) {
         NSLog(@"DisplayLink created with error:%d", error);
         _displayLink = NULL;
     }
     CVDisplayLinkSetOutputCallback(_displayLink, displayLinkRenderCallback, (__bridge void *)self);
-<<<<<<< HEAD
     CVDisplayLinkStart(_displayLink);
 #endif
-=======
-    
-    CVDisplayLinkStart(_displayLink);
-//    _timer = [NSTimer scheduledTimerWithTimeInterval:1.0/30.0 target:self selector:@selector(setNeedsDisplay) userInfo:nil repeats:YES];
-#endif
-    
->>>>>>> 715ee6ff
 }
 
 - (void)stop {
