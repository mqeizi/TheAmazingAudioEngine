--- conflicted
+++ resolved
@@ -5,14 +5,9 @@
   s.homepage     = "http://theamazingaudioengine.com"
   s.license      = 'zlib'
   s.author       = { "Michael Tyson" => "michael@atastypixel.com" }
-<<<<<<< HEAD
   s.source       = { :git => "https://github.com/TheAmazingAudioEngine/TheAmazingAudioEngine.git", :tag => "1.4.7" }
   s.ios.deployment_target = '6.0'
   s.osx.deployment_target = '10.9'
-=======
-  s.source       = { :git => "https://github.com/TheAmazingAudioEngine/TheAmazingAudioEngine.git", :tag => "1.4.8" }
-  s.platform     = :ios, '6.0'
->>>>>>> a1b45a9c
   s.source_files = 'TheAmazingAudioEngine/**/*.{h,m,c}', 'Modules/*.{h,m,c}'
   s.compiler_flags = '-DTPCircularBuffer=TAAEBuffer',
 					'-DTPCircularBufferInit=TAAEBufferInit',
